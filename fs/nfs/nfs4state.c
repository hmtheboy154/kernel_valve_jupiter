/*
 *  fs/nfs/nfs4state.c
 *
 *  Client-side XDR for NFSv4.
 *
 *  Copyright (c) 2002 The Regents of the University of Michigan.
 *  All rights reserved.
 *
 *  Kendrick Smith <kmsmith@umich.edu>
 *
 *  Redistribution and use in source and binary forms, with or without
 *  modification, are permitted provided that the following conditions
 *  are met:
 *
 *  1. Redistributions of source code must retain the above copyright
 *     notice, this list of conditions and the following disclaimer.
 *  2. Redistributions in binary form must reproduce the above copyright
 *     notice, this list of conditions and the following disclaimer in the
 *     documentation and/or other materials provided with the distribution.
 *  3. Neither the name of the University nor the names of its
 *     contributors may be used to endorse or promote products derived
 *     from this software without specific prior written permission.
 *
 *  THIS SOFTWARE IS PROVIDED ``AS IS'' AND ANY EXPRESS OR IMPLIED
 *  WARRANTIES, INCLUDING, BUT NOT LIMITED TO, THE IMPLIED WARRANTIES OF
 *  MERCHANTABILITY AND FITNESS FOR A PARTICULAR PURPOSE ARE
 *  DISCLAIMED. IN NO EVENT SHALL THE REGENTS OR CONTRIBUTORS BE LIABLE
 *  FOR ANY DIRECT, INDIRECT, INCIDENTAL, SPECIAL, EXEMPLARY, OR
 *  CONSEQUENTIAL DAMAGES (INCLUDING, BUT NOT LIMITED TO, PROCUREMENT OF
 *  SUBSTITUTE GOODS OR SERVICES; LOSS OF USE, DATA, OR PROFITS; OR
 *  BUSINESS INTERRUPTION) HOWEVER CAUSED AND ON ANY THEORY OF
 *  LIABILITY, WHETHER IN CONTRACT, STRICT LIABILITY, OR TORT (INCLUDING
 *  NEGLIGENCE OR OTHERWISE) ARISING IN ANY WAY OUT OF THE USE OF THIS
 *  SOFTWARE, EVEN IF ADVISED OF THE POSSIBILITY OF SUCH DAMAGE.
 *
 * Implementation of the NFSv4 state model.  For the time being,
 * this is minimal, but will be made much more complex in a
 * subsequent patch.
 */

#include <linux/kernel.h>
#include <linux/slab.h>
#include <linux/fs.h>
#include <linux/nfs_fs.h>
#include <linux/kthread.h>
#include <linux/module.h>
#include <linux/random.h>
#include <linux/ratelimit.h>
#include <linux/workqueue.h>
#include <linux/bitops.h>
#include <linux/jiffies.h>

#include <linux/sunrpc/clnt.h>

#include "nfs4_fs.h"
#include "callback.h"
#include "delegation.h"
#include "internal.h"
#include "nfs4idmap.h"
#include "nfs4session.h"
#include "pnfs.h"
#include "netns.h"
#include "nfs4trace.h"

#define NFSDBG_FACILITY		NFSDBG_STATE

#define OPENOWNER_POOL_SIZE	8

const nfs4_stateid zero_stateid = {
	{ .data = { 0 } },
	.type = NFS4_SPECIAL_STATEID_TYPE,
};
const nfs4_stateid invalid_stateid = {
	{
		/* Funky initialiser keeps older gcc versions happy */
		.data = { 0xff, 0xff, 0xff, 0xff, 0 },
	},
	.type = NFS4_INVALID_STATEID_TYPE,
};

const nfs4_stateid current_stateid = {
	{
		/* Funky initialiser keeps older gcc versions happy */
		.data = { 0x0, 0x0, 0x0, 0x1, 0 },
	},
	.type = NFS4_SPECIAL_STATEID_TYPE,
};

static DEFINE_MUTEX(nfs_clid_init_mutex);

static int nfs4_setup_state_renewal(struct nfs_client *clp)
{
	int status;
	struct nfs_fsinfo fsinfo;

	if (!test_bit(NFS_CS_CHECK_LEASE_TIME, &clp->cl_res_state)) {
		nfs4_schedule_state_renewal(clp);
		return 0;
	}

	status = nfs4_proc_get_lease_time(clp, &fsinfo);
	if (status == 0) {
		nfs4_set_lease_period(clp, fsinfo.lease_time * HZ);
		nfs4_schedule_state_renewal(clp);
	}

	return status;
}

int nfs4_init_clientid(struct nfs_client *clp, const struct cred *cred)
{
	struct nfs4_setclientid_res clid = {
		.clientid = clp->cl_clientid,
		.confirm = clp->cl_confirm,
	};
	unsigned short port;
	int status;
	struct nfs_net *nn = net_generic(clp->cl_net, nfs_net_id);

	if (test_bit(NFS4CLNT_LEASE_CONFIRM, &clp->cl_state))
		goto do_confirm;
	port = nn->nfs_callback_tcpport;
	if (clp->cl_addr.ss_family == AF_INET6)
		port = nn->nfs_callback_tcpport6;

	status = nfs4_proc_setclientid(clp, NFS4_CALLBACK, port, cred, &clid);
	if (status != 0)
		goto out;
	clp->cl_clientid = clid.clientid;
	clp->cl_confirm = clid.confirm;
	set_bit(NFS4CLNT_LEASE_CONFIRM, &clp->cl_state);
do_confirm:
	status = nfs4_proc_setclientid_confirm(clp, &clid, cred);
	if (status != 0)
		goto out;
	clear_bit(NFS4CLNT_LEASE_CONFIRM, &clp->cl_state);
	nfs4_setup_state_renewal(clp);
out:
	return status;
}

/**
 * nfs40_discover_server_trunking - Detect server IP address trunking (mv0)
 *
 * @clp: nfs_client under test
 * @result: OUT: found nfs_client, or clp
 * @cred: credential to use for trunking test
 *
 * Returns zero, a negative errno, or a negative NFS4ERR status.
 * If zero is returned, an nfs_client pointer is planted in
 * "result".
 *
 * Note: The returned client may not yet be marked ready.
 */
int nfs40_discover_server_trunking(struct nfs_client *clp,
				   struct nfs_client **result,
				   const struct cred *cred)
{
	struct nfs4_setclientid_res clid = {
		.clientid = clp->cl_clientid,
		.confirm = clp->cl_confirm,
	};
	struct nfs_net *nn = net_generic(clp->cl_net, nfs_net_id);
	unsigned short port;
	int status;

	port = nn->nfs_callback_tcpport;
	if (clp->cl_addr.ss_family == AF_INET6)
		port = nn->nfs_callback_tcpport6;

	status = nfs4_proc_setclientid(clp, NFS4_CALLBACK, port, cred, &clid);
	if (status != 0)
		goto out;
	clp->cl_clientid = clid.clientid;
	clp->cl_confirm = clid.confirm;

	status = nfs40_walk_client_list(clp, result, cred);
	if (status == 0) {
		/* Sustain the lease, even if it's empty.  If the clientid4
		 * goes stale it's of no use for trunking discovery. */
		nfs4_schedule_state_renewal(*result);

		/* If the client state need to recover, do it. */
		if (clp->cl_state)
			nfs4_schedule_state_manager(clp);
	}
out:
	return status;
}

const struct cred *nfs4_get_machine_cred(struct nfs_client *clp)
{
	return get_cred(rpc_machine_cred());
}

static void nfs4_root_machine_cred(struct nfs_client *clp)
{

	/* Force root creds instead of machine */
	clp->cl_principal = NULL;
	clp->cl_rpcclient->cl_principal = NULL;
}

static const struct cred *
nfs4_get_renew_cred_server_locked(struct nfs_server *server)
{
	const struct cred *cred = NULL;
	struct nfs4_state_owner *sp;
	struct rb_node *pos;

	for (pos = rb_first(&server->state_owners);
	     pos != NULL;
	     pos = rb_next(pos)) {
		sp = rb_entry(pos, struct nfs4_state_owner, so_server_node);
		if (list_empty(&sp->so_states))
			continue;
		cred = get_cred(sp->so_cred);
		break;
	}
	return cred;
}

/**
 * nfs4_get_renew_cred - Acquire credential for a renew operation
 * @clp: client state handle
 *
 * Returns an rpc_cred with reference count bumped, or NULL.
 * Caller must hold clp->cl_lock.
 */
const struct cred *nfs4_get_renew_cred(struct nfs_client *clp)
{
	const struct cred *cred = NULL;
	struct nfs_server *server;

	/* Use machine credentials if available */
	cred = nfs4_get_machine_cred(clp);
	if (cred != NULL)
		goto out;

	spin_lock(&clp->cl_lock);
	rcu_read_lock();
	list_for_each_entry_rcu(server, &clp->cl_superblocks, client_link) {
		cred = nfs4_get_renew_cred_server_locked(server);
		if (cred != NULL)
			break;
	}
	rcu_read_unlock();
	spin_unlock(&clp->cl_lock);

out:
	return cred;
}

static void nfs4_end_drain_slot_table(struct nfs4_slot_table *tbl)
{
	if (test_and_clear_bit(NFS4_SLOT_TBL_DRAINING, &tbl->slot_tbl_state)) {
		spin_lock(&tbl->slot_tbl_lock);
		nfs41_wake_slot_table(tbl);
		spin_unlock(&tbl->slot_tbl_lock);
	}
}

static void nfs4_end_drain_session(struct nfs_client *clp)
{
	struct nfs4_session *ses = clp->cl_session;

	if (clp->cl_slot_tbl) {
		nfs4_end_drain_slot_table(clp->cl_slot_tbl);
		return;
	}

	if (ses != NULL) {
		nfs4_end_drain_slot_table(&ses->bc_slot_table);
		nfs4_end_drain_slot_table(&ses->fc_slot_table);
	}
}

static int nfs4_drain_slot_tbl(struct nfs4_slot_table *tbl)
{
	set_bit(NFS4_SLOT_TBL_DRAINING, &tbl->slot_tbl_state);
	spin_lock(&tbl->slot_tbl_lock);
	if (tbl->highest_used_slotid != NFS4_NO_SLOT) {
		reinit_completion(&tbl->complete);
		spin_unlock(&tbl->slot_tbl_lock);
		return wait_for_completion_interruptible(&tbl->complete);
	}
	spin_unlock(&tbl->slot_tbl_lock);
	return 0;
}

static int nfs4_begin_drain_session(struct nfs_client *clp)
{
	struct nfs4_session *ses = clp->cl_session;
	int ret;

	if (clp->cl_slot_tbl)
		return nfs4_drain_slot_tbl(clp->cl_slot_tbl);

	/* back channel */
	ret = nfs4_drain_slot_tbl(&ses->bc_slot_table);
	if (ret)
		return ret;
	/* fore channel */
	return nfs4_drain_slot_tbl(&ses->fc_slot_table);
}

#if defined(CONFIG_NFS_V4_1)

static void nfs41_finish_session_reset(struct nfs_client *clp)
{
	clear_bit(NFS4CLNT_LEASE_CONFIRM, &clp->cl_state);
	clear_bit(NFS4CLNT_SESSION_RESET, &clp->cl_state);
	/* create_session negotiated new slot table */
	clear_bit(NFS4CLNT_BIND_CONN_TO_SESSION, &clp->cl_state);
	nfs4_setup_state_renewal(clp);
}

int nfs41_init_clientid(struct nfs_client *clp, const struct cred *cred)
{
	int status;

	if (test_bit(NFS4CLNT_LEASE_CONFIRM, &clp->cl_state))
		goto do_confirm;
	status = nfs4_proc_exchange_id(clp, cred);
	if (status != 0)
		goto out;
	set_bit(NFS4CLNT_LEASE_CONFIRM, &clp->cl_state);
do_confirm:
	status = nfs4_proc_create_session(clp, cred);
	if (status != 0)
		goto out;
	nfs41_finish_session_reset(clp);
	nfs_mark_client_ready(clp, NFS_CS_READY);
out:
	return status;
}

/**
 * nfs41_discover_server_trunking - Detect server IP address trunking (mv1)
 *
 * @clp: nfs_client under test
 * @result: OUT: found nfs_client, or clp
 * @cred: credential to use for trunking test
 *
 * Returns NFS4_OK, a negative errno, or a negative NFS4ERR status.
 * If NFS4_OK is returned, an nfs_client pointer is planted in
 * "result".
 *
 * Note: The returned client may not yet be marked ready.
 */
int nfs41_discover_server_trunking(struct nfs_client *clp,
				   struct nfs_client **result,
				   const struct cred *cred)
{
	int status;

	status = nfs4_proc_exchange_id(clp, cred);
	if (status != NFS4_OK)
		return status;

	status = nfs41_walk_client_list(clp, result, cred);
	if (status < 0)
		return status;
	if (clp != *result)
		return 0;

	/*
	 * Purge state if the client id was established in a prior
	 * instance and the client id could not have arrived on the
	 * server via Transparent State Migration.
	 */
	if (clp->cl_exchange_flags & EXCHGID4_FLAG_CONFIRMED_R) {
		if (!test_bit(NFS_CS_TSM_POSSIBLE, &clp->cl_flags))
			set_bit(NFS4CLNT_PURGE_STATE, &clp->cl_state);
		else
			set_bit(NFS4CLNT_LEASE_CONFIRM, &clp->cl_state);
	}
	nfs4_schedule_state_manager(clp);
	status = nfs_wait_client_init_complete(clp);
	if (status < 0)
		nfs_put_client(clp);
	return status;
}

#endif /* CONFIG_NFS_V4_1 */

/**
 * nfs4_get_clid_cred - Acquire credential for a setclientid operation
 * @clp: client state handle
 *
 * Returns a cred with reference count bumped, or NULL.
 */
const struct cred *nfs4_get_clid_cred(struct nfs_client *clp)
{
	const struct cred *cred;

	cred = nfs4_get_machine_cred(clp);
	return cred;
}

static struct nfs4_state_owner *
nfs4_find_state_owner_locked(struct nfs_server *server, const struct cred *cred)
{
	struct rb_node **p = &server->state_owners.rb_node,
		       *parent = NULL;
	struct nfs4_state_owner *sp;
	int cmp;

	while (*p != NULL) {
		parent = *p;
		sp = rb_entry(parent, struct nfs4_state_owner, so_server_node);
		cmp = cred_fscmp(cred, sp->so_cred);

		if (cmp < 0)
			p = &parent->rb_left;
		else if (cmp > 0)
			p = &parent->rb_right;
		else {
			if (!list_empty(&sp->so_lru))
				list_del_init(&sp->so_lru);
			atomic_inc(&sp->so_count);
			return sp;
		}
	}
	return NULL;
}

static struct nfs4_state_owner *
nfs4_insert_state_owner_locked(struct nfs4_state_owner *new)
{
	struct nfs_server *server = new->so_server;
	struct rb_node **p = &server->state_owners.rb_node,
		       *parent = NULL;
	struct nfs4_state_owner *sp;
	int cmp;

	while (*p != NULL) {
		parent = *p;
		sp = rb_entry(parent, struct nfs4_state_owner, so_server_node);
		cmp = cred_fscmp(new->so_cred, sp->so_cred);

		if (cmp < 0)
			p = &parent->rb_left;
		else if (cmp > 0)
			p = &parent->rb_right;
		else {
			if (!list_empty(&sp->so_lru))
				list_del_init(&sp->so_lru);
			atomic_inc(&sp->so_count);
			return sp;
		}
	}
	rb_link_node(&new->so_server_node, parent, p);
	rb_insert_color(&new->so_server_node, &server->state_owners);
	return new;
}

static void
nfs4_remove_state_owner_locked(struct nfs4_state_owner *sp)
{
	struct nfs_server *server = sp->so_server;

	if (!RB_EMPTY_NODE(&sp->so_server_node))
		rb_erase(&sp->so_server_node, &server->state_owners);
}

static void
nfs4_init_seqid_counter(struct nfs_seqid_counter *sc)
{
	sc->create_time = ktime_get();
	sc->flags = 0;
	sc->counter = 0;
	spin_lock_init(&sc->lock);
	INIT_LIST_HEAD(&sc->list);
	rpc_init_wait_queue(&sc->wait, "Seqid_waitqueue");
}

static void
nfs4_destroy_seqid_counter(struct nfs_seqid_counter *sc)
{
	rpc_destroy_wait_queue(&sc->wait);
}

/*
 * nfs4_alloc_state_owner(): this is called on the OPEN or CREATE path to
 * create a new state_owner.
 *
 */
static struct nfs4_state_owner *
nfs4_alloc_state_owner(struct nfs_server *server,
		const struct cred *cred,
		gfp_t gfp_flags)
{
	struct nfs4_state_owner *sp;

	sp = kzalloc(sizeof(*sp), gfp_flags);
	if (!sp)
		return NULL;
	sp->so_seqid.owner_id = ida_simple_get(&server->openowner_id, 0, 0,
						gfp_flags);
	if (sp->so_seqid.owner_id < 0) {
		kfree(sp);
		return NULL;
	}
	sp->so_server = server;
	sp->so_cred = get_cred(cred);
	spin_lock_init(&sp->so_lock);
	INIT_LIST_HEAD(&sp->so_states);
	nfs4_init_seqid_counter(&sp->so_seqid);
	atomic_set(&sp->so_count, 1);
	INIT_LIST_HEAD(&sp->so_lru);
	seqcount_spinlock_init(&sp->so_reclaim_seqcount, &sp->so_lock);
	mutex_init(&sp->so_delegreturn_mutex);
	return sp;
}

static void
nfs4_reset_state_owner(struct nfs4_state_owner *sp)
{
	/* This state_owner is no longer usable, but must
	 * remain in place so that state recovery can find it
	 * and the opens associated with it.
	 * It may also be used for new 'open' request to
	 * return a delegation to the server.
	 * So update the 'create_time' so that it looks like
	 * a new state_owner.  This will cause the server to
	 * request an OPEN_CONFIRM to start a new sequence.
	 */
	sp->so_seqid.create_time = ktime_get();
}

static void nfs4_free_state_owner(struct nfs4_state_owner *sp)
{
	nfs4_destroy_seqid_counter(&sp->so_seqid);
	put_cred(sp->so_cred);
	ida_simple_remove(&sp->so_server->openowner_id, sp->so_seqid.owner_id);
	kfree(sp);
}

static void nfs4_gc_state_owners(struct nfs_server *server)
{
	struct nfs_client *clp = server->nfs_client;
	struct nfs4_state_owner *sp, *tmp;
	unsigned long time_min, time_max;
	LIST_HEAD(doomed);

	spin_lock(&clp->cl_lock);
	time_max = jiffies;
	time_min = (long)time_max - (long)clp->cl_lease_time;
	list_for_each_entry_safe(sp, tmp, &server->state_owners_lru, so_lru) {
		/* NB: LRU is sorted so that oldest is at the head */
		if (time_in_range(sp->so_expires, time_min, time_max))
			break;
		list_move(&sp->so_lru, &doomed);
		nfs4_remove_state_owner_locked(sp);
	}
	spin_unlock(&clp->cl_lock);

	list_for_each_entry_safe(sp, tmp, &doomed, so_lru) {
		list_del(&sp->so_lru);
		nfs4_free_state_owner(sp);
	}
}

/**
 * nfs4_get_state_owner - Look up a state owner given a credential
 * @server: nfs_server to search
 * @cred: RPC credential to match
 * @gfp_flags: allocation mode
 *
 * Returns a pointer to an instantiated nfs4_state_owner struct, or NULL.
 */
struct nfs4_state_owner *nfs4_get_state_owner(struct nfs_server *server,
					      const struct cred *cred,
					      gfp_t gfp_flags)
{
	struct nfs_client *clp = server->nfs_client;
	struct nfs4_state_owner *sp, *new;

	spin_lock(&clp->cl_lock);
	sp = nfs4_find_state_owner_locked(server, cred);
	spin_unlock(&clp->cl_lock);
	if (sp != NULL)
		goto out;
	new = nfs4_alloc_state_owner(server, cred, gfp_flags);
	if (new == NULL)
		goto out;
	spin_lock(&clp->cl_lock);
	sp = nfs4_insert_state_owner_locked(new);
	spin_unlock(&clp->cl_lock);
	if (sp != new)
		nfs4_free_state_owner(new);
out:
	nfs4_gc_state_owners(server);
	return sp;
}

/**
 * nfs4_put_state_owner - Release a nfs4_state_owner
 * @sp: state owner data to release
 *
 * Note that we keep released state owners on an LRU
 * list.
 * This caches valid state owners so that they can be
 * reused, to avoid the OPEN_CONFIRM on minor version 0.
 * It also pins the uniquifier of dropped state owners for
 * a while, to ensure that those state owner names are
 * never reused.
 */
void nfs4_put_state_owner(struct nfs4_state_owner *sp)
{
	struct nfs_server *server = sp->so_server;
	struct nfs_client *clp = server->nfs_client;

	if (!atomic_dec_and_lock(&sp->so_count, &clp->cl_lock))
		return;

	sp->so_expires = jiffies;
	list_add_tail(&sp->so_lru, &server->state_owners_lru);
	spin_unlock(&clp->cl_lock);
}

/**
 * nfs4_purge_state_owners - Release all cached state owners
 * @server: nfs_server with cached state owners to release
 * @head: resulting list of state owners
 *
 * Called at umount time.  Remaining state owners will be on
 * the LRU with ref count of zero.
 * Note that the state owners are not freed, but are added
 * to the list @head, which can later be used as an argument
 * to nfs4_free_state_owners.
 */
void nfs4_purge_state_owners(struct nfs_server *server, struct list_head *head)
{
	struct nfs_client *clp = server->nfs_client;
	struct nfs4_state_owner *sp, *tmp;

	spin_lock(&clp->cl_lock);
	list_for_each_entry_safe(sp, tmp, &server->state_owners_lru, so_lru) {
		list_move(&sp->so_lru, head);
		nfs4_remove_state_owner_locked(sp);
	}
	spin_unlock(&clp->cl_lock);
}

/**
 * nfs4_free_state_owners - Release all cached state owners
 * @head: resulting list of state owners
 *
 * Frees a list of state owners that was generated by
 * nfs4_purge_state_owners
 */
void nfs4_free_state_owners(struct list_head *head)
{
	struct nfs4_state_owner *sp, *tmp;

	list_for_each_entry_safe(sp, tmp, head, so_lru) {
		list_del(&sp->so_lru);
		nfs4_free_state_owner(sp);
	}
}

static struct nfs4_state *
nfs4_alloc_open_state(void)
{
	struct nfs4_state *state;

	state = kzalloc(sizeof(*state), GFP_NOFS);
	if (!state)
		return NULL;
	refcount_set(&state->count, 1);
	INIT_LIST_HEAD(&state->lock_states);
	spin_lock_init(&state->state_lock);
	seqlock_init(&state->seqlock);
	init_waitqueue_head(&state->waitq);
	return state;
}

void
nfs4_state_set_mode_locked(struct nfs4_state *state, fmode_t fmode)
{
	if (state->state == fmode)
		return;
	/* NB! List reordering - see the reclaim code for why.  */
	if ((fmode & FMODE_WRITE) != (state->state & FMODE_WRITE)) {
		if (fmode & FMODE_WRITE)
			list_move(&state->open_states, &state->owner->so_states);
		else
			list_move_tail(&state->open_states, &state->owner->so_states);
	}
	state->state = fmode;
}

static struct nfs4_state *
__nfs4_find_state_byowner(struct inode *inode, struct nfs4_state_owner *owner)
{
	struct nfs_inode *nfsi = NFS_I(inode);
	struct nfs4_state *state;

	list_for_each_entry_rcu(state, &nfsi->open_states, inode_states) {
		if (state->owner != owner)
			continue;
		if (!nfs4_valid_open_stateid(state))
			continue;
		if (refcount_inc_not_zero(&state->count))
			return state;
	}
	return NULL;
}

static void
nfs4_free_open_state(struct nfs4_state *state)
{
	kfree_rcu(state, rcu_head);
}

struct nfs4_state *
nfs4_get_open_state(struct inode *inode, struct nfs4_state_owner *owner)
{
	struct nfs4_state *state, *new;
	struct nfs_inode *nfsi = NFS_I(inode);

	rcu_read_lock();
	state = __nfs4_find_state_byowner(inode, owner);
	rcu_read_unlock();
	if (state)
		goto out;
	new = nfs4_alloc_open_state();
	spin_lock(&owner->so_lock);
	spin_lock(&inode->i_lock);
	state = __nfs4_find_state_byowner(inode, owner);
	if (state == NULL && new != NULL) {
		state = new;
		state->owner = owner;
		atomic_inc(&owner->so_count);
		ihold(inode);
		state->inode = inode;
		list_add_rcu(&state->inode_states, &nfsi->open_states);
		spin_unlock(&inode->i_lock);
		/* Note: The reclaim code dictates that we add stateless
		 * and read-only stateids to the end of the list */
		list_add_tail(&state->open_states, &owner->so_states);
		spin_unlock(&owner->so_lock);
	} else {
		spin_unlock(&inode->i_lock);
		spin_unlock(&owner->so_lock);
		if (new)
			nfs4_free_open_state(new);
	}
out:
	return state;
}

void nfs4_put_open_state(struct nfs4_state *state)
{
	struct inode *inode = state->inode;
	struct nfs4_state_owner *owner = state->owner;

	if (!refcount_dec_and_lock(&state->count, &owner->so_lock))
		return;
	spin_lock(&inode->i_lock);
	list_del_rcu(&state->inode_states);
	list_del(&state->open_states);
	spin_unlock(&inode->i_lock);
	spin_unlock(&owner->so_lock);
	nfs4_inode_return_delegation_on_close(inode);
	iput(inode);
	nfs4_free_open_state(state);
	nfs4_put_state_owner(owner);
}

/*
 * Close the current file.
 */
static void __nfs4_close(struct nfs4_state *state,
		fmode_t fmode, gfp_t gfp_mask, int wait)
{
	struct nfs4_state_owner *owner = state->owner;
	int call_close = 0;
	fmode_t newstate;

	atomic_inc(&owner->so_count);
	/* Protect against nfs4_find_state() */
	spin_lock(&owner->so_lock);
	switch (fmode & (FMODE_READ | FMODE_WRITE)) {
		case FMODE_READ:
			state->n_rdonly--;
			break;
		case FMODE_WRITE:
			state->n_wronly--;
			break;
		case FMODE_READ|FMODE_WRITE:
			state->n_rdwr--;
	}
	newstate = FMODE_READ|FMODE_WRITE;
	if (state->n_rdwr == 0) {
		if (state->n_rdonly == 0) {
			newstate &= ~FMODE_READ;
			call_close |= test_bit(NFS_O_RDONLY_STATE, &state->flags);
			call_close |= test_bit(NFS_O_RDWR_STATE, &state->flags);
		}
		if (state->n_wronly == 0) {
			newstate &= ~FMODE_WRITE;
			call_close |= test_bit(NFS_O_WRONLY_STATE, &state->flags);
			call_close |= test_bit(NFS_O_RDWR_STATE, &state->flags);
		}
		if (newstate == 0)
			clear_bit(NFS_DELEGATED_STATE, &state->flags);
	}
	nfs4_state_set_mode_locked(state, newstate);
	spin_unlock(&owner->so_lock);

	if (!call_close) {
		nfs4_put_open_state(state);
		nfs4_put_state_owner(owner);
	} else
		nfs4_do_close(state, gfp_mask, wait);
}

void nfs4_close_state(struct nfs4_state *state, fmode_t fmode)
{
	__nfs4_close(state, fmode, GFP_NOFS, 0);
}

void nfs4_close_sync(struct nfs4_state *state, fmode_t fmode)
{
	__nfs4_close(state, fmode, GFP_KERNEL, 1);
}

/*
 * Search the state->lock_states for an existing lock_owner
 * that is compatible with either of the given owners.
 * If the second is non-zero, then the first refers to a Posix-lock
 * owner (current->files) and the second refers to a flock/OFD
 * owner (struct file*).  In that case, prefer a match for the first
 * owner.
 * If both sorts of locks are held on the one file we cannot know
 * which stateid was intended to be used, so a "correct" choice cannot
 * be made.  Failing that, a "consistent" choice is preferable.  The
 * consistent choice we make is to prefer the first owner, that of a
 * Posix lock.
 */
static struct nfs4_lock_state *
__nfs4_find_lock_state(struct nfs4_state *state,
		       fl_owner_t fl_owner, fl_owner_t fl_owner2)
{
	struct nfs4_lock_state *pos, *ret = NULL;
	list_for_each_entry(pos, &state->lock_states, ls_locks) {
		if (pos->ls_owner == fl_owner) {
			ret = pos;
			break;
		}
		if (pos->ls_owner == fl_owner2)
			ret = pos;
	}
	if (ret)
		refcount_inc(&ret->ls_count);
	return ret;
}

/*
 * Return a compatible lock_state. If no initialized lock_state structure
 * exists, return an uninitialized one.
 *
 */
static struct nfs4_lock_state *nfs4_alloc_lock_state(struct nfs4_state *state, fl_owner_t fl_owner)
{
	struct nfs4_lock_state *lsp;
	struct nfs_server *server = state->owner->so_server;

	lsp = kzalloc(sizeof(*lsp), GFP_NOFS);
	if (lsp == NULL)
		return NULL;
	nfs4_init_seqid_counter(&lsp->ls_seqid);
	refcount_set(&lsp->ls_count, 1);
	lsp->ls_state = state;
	lsp->ls_owner = fl_owner;
	lsp->ls_seqid.owner_id = ida_simple_get(&server->lockowner_id, 0, 0, GFP_NOFS);
	if (lsp->ls_seqid.owner_id < 0)
		goto out_free;
	INIT_LIST_HEAD(&lsp->ls_locks);
	return lsp;
out_free:
	kfree(lsp);
	return NULL;
}

void nfs4_free_lock_state(struct nfs_server *server, struct nfs4_lock_state *lsp)
{
	ida_simple_remove(&server->lockowner_id, lsp->ls_seqid.owner_id);
	nfs4_destroy_seqid_counter(&lsp->ls_seqid);
	kfree(lsp);
}

/*
 * Return a compatible lock_state. If no initialized lock_state structure
 * exists, return an uninitialized one.
 *
 */
static struct nfs4_lock_state *nfs4_get_lock_state(struct nfs4_state *state, fl_owner_t owner)
{
	struct nfs4_lock_state *lsp, *new = NULL;
	
	for(;;) {
		spin_lock(&state->state_lock);
		lsp = __nfs4_find_lock_state(state, owner, NULL);
		if (lsp != NULL)
			break;
		if (new != NULL) {
			list_add(&new->ls_locks, &state->lock_states);
			set_bit(LK_STATE_IN_USE, &state->flags);
			lsp = new;
			new = NULL;
			break;
		}
		spin_unlock(&state->state_lock);
		new = nfs4_alloc_lock_state(state, owner);
		if (new == NULL)
			return NULL;
	}
	spin_unlock(&state->state_lock);
	if (new != NULL)
		nfs4_free_lock_state(state->owner->so_server, new);
	return lsp;
}

/*
 * Release reference to lock_state, and free it if we see that
 * it is no longer in use
 */
void nfs4_put_lock_state(struct nfs4_lock_state *lsp)
{
	struct nfs_server *server;
	struct nfs4_state *state;

	if (lsp == NULL)
		return;
	state = lsp->ls_state;
	if (!refcount_dec_and_lock(&lsp->ls_count, &state->state_lock))
		return;
	list_del(&lsp->ls_locks);
	if (list_empty(&state->lock_states))
		clear_bit(LK_STATE_IN_USE, &state->flags);
	spin_unlock(&state->state_lock);
	server = state->owner->so_server;
	if (test_bit(NFS_LOCK_INITIALIZED, &lsp->ls_flags)) {
		struct nfs_client *clp = server->nfs_client;

		clp->cl_mvops->free_lock_state(server, lsp);
	} else
		nfs4_free_lock_state(server, lsp);
}

static void nfs4_fl_copy_lock(struct file_lock *dst, struct file_lock *src)
{
	struct nfs4_lock_state *lsp = src->fl_u.nfs4_fl.owner;

	dst->fl_u.nfs4_fl.owner = lsp;
	refcount_inc(&lsp->ls_count);
}

static void nfs4_fl_release_lock(struct file_lock *fl)
{
	nfs4_put_lock_state(fl->fl_u.nfs4_fl.owner);
}

static const struct file_lock_operations nfs4_fl_lock_ops = {
	.fl_copy_lock = nfs4_fl_copy_lock,
	.fl_release_private = nfs4_fl_release_lock,
};

int nfs4_set_lock_state(struct nfs4_state *state, struct file_lock *fl)
{
	struct nfs4_lock_state *lsp;

	if (fl->fl_ops != NULL)
		return 0;
	lsp = nfs4_get_lock_state(state, fl->fl_owner);
	if (lsp == NULL)
		return -ENOMEM;
	fl->fl_u.nfs4_fl.owner = lsp;
	fl->fl_ops = &nfs4_fl_lock_ops;
	return 0;
}

static int nfs4_copy_lock_stateid(nfs4_stateid *dst,
		struct nfs4_state *state,
		const struct nfs_lock_context *l_ctx)
{
	struct nfs4_lock_state *lsp;
	fl_owner_t fl_owner, fl_flock_owner;
	int ret = -ENOENT;

	if (l_ctx == NULL)
		goto out;

	if (test_bit(LK_STATE_IN_USE, &state->flags) == 0)
		goto out;

	fl_owner = l_ctx->lockowner;
	fl_flock_owner = l_ctx->open_context->flock_owner;

	spin_lock(&state->state_lock);
	lsp = __nfs4_find_lock_state(state, fl_owner, fl_flock_owner);
	if (lsp && test_bit(NFS_LOCK_LOST, &lsp->ls_flags))
		ret = -EIO;
	else if (lsp != NULL && test_bit(NFS_LOCK_INITIALIZED, &lsp->ls_flags) != 0) {
		nfs4_stateid_copy(dst, &lsp->ls_stateid);
		ret = 0;
	}
	spin_unlock(&state->state_lock);
	nfs4_put_lock_state(lsp);
out:
	return ret;
}

bool nfs4_copy_open_stateid(nfs4_stateid *dst, struct nfs4_state *state)
{
	bool ret;
	const nfs4_stateid *src;
	int seq;

	do {
		ret = false;
		src = &zero_stateid;
		seq = read_seqbegin(&state->seqlock);
		if (test_bit(NFS_OPEN_STATE, &state->flags)) {
			src = &state->open_stateid;
			ret = true;
		}
		nfs4_stateid_copy(dst, src);
	} while (read_seqretry(&state->seqlock, seq));
	return ret;
}

/*
 * Byte-range lock aware utility to initialize the stateid of read/write
 * requests.
 */
int nfs4_select_rw_stateid(struct nfs4_state *state,
		fmode_t fmode, const struct nfs_lock_context *l_ctx,
		nfs4_stateid *dst, const struct cred **cred)
{
	int ret;

	if (!nfs4_valid_open_stateid(state))
		return -EIO;
	if (cred != NULL)
		*cred = NULL;
	ret = nfs4_copy_lock_stateid(dst, state, l_ctx);
	if (ret == -EIO)
		/* A lost lock - don't even consider delegations */
		goto out;
	/* returns true if delegation stateid found and copied */
	if (nfs4_copy_delegation_stateid(state->inode, fmode, dst, cred)) {
		ret = 0;
		goto out;
	}
	if (ret != -ENOENT)
		/* nfs4_copy_delegation_stateid() didn't over-write
		 * dst, so it still has the lock stateid which we now
		 * choose to use.
		 */
		goto out;
	ret = nfs4_copy_open_stateid(dst, state) ? 0 : -EAGAIN;
out:
	if (nfs_server_capable(state->inode, NFS_CAP_STATEID_NFSV41))
		dst->seqid = 0;
	return ret;
}

struct nfs_seqid *nfs_alloc_seqid(struct nfs_seqid_counter *counter, gfp_t gfp_mask)
{
	struct nfs_seqid *new;

	new = kmalloc(sizeof(*new), gfp_mask);
	if (new == NULL)
		return ERR_PTR(-ENOMEM);
	new->sequence = counter;
	INIT_LIST_HEAD(&new->list);
	new->task = NULL;
	return new;
}

void nfs_release_seqid(struct nfs_seqid *seqid)
{
	struct nfs_seqid_counter *sequence;

	if (seqid == NULL || list_empty(&seqid->list))
		return;
	sequence = seqid->sequence;
	spin_lock(&sequence->lock);
	list_del_init(&seqid->list);
	if (!list_empty(&sequence->list)) {
		struct nfs_seqid *next;

		next = list_first_entry(&sequence->list,
				struct nfs_seqid, list);
		rpc_wake_up_queued_task(&sequence->wait, next->task);
	}
	spin_unlock(&sequence->lock);
}

void nfs_free_seqid(struct nfs_seqid *seqid)
{
	nfs_release_seqid(seqid);
	kfree(seqid);
}

/*
 * Increment the seqid if the OPEN/OPEN_DOWNGRADE/CLOSE succeeded, or
 * failed with a seqid incrementing error -
 * see comments nfs4.h:seqid_mutating_error()
 */
static void nfs_increment_seqid(int status, struct nfs_seqid *seqid)
{
	switch (status) {
		case 0:
			break;
		case -NFS4ERR_BAD_SEQID:
			if (seqid->sequence->flags & NFS_SEQID_CONFIRMED)
				return;
			pr_warn_ratelimited("NFS: v4 server returned a bad"
					" sequence-id error on an"
					" unconfirmed sequence %p!\n",
					seqid->sequence);
			return;
		case -NFS4ERR_STALE_CLIENTID:
		case -NFS4ERR_STALE_STATEID:
		case -NFS4ERR_BAD_STATEID:
		case -NFS4ERR_BADXDR:
		case -NFS4ERR_RESOURCE:
		case -NFS4ERR_NOFILEHANDLE:
		case -NFS4ERR_MOVED:
			/* Non-seqid mutating errors */
			return;
	}
	/*
	 * Note: no locking needed as we are guaranteed to be first
	 * on the sequence list
	 */
	seqid->sequence->counter++;
}

void nfs_increment_open_seqid(int status, struct nfs_seqid *seqid)
{
	struct nfs4_state_owner *sp;

	if (seqid == NULL)
		return;

	sp = container_of(seqid->sequence, struct nfs4_state_owner, so_seqid);
	if (status == -NFS4ERR_BAD_SEQID)
		nfs4_reset_state_owner(sp);
	if (!nfs4_has_session(sp->so_server->nfs_client))
		nfs_increment_seqid(status, seqid);
}

/*
 * Increment the seqid if the LOCK/LOCKU succeeded, or
 * failed with a seqid incrementing error -
 * see comments nfs4.h:seqid_mutating_error()
 */
void nfs_increment_lock_seqid(int status, struct nfs_seqid *seqid)
{
	if (seqid != NULL)
		nfs_increment_seqid(status, seqid);
}

int nfs_wait_on_sequence(struct nfs_seqid *seqid, struct rpc_task *task)
{
	struct nfs_seqid_counter *sequence;
	int status = 0;

	if (seqid == NULL)
		goto out;
	sequence = seqid->sequence;
	spin_lock(&sequence->lock);
	seqid->task = task;
	if (list_empty(&seqid->list))
		list_add_tail(&seqid->list, &sequence->list);
	if (list_first_entry(&sequence->list, struct nfs_seqid, list) == seqid)
		goto unlock;
	rpc_sleep_on(&sequence->wait, task, NULL);
	status = -EAGAIN;
unlock:
	spin_unlock(&sequence->lock);
out:
	return status;
}

static int nfs4_run_state_manager(void *);

static void nfs4_clear_state_manager_bit(struct nfs_client *clp)
{
	clear_and_wake_up_bit(NFS4CLNT_MANAGER_RUNNING, &clp->cl_state);
	rpc_wake_up(&clp->cl_rpcwaitq);
}

/*
 * Schedule the nfs_client asynchronous state management routine
 */
void nfs4_schedule_state_manager(struct nfs_client *clp)
{
	struct task_struct *task;
	char buf[INET6_ADDRSTRLEN + sizeof("-manager") + 1];

	set_bit(NFS4CLNT_RUN_MANAGER, &clp->cl_state);
	if (test_and_set_bit(NFS4CLNT_MANAGER_RUNNING, &clp->cl_state) != 0)
		return;
	__module_get(THIS_MODULE);
	refcount_inc(&clp->cl_count);

	/* The rcu_read_lock() is not strictly necessary, as the state
	 * manager is the only thread that ever changes the rpc_xprt
	 * after it's initialized.  At this point, we're single threaded. */
	rcu_read_lock();
	snprintf(buf, sizeof(buf), "%s-manager",
			rpc_peeraddr2str(clp->cl_rpcclient, RPC_DISPLAY_ADDR));
	rcu_read_unlock();
	task = kthread_run(nfs4_run_state_manager, clp, "%s", buf);
	if (IS_ERR(task)) {
		printk(KERN_ERR "%s: kthread_run: %ld\n",
			__func__, PTR_ERR(task));
		nfs4_clear_state_manager_bit(clp);
		nfs_put_client(clp);
		module_put(THIS_MODULE);
	}
}

/*
 * Schedule a lease recovery attempt
 */
void nfs4_schedule_lease_recovery(struct nfs_client *clp)
{
	if (!clp)
		return;
	if (!test_bit(NFS4CLNT_LEASE_EXPIRED, &clp->cl_state))
		set_bit(NFS4CLNT_CHECK_LEASE, &clp->cl_state);
	dprintk("%s: scheduling lease recovery for server %s\n", __func__,
			clp->cl_hostname);
	nfs4_schedule_state_manager(clp);
}
EXPORT_SYMBOL_GPL(nfs4_schedule_lease_recovery);

/**
 * nfs4_schedule_migration_recovery - trigger migration recovery
 *
 * @server: FSID that is migrating
 *
 * Returns zero if recovery has started, otherwise a negative NFS4ERR
 * value is returned.
 */
int nfs4_schedule_migration_recovery(const struct nfs_server *server)
{
	struct nfs_client *clp = server->nfs_client;

	if (server->fh_expire_type != NFS4_FH_PERSISTENT) {
		pr_err("NFS: volatile file handles not supported (server %s)\n",
				clp->cl_hostname);
		return -NFS4ERR_IO;
	}

	if (test_bit(NFS_MIG_FAILED, &server->mig_status))
		return -NFS4ERR_IO;

	dprintk("%s: scheduling migration recovery for (%llx:%llx) on %s\n",
			__func__,
			(unsigned long long)server->fsid.major,
			(unsigned long long)server->fsid.minor,
			clp->cl_hostname);

	set_bit(NFS_MIG_IN_TRANSITION,
			&((struct nfs_server *)server)->mig_status);
	set_bit(NFS4CLNT_MOVED, &clp->cl_state);

	nfs4_schedule_state_manager(clp);
	return 0;
}
EXPORT_SYMBOL_GPL(nfs4_schedule_migration_recovery);

/**
 * nfs4_schedule_lease_moved_recovery - start lease-moved recovery
 *
 * @clp: server to check for moved leases
 *
 */
void nfs4_schedule_lease_moved_recovery(struct nfs_client *clp)
{
	dprintk("%s: scheduling lease-moved recovery for client ID %llx on %s\n",
		__func__, clp->cl_clientid, clp->cl_hostname);

	set_bit(NFS4CLNT_LEASE_MOVED, &clp->cl_state);
	nfs4_schedule_state_manager(clp);
}
EXPORT_SYMBOL_GPL(nfs4_schedule_lease_moved_recovery);

int nfs4_wait_clnt_recover(struct nfs_client *clp)
{
	int res;

	might_sleep();

	refcount_inc(&clp->cl_count);
	res = wait_on_bit_action(&clp->cl_state, NFS4CLNT_MANAGER_RUNNING,
				 nfs_wait_bit_killable, TASK_KILLABLE);
	if (res)
		goto out;
	if (clp->cl_cons_state < 0)
		res = clp->cl_cons_state;
out:
	nfs_put_client(clp);
	return res;
}

int nfs4_client_recover_expired_lease(struct nfs_client *clp)
{
	unsigned int loop;
	int ret;

	for (loop = NFS4_MAX_LOOP_ON_RECOVER; loop != 0; loop--) {
		ret = nfs4_wait_clnt_recover(clp);
		if (ret != 0)
			break;
		if (!test_bit(NFS4CLNT_LEASE_EXPIRED, &clp->cl_state) &&
		    !test_bit(NFS4CLNT_CHECK_LEASE,&clp->cl_state))
			break;
		nfs4_schedule_state_manager(clp);
		ret = -EIO;
	}
	return ret;
}

/*
 * nfs40_handle_cb_pathdown - return all delegations after NFS4ERR_CB_PATH_DOWN
 * @clp: client to process
 *
 * Set the NFS4CLNT_LEASE_EXPIRED state in order to force a
 * resend of the SETCLIENTID and hence re-establish the
 * callback channel. Then return all existing delegations.
 */
static void nfs40_handle_cb_pathdown(struct nfs_client *clp)
{
	set_bit(NFS4CLNT_LEASE_EXPIRED, &clp->cl_state);
	nfs_expire_all_delegations(clp);
	dprintk("%s: handling CB_PATHDOWN recovery for server %s\n", __func__,
			clp->cl_hostname);
}

void nfs4_schedule_path_down_recovery(struct nfs_client *clp)
{
	nfs40_handle_cb_pathdown(clp);
	nfs4_schedule_state_manager(clp);
}

static int nfs4_state_mark_reclaim_reboot(struct nfs_client *clp, struct nfs4_state *state)
{

	if (!nfs4_valid_open_stateid(state))
		return 0;
	set_bit(NFS_STATE_RECLAIM_REBOOT, &state->flags);
	/* Don't recover state that expired before the reboot */
	if (test_bit(NFS_STATE_RECLAIM_NOGRACE, &state->flags)) {
		clear_bit(NFS_STATE_RECLAIM_REBOOT, &state->flags);
		return 0;
	}
	set_bit(NFS_OWNER_RECLAIM_REBOOT, &state->owner->so_flags);
	set_bit(NFS4CLNT_RECLAIM_REBOOT, &clp->cl_state);
	return 1;
}

int nfs4_state_mark_reclaim_nograce(struct nfs_client *clp, struct nfs4_state *state)
{
	if (!nfs4_valid_open_stateid(state))
		return 0;
	set_bit(NFS_STATE_RECLAIM_NOGRACE, &state->flags);
	clear_bit(NFS_STATE_RECLAIM_REBOOT, &state->flags);
	set_bit(NFS_OWNER_RECLAIM_NOGRACE, &state->owner->so_flags);
	set_bit(NFS4CLNT_RECLAIM_NOGRACE, &clp->cl_state);
	return 1;
}

int nfs4_schedule_stateid_recovery(const struct nfs_server *server, struct nfs4_state *state)
{
	struct nfs_client *clp = server->nfs_client;

	if (!nfs4_state_mark_reclaim_nograce(clp, state))
		return -EBADF;
	nfs_inode_find_delegation_state_and_recover(state->inode,
			&state->stateid);
	dprintk("%s: scheduling stateid recovery for server %s\n", __func__,
			clp->cl_hostname);
	nfs4_schedule_state_manager(clp);
	return 0;
}
EXPORT_SYMBOL_GPL(nfs4_schedule_stateid_recovery);

static struct nfs4_lock_state *
nfs_state_find_lock_state_by_stateid(struct nfs4_state *state,
		const nfs4_stateid *stateid)
{
	struct nfs4_lock_state *pos;

	list_for_each_entry(pos, &state->lock_states, ls_locks) {
		if (!test_bit(NFS_LOCK_INITIALIZED, &pos->ls_flags))
			continue;
		if (nfs4_stateid_match_or_older(&pos->ls_stateid, stateid))
			return pos;
	}
	return NULL;
}

static bool nfs_state_lock_state_matches_stateid(struct nfs4_state *state,
		const nfs4_stateid *stateid)
{
	bool found = false;

	if (test_bit(LK_STATE_IN_USE, &state->flags)) {
		spin_lock(&state->state_lock);
		if (nfs_state_find_lock_state_by_stateid(state, stateid))
			found = true;
		spin_unlock(&state->state_lock);
	}
	return found;
}

void nfs_inode_find_state_and_recover(struct inode *inode,
		const nfs4_stateid *stateid)
{
	struct nfs_client *clp = NFS_SERVER(inode)->nfs_client;
	struct nfs_inode *nfsi = NFS_I(inode);
	struct nfs_open_context *ctx;
	struct nfs4_state *state;
	bool found = false;

	rcu_read_lock();
	list_for_each_entry_rcu(ctx, &nfsi->open_files, list) {
		state = ctx->state;
		if (state == NULL)
			continue;
		if (nfs4_stateid_match_or_older(&state->stateid, stateid) &&
		    nfs4_state_mark_reclaim_nograce(clp, state)) {
			found = true;
			continue;
		}
		if (test_bit(NFS_OPEN_STATE, &state->flags) &&
		    nfs4_stateid_match_or_older(&state->open_stateid, stateid) &&
		    nfs4_state_mark_reclaim_nograce(clp, state)) {
			found = true;
			continue;
		}
		if (nfs_state_lock_state_matches_stateid(state, stateid) &&
		    nfs4_state_mark_reclaim_nograce(clp, state))
			found = true;
	}
	rcu_read_unlock();

	nfs_inode_find_delegation_state_and_recover(inode, stateid);
	if (found)
		nfs4_schedule_state_manager(clp);
}

static void nfs4_state_mark_open_context_bad(struct nfs4_state *state, int err)
{
	struct inode *inode = state->inode;
	struct nfs_inode *nfsi = NFS_I(inode);
	struct nfs_open_context *ctx;

	rcu_read_lock();
	list_for_each_entry_rcu(ctx, &nfsi->open_files, list) {
		if (ctx->state != state)
			continue;
		set_bit(NFS_CONTEXT_BAD, &ctx->flags);
		pr_warn("NFSv4: state recovery failed for open file %pd2, "
				"error = %d\n", ctx->dentry, err);
	}
	rcu_read_unlock();
}

static void nfs4_state_mark_recovery_failed(struct nfs4_state *state, int error)
{
	set_bit(NFS_STATE_RECOVERY_FAILED, &state->flags);
	nfs4_state_mark_open_context_bad(state, error);
}


static int nfs4_reclaim_locks(struct nfs4_state *state, const struct nfs4_state_recovery_ops *ops)
{
	struct inode *inode = state->inode;
	struct nfs_inode *nfsi = NFS_I(inode);
	struct file_lock *fl;
	struct nfs4_lock_state *lsp;
	int status = 0;
	struct file_lock_context *flctx = inode->i_flctx;
	struct list_head *list;

	if (flctx == NULL)
		return 0;

	list = &flctx->flc_posix;

	/* Guard against delegation returns and new lock/unlock calls */
	down_write(&nfsi->rwsem);
	spin_lock(&flctx->flc_lock);
restart:
	list_for_each_entry(fl, list, fl_list) {
		if (nfs_file_open_context(fl->fl_file)->state != state)
			continue;
		spin_unlock(&flctx->flc_lock);
		status = ops->recover_lock(state, fl);
		switch (status) {
		case 0:
			break;
		case -ETIMEDOUT:
		case -ESTALE:
		case -NFS4ERR_ADMIN_REVOKED:
		case -NFS4ERR_STALE_STATEID:
		case -NFS4ERR_BAD_STATEID:
		case -NFS4ERR_EXPIRED:
		case -NFS4ERR_NO_GRACE:
		case -NFS4ERR_STALE_CLIENTID:
		case -NFS4ERR_BADSESSION:
		case -NFS4ERR_BADSLOT:
		case -NFS4ERR_BAD_HIGH_SLOT:
		case -NFS4ERR_CONN_NOT_BOUND_TO_SESSION:
			goto out;
		default:
			pr_err("NFS: %s: unhandled error %d\n",
					__func__, status);
			fallthrough;
		case -ENOMEM:
		case -NFS4ERR_DENIED:
		case -NFS4ERR_RECLAIM_BAD:
		case -NFS4ERR_RECLAIM_CONFLICT:
			lsp = fl->fl_u.nfs4_fl.owner;
			if (lsp)
				set_bit(NFS_LOCK_LOST, &lsp->ls_flags);
			status = 0;
		}
		spin_lock(&flctx->flc_lock);
	}
	if (list == &flctx->flc_posix) {
		list = &flctx->flc_flock;
		goto restart;
	}
	spin_unlock(&flctx->flc_lock);
out:
	up_write(&nfsi->rwsem);
	return status;
}

#ifdef CONFIG_NFS_V4_2
static void nfs42_complete_copies(struct nfs4_state_owner *sp, struct nfs4_state *state)
{
	struct nfs4_copy_state *copy;

	if (!test_bit(NFS_CLNT_DST_SSC_COPY_STATE, &state->flags) &&
		!test_bit(NFS_CLNT_SRC_SSC_COPY_STATE, &state->flags))
		return;

	spin_lock(&sp->so_server->nfs_client->cl_lock);
	list_for_each_entry(copy, &sp->so_server->ss_copies, copies) {
		if ((test_bit(NFS_CLNT_DST_SSC_COPY_STATE, &state->flags) &&
				!nfs4_stateid_match_other(&state->stateid,
				&copy->parent_dst_state->stateid)))
				continue;
		copy->flags = 1;
		if (test_and_clear_bit(NFS_CLNT_DST_SSC_COPY_STATE,
				&state->flags)) {
			clear_bit(NFS_CLNT_SRC_SSC_COPY_STATE, &state->flags);
			complete(&copy->completion);
		}
	}
	list_for_each_entry(copy, &sp->so_server->ss_copies, src_copies) {
		if ((test_bit(NFS_CLNT_SRC_SSC_COPY_STATE, &state->flags) &&
				!nfs4_stateid_match_other(&state->stateid,
				&copy->parent_src_state->stateid)))
				continue;
		copy->flags = 1;
		if (test_and_clear_bit(NFS_CLNT_DST_SSC_COPY_STATE,
				&state->flags))
			complete(&copy->completion);
	}
	spin_unlock(&sp->so_server->nfs_client->cl_lock);
}
#else /* !CONFIG_NFS_V4_2 */
static inline void nfs42_complete_copies(struct nfs4_state_owner *sp,
					 struct nfs4_state *state)
{
}
#endif /* CONFIG_NFS_V4_2 */

static int __nfs4_reclaim_open_state(struct nfs4_state_owner *sp, struct nfs4_state *state,
				     const struct nfs4_state_recovery_ops *ops)
{
	struct nfs4_lock_state *lock;
	int status;

	status = ops->recover_open(sp, state);
	if (status < 0)
		return status;

	status = nfs4_reclaim_locks(state, ops);
	if (status < 0)
		return status;

	if (!test_bit(NFS_DELEGATED_STATE, &state->flags)) {
		spin_lock(&state->state_lock);
		list_for_each_entry(lock, &state->lock_states, ls_locks) {
			trace_nfs4_state_lock_reclaim(state, lock);
			if (!test_bit(NFS_LOCK_INITIALIZED, &lock->ls_flags))
				pr_warn_ratelimited("NFS: %s: Lock reclaim failed!\n", __func__);
		}
		spin_unlock(&state->state_lock);
	}

	nfs42_complete_copies(sp, state);
	clear_bit(NFS_STATE_RECLAIM_NOGRACE, &state->flags);
	return status;
}

static int nfs4_reclaim_open_state(struct nfs4_state_owner *sp, const struct nfs4_state_recovery_ops *ops)
{
	struct nfs4_state *state;
	unsigned int loop = 0;
	int status = 0;
#ifdef CONFIG_NFS_V4_2
	bool found_ssc_copy_state = false;
#endif /* CONFIG_NFS_V4_2 */

	/* Note: we rely on the sp->so_states list being ordered 
	 * so that we always reclaim open(O_RDWR) and/or open(O_WRITE)
	 * states first.
	 * This is needed to ensure that the server won't give us any
	 * read delegations that we have to return if, say, we are
	 * recovering after a network partition or a reboot from a
	 * server that doesn't support a grace period.
	 */
	spin_lock(&sp->so_lock);
	raw_write_seqcount_begin(&sp->so_reclaim_seqcount);
restart:
	list_for_each_entry(state, &sp->so_states, open_states) {
		if (!test_and_clear_bit(ops->state_flag_bit, &state->flags))
			continue;
		if (!nfs4_valid_open_stateid(state))
			continue;
		if (state->state == 0)
			continue;
#ifdef CONFIG_NFS_V4_2
		if (test_bit(NFS_SRV_SSC_COPY_STATE, &state->flags)) {
			nfs4_state_mark_recovery_failed(state, -EIO);
			found_ssc_copy_state = true;
			continue;
		}
#endif /* CONFIG_NFS_V4_2 */
		refcount_inc(&state->count);
		spin_unlock(&sp->so_lock);
		status = __nfs4_reclaim_open_state(sp, state, ops);

		switch (status) {
		default:
			if (status >= 0) {
				loop = 0;
				break;
			}
			printk(KERN_ERR "NFS: %s: unhandled error %d\n", __func__, status);
			fallthrough;
		case -ENOENT:
		case -ENOMEM:
		case -EACCES:
		case -EROFS:
		case -EIO:
		case -ESTALE:
			/* Open state on this file cannot be recovered */
			nfs4_state_mark_recovery_failed(state, status);
			break;
		case -EAGAIN:
			ssleep(1);
			if (loop++ < 10) {
				set_bit(ops->state_flag_bit, &state->flags);
				break;
			}
			fallthrough;
		case -NFS4ERR_ADMIN_REVOKED:
		case -NFS4ERR_STALE_STATEID:
		case -NFS4ERR_OLD_STATEID:
		case -NFS4ERR_BAD_STATEID:
		case -NFS4ERR_RECLAIM_BAD:
		case -NFS4ERR_RECLAIM_CONFLICT:
			nfs4_state_mark_reclaim_nograce(sp->so_server->nfs_client, state);
			break;
		case -NFS4ERR_EXPIRED:
		case -NFS4ERR_NO_GRACE:
			nfs4_state_mark_reclaim_nograce(sp->so_server->nfs_client, state);
			fallthrough;
		case -NFS4ERR_STALE_CLIENTID:
		case -NFS4ERR_BADSESSION:
		case -NFS4ERR_BADSLOT:
		case -NFS4ERR_BAD_HIGH_SLOT:
		case -NFS4ERR_CONN_NOT_BOUND_TO_SESSION:
		case -ETIMEDOUT:
			goto out_err;
		}
		nfs4_put_open_state(state);
		spin_lock(&sp->so_lock);
		goto restart;
	}
	raw_write_seqcount_end(&sp->so_reclaim_seqcount);
	spin_unlock(&sp->so_lock);
#ifdef CONFIG_NFS_V4_2
	if (found_ssc_copy_state)
		return -EIO;
#endif /* CONFIG_NFS_V4_2 */
	return 0;
out_err:
	nfs4_put_open_state(state);
	spin_lock(&sp->so_lock);
	raw_write_seqcount_end(&sp->so_reclaim_seqcount);
	spin_unlock(&sp->so_lock);
	return status;
}

static void nfs4_clear_open_state(struct nfs4_state *state)
{
	struct nfs4_lock_state *lock;

	clear_bit(NFS_DELEGATED_STATE, &state->flags);
	clear_bit(NFS_O_RDONLY_STATE, &state->flags);
	clear_bit(NFS_O_WRONLY_STATE, &state->flags);
	clear_bit(NFS_O_RDWR_STATE, &state->flags);
	spin_lock(&state->state_lock);
	list_for_each_entry(lock, &state->lock_states, ls_locks) {
		lock->ls_seqid.flags = 0;
		clear_bit(NFS_LOCK_INITIALIZED, &lock->ls_flags);
	}
	spin_unlock(&state->state_lock);
}

static void nfs4_reset_seqids(struct nfs_server *server,
	int (*mark_reclaim)(struct nfs_client *clp, struct nfs4_state *state))
{
	struct nfs_client *clp = server->nfs_client;
	struct nfs4_state_owner *sp;
	struct rb_node *pos;
	struct nfs4_state *state;

	spin_lock(&clp->cl_lock);
	for (pos = rb_first(&server->state_owners);
	     pos != NULL;
	     pos = rb_next(pos)) {
		sp = rb_entry(pos, struct nfs4_state_owner, so_server_node);
		sp->so_seqid.flags = 0;
		spin_lock(&sp->so_lock);
		list_for_each_entry(state, &sp->so_states, open_states) {
			if (mark_reclaim(clp, state))
				nfs4_clear_open_state(state);
		}
		spin_unlock(&sp->so_lock);
	}
	spin_unlock(&clp->cl_lock);
}

static void nfs4_state_mark_reclaim_helper(struct nfs_client *clp,
	int (*mark_reclaim)(struct nfs_client *clp, struct nfs4_state *state))
{
	struct nfs_server *server;

	rcu_read_lock();
	list_for_each_entry_rcu(server, &clp->cl_superblocks, client_link)
		nfs4_reset_seqids(server, mark_reclaim);
	rcu_read_unlock();
}

static void nfs4_state_start_reclaim_reboot(struct nfs_client *clp)
{
	/* Mark all delegations for reclaim */
	nfs_delegation_mark_reclaim(clp);
	nfs4_state_mark_reclaim_helper(clp, nfs4_state_mark_reclaim_reboot);
}

static int nfs4_reclaim_complete(struct nfs_client *clp,
				 const struct nfs4_state_recovery_ops *ops,
				 const struct cred *cred)
{
	/* Notify the server we're done reclaiming our state */
	if (ops->reclaim_complete)
		return ops->reclaim_complete(clp, cred);
	return 0;
}

static void nfs4_clear_reclaim_server(struct nfs_server *server)
{
	struct nfs_client *clp = server->nfs_client;
	struct nfs4_state_owner *sp;
	struct rb_node *pos;
	struct nfs4_state *state;

	spin_lock(&clp->cl_lock);
	for (pos = rb_first(&server->state_owners);
	     pos != NULL;
	     pos = rb_next(pos)) {
		sp = rb_entry(pos, struct nfs4_state_owner, so_server_node);
		spin_lock(&sp->so_lock);
		list_for_each_entry(state, &sp->so_states, open_states) {
			if (!test_and_clear_bit(NFS_STATE_RECLAIM_REBOOT,
						&state->flags))
				continue;
			nfs4_state_mark_reclaim_nograce(clp, state);
		}
		spin_unlock(&sp->so_lock);
	}
	spin_unlock(&clp->cl_lock);
}

static int nfs4_state_clear_reclaim_reboot(struct nfs_client *clp)
{
	struct nfs_server *server;

	if (!test_and_clear_bit(NFS4CLNT_RECLAIM_REBOOT, &clp->cl_state))
		return 0;

	rcu_read_lock();
	list_for_each_entry_rcu(server, &clp->cl_superblocks, client_link)
		nfs4_clear_reclaim_server(server);
	rcu_read_unlock();

	nfs_delegation_reap_unclaimed(clp);
	return 1;
}

static void nfs4_state_end_reclaim_reboot(struct nfs_client *clp)
{
	const struct nfs4_state_recovery_ops *ops;
	const struct cred *cred;
	int err;

	if (!nfs4_state_clear_reclaim_reboot(clp))
		return;
	ops = clp->cl_mvops->reboot_recovery_ops;
	cred = nfs4_get_clid_cred(clp);
	err = nfs4_reclaim_complete(clp, ops, cred);
	put_cred(cred);
	if (err == -NFS4ERR_CONN_NOT_BOUND_TO_SESSION)
		set_bit(NFS4CLNT_RECLAIM_REBOOT, &clp->cl_state);
}

static void nfs4_state_start_reclaim_nograce(struct nfs_client *clp)
{
	nfs_mark_test_expired_all_delegations(clp);
	nfs4_state_mark_reclaim_helper(clp, nfs4_state_mark_reclaim_nograce);
}

static int nfs4_recovery_handle_error(struct nfs_client *clp, int error)
{
	switch (error) {
	case 0:
		break;
	case -NFS4ERR_CB_PATH_DOWN:
		nfs40_handle_cb_pathdown(clp);
		break;
	case -NFS4ERR_NO_GRACE:
		nfs4_state_end_reclaim_reboot(clp);
		break;
	case -NFS4ERR_STALE_CLIENTID:
		set_bit(NFS4CLNT_LEASE_EXPIRED, &clp->cl_state);
		nfs4_state_start_reclaim_reboot(clp);
		break;
	case -NFS4ERR_EXPIRED:
		set_bit(NFS4CLNT_LEASE_EXPIRED, &clp->cl_state);
		nfs4_state_start_reclaim_nograce(clp);
		break;
	case -NFS4ERR_BADSESSION:
	case -NFS4ERR_BADSLOT:
	case -NFS4ERR_BAD_HIGH_SLOT:
	case -NFS4ERR_DEADSESSION:
	case -NFS4ERR_SEQ_FALSE_RETRY:
	case -NFS4ERR_SEQ_MISORDERED:
		set_bit(NFS4CLNT_SESSION_RESET, &clp->cl_state);
		/* Zero session reset errors */
		break;
	case -NFS4ERR_CONN_NOT_BOUND_TO_SESSION:
		set_bit(NFS4CLNT_BIND_CONN_TO_SESSION, &clp->cl_state);
		break;
	default:
		dprintk("%s: failed to handle error %d for server %s\n",
				__func__, error, clp->cl_hostname);
		return error;
	}
	dprintk("%s: handled error %d for server %s\n", __func__, error,
			clp->cl_hostname);
	return 0;
}

static int nfs4_do_reclaim(struct nfs_client *clp, const struct nfs4_state_recovery_ops *ops)
{
	struct nfs4_state_owner *sp;
	struct nfs_server *server;
	struct rb_node *pos;
	LIST_HEAD(freeme);
	int status = 0;

restart:
	rcu_read_lock();
	list_for_each_entry_rcu(server, &clp->cl_superblocks, client_link) {
		nfs4_purge_state_owners(server, &freeme);
		spin_lock(&clp->cl_lock);
		for (pos = rb_first(&server->state_owners);
		     pos != NULL;
		     pos = rb_next(pos)) {
			sp = rb_entry(pos,
				struct nfs4_state_owner, so_server_node);
			if (!test_and_clear_bit(ops->owner_flag_bit,
							&sp->so_flags))
				continue;
			if (!atomic_inc_not_zero(&sp->so_count))
				continue;
			spin_unlock(&clp->cl_lock);
			rcu_read_unlock();

			status = nfs4_reclaim_open_state(sp, ops);
			if (status < 0) {
				set_bit(ops->owner_flag_bit, &sp->so_flags);
				nfs4_put_state_owner(sp);
				status = nfs4_recovery_handle_error(clp, status);
				return (status != 0) ? status : -EAGAIN;
			}

			nfs4_put_state_owner(sp);
			goto restart;
		}
		spin_unlock(&clp->cl_lock);
	}
	rcu_read_unlock();
	nfs4_free_state_owners(&freeme);
	return 0;
}

static int nfs4_check_lease(struct nfs_client *clp)
{
	const struct cred *cred;
	const struct nfs4_state_maintenance_ops *ops =
		clp->cl_mvops->state_renewal_ops;
	int status;

	/* Is the client already known to have an expired lease? */
	if (test_bit(NFS4CLNT_LEASE_EXPIRED, &clp->cl_state))
		return 0;
	cred = ops->get_state_renewal_cred(clp);
	if (cred == NULL) {
		cred = nfs4_get_clid_cred(clp);
		status = -ENOKEY;
		if (cred == NULL)
			goto out;
	}
	status = ops->renew_lease(clp, cred);
	put_cred(cred);
	if (status == -ETIMEDOUT) {
		set_bit(NFS4CLNT_CHECK_LEASE, &clp->cl_state);
		return 0;
	}
out:
	return nfs4_recovery_handle_error(clp, status);
}

/* Set NFS4CLNT_LEASE_EXPIRED and reclaim reboot state for all v4.0 errors
 * and for recoverable errors on EXCHANGE_ID for v4.1
 */
static int nfs4_handle_reclaim_lease_error(struct nfs_client *clp, int status)
{
	switch (status) {
	case -NFS4ERR_SEQ_MISORDERED:
		if (test_and_set_bit(NFS4CLNT_PURGE_STATE, &clp->cl_state))
			return -ESERVERFAULT;
		/* Lease confirmation error: retry after purging the lease */
		ssleep(1);
		clear_bit(NFS4CLNT_LEASE_CONFIRM, &clp->cl_state);
		break;
	case -NFS4ERR_STALE_CLIENTID:
		clear_bit(NFS4CLNT_LEASE_CONFIRM, &clp->cl_state);
		nfs4_state_start_reclaim_reboot(clp);
		break;
	case -NFS4ERR_CLID_INUSE:
		pr_err("NFS: Server %s reports our clientid is in use\n",
			clp->cl_hostname);
		nfs_mark_client_ready(clp, -EPERM);
		clear_bit(NFS4CLNT_LEASE_CONFIRM, &clp->cl_state);
		return -EPERM;
	case -EACCES:
	case -NFS4ERR_DELAY:
	case -EAGAIN:
		ssleep(1);
		break;

	case -NFS4ERR_MINOR_VERS_MISMATCH:
		if (clp->cl_cons_state == NFS_CS_SESSION_INITING)
			nfs_mark_client_ready(clp, -EPROTONOSUPPORT);
		dprintk("%s: exit with error %d for server %s\n",
				__func__, -EPROTONOSUPPORT, clp->cl_hostname);
		return -EPROTONOSUPPORT;
	case -ENOSPC:
		if (clp->cl_cons_state == NFS_CS_SESSION_INITING)
			nfs_mark_client_ready(clp, -EIO);
		return -EIO;
	case -NFS4ERR_NOT_SAME: /* FixMe: implement recovery
				 * in nfs4_exchange_id */
	default:
		dprintk("%s: exit with error %d for server %s\n", __func__,
				status, clp->cl_hostname);
		return status;
	}
	set_bit(NFS4CLNT_LEASE_EXPIRED, &clp->cl_state);
	dprintk("%s: handled error %d for server %s\n", __func__, status,
			clp->cl_hostname);
	return 0;
}

static int nfs4_establish_lease(struct nfs_client *clp)
{
	const struct cred *cred;
	const struct nfs4_state_recovery_ops *ops =
		clp->cl_mvops->reboot_recovery_ops;
	int status;

	status = nfs4_begin_drain_session(clp);
	if (status != 0)
		return status;
	cred = nfs4_get_clid_cred(clp);
	if (cred == NULL)
		return -ENOENT;
	status = ops->establish_clid(clp, cred);
	put_cred(cred);
	if (status != 0)
		return status;
	pnfs_destroy_all_layouts(clp);
	return 0;
}

/*
 * Returns zero or a negative errno.  NFS4ERR values are converted
 * to local errno values.
 */
static int nfs4_reclaim_lease(struct nfs_client *clp)
{
	int status;

	status = nfs4_establish_lease(clp);
	if (status < 0)
		return nfs4_handle_reclaim_lease_error(clp, status);
	if (test_and_clear_bit(NFS4CLNT_SERVER_SCOPE_MISMATCH, &clp->cl_state))
		nfs4_state_start_reclaim_nograce(clp);
	if (!test_bit(NFS4CLNT_RECLAIM_NOGRACE, &clp->cl_state))
		set_bit(NFS4CLNT_RECLAIM_REBOOT, &clp->cl_state);
	clear_bit(NFS4CLNT_CHECK_LEASE, &clp->cl_state);
	clear_bit(NFS4CLNT_LEASE_EXPIRED, &clp->cl_state);
	return 0;
}

static int nfs4_purge_lease(struct nfs_client *clp)
{
	int status;

	status = nfs4_establish_lease(clp);
	if (status < 0)
		return nfs4_handle_reclaim_lease_error(clp, status);
	clear_bit(NFS4CLNT_PURGE_STATE, &clp->cl_state);
	set_bit(NFS4CLNT_LEASE_EXPIRED, &clp->cl_state);
	nfs4_state_start_reclaim_nograce(clp);
	return 0;
}

/*
 * Try remote migration of one FSID from a source server to a
 * destination server.  The source server provides a list of
 * potential destinations.
 *
 * Returns zero or a negative NFS4ERR status code.
 */
static int nfs4_try_migration(struct nfs_server *server, const struct cred *cred)
{
	struct nfs_client *clp = server->nfs_client;
	struct nfs4_fs_locations *locations = NULL;
	struct inode *inode;
	struct page *page;
	int status, result;

	dprintk("--> %s: FSID %llx:%llx on \"%s\"\n", __func__,
			(unsigned long long)server->fsid.major,
			(unsigned long long)server->fsid.minor,
			clp->cl_hostname);

	result = 0;
	page = alloc_page(GFP_KERNEL);
	locations = kmalloc(sizeof(struct nfs4_fs_locations), GFP_KERNEL);
	if (page == NULL || locations == NULL) {
		dprintk("<-- %s: no memory\n", __func__);
		goto out;
	}

	inode = d_inode(server->super->s_root);
	result = nfs4_proc_get_locations(server, NFS_FH(inode), locations,
					 page, cred);
	if (result) {
		dprintk("<-- %s: failed to retrieve fs_locations: %d\n",
			__func__, result);
		goto out;
	}

	result = -NFS4ERR_NXIO;
	if (!locations->nlocations)
		goto out;

	if (!(locations->fattr.valid & NFS_ATTR_FATTR_V4_LOCATIONS)) {
		dprintk("<-- %s: No fs_locations data, migration skipped\n",
			__func__);
		goto out;
	}

	status = nfs4_begin_drain_session(clp);
	if (status != 0) {
		result = status;
		goto out;
	}

	status = nfs4_replace_transport(server, locations);
	if (status != 0) {
		dprintk("<-- %s: failed to replace transport: %d\n",
			__func__, status);
		goto out;
	}

	result = 0;
	dprintk("<-- %s: migration succeeded\n", __func__);

out:
	if (page != NULL)
		__free_page(page);
	kfree(locations);
	if (result) {
		pr_err("NFS: migration recovery failed (server %s)\n",
				clp->cl_hostname);
		set_bit(NFS_MIG_FAILED, &server->mig_status);
	}
	return result;
}

/*
 * Returns zero or a negative NFS4ERR status code.
 */
static int nfs4_handle_migration(struct nfs_client *clp)
{
	const struct nfs4_state_maintenance_ops *ops =
				clp->cl_mvops->state_renewal_ops;
	struct nfs_server *server;
	const struct cred *cred;

	dprintk("%s: migration reported on \"%s\"\n", __func__,
			clp->cl_hostname);

	cred = ops->get_state_renewal_cred(clp);
	if (cred == NULL)
		return -NFS4ERR_NOENT;

	clp->cl_mig_gen++;
restart:
	rcu_read_lock();
	list_for_each_entry_rcu(server, &clp->cl_superblocks, client_link) {
		int status;

		if (server->mig_gen == clp->cl_mig_gen)
			continue;
		server->mig_gen = clp->cl_mig_gen;

		if (!test_and_clear_bit(NFS_MIG_IN_TRANSITION,
						&server->mig_status))
			continue;

		rcu_read_unlock();
		status = nfs4_try_migration(server, cred);
		if (status < 0) {
			put_cred(cred);
			return status;
		}
		goto restart;
	}
	rcu_read_unlock();
	put_cred(cred);
	return 0;
}

/*
 * Test each nfs_server on the clp's cl_superblocks list to see
 * if it's moved to another server.  Stop when the server no longer
 * returns NFS4ERR_LEASE_MOVED.
 */
static int nfs4_handle_lease_moved(struct nfs_client *clp)
{
	const struct nfs4_state_maintenance_ops *ops =
				clp->cl_mvops->state_renewal_ops;
	struct nfs_server *server;
	const struct cred *cred;

	dprintk("%s: lease moved reported on \"%s\"\n", __func__,
			clp->cl_hostname);

	cred = ops->get_state_renewal_cred(clp);
	if (cred == NULL)
		return -NFS4ERR_NOENT;

	clp->cl_mig_gen++;
restart:
	rcu_read_lock();
	list_for_each_entry_rcu(server, &clp->cl_superblocks, client_link) {
		struct inode *inode;
		int status;

		if (server->mig_gen == clp->cl_mig_gen)
			continue;
		server->mig_gen = clp->cl_mig_gen;

		rcu_read_unlock();

		inode = d_inode(server->super->s_root);
		status = nfs4_proc_fsid_present(inode, cred);
		if (status != -NFS4ERR_MOVED)
			goto restart;	/* wasn't this one */
		if (nfs4_try_migration(server, cred) == -NFS4ERR_LEASE_MOVED)
			goto restart;	/* there are more */
		goto out;
	}
	rcu_read_unlock();

out:
	put_cred(cred);
	return 0;
}

/**
 * nfs4_discover_server_trunking - Detect server IP address trunking
 *
 * @clp: nfs_client under test
 * @result: OUT: found nfs_client, or clp
 *
 * Returns zero or a negative errno.  If zero is returned,
 * an nfs_client pointer is planted in "result".
 *
 * Note: since we are invoked in process context, and
 * not from inside the state manager, we cannot use
 * nfs4_handle_reclaim_lease_error().
 */
int nfs4_discover_server_trunking(struct nfs_client *clp,
				  struct nfs_client **result)
{
	const struct nfs4_state_recovery_ops *ops =
				clp->cl_mvops->reboot_recovery_ops;
	struct rpc_clnt *clnt;
	const struct cred *cred;
	int i, status;

	dprintk("NFS: %s: testing '%s'\n", __func__, clp->cl_hostname);

	clnt = clp->cl_rpcclient;
	i = 0;

	mutex_lock(&nfs_clid_init_mutex);
again:
	status  = -ENOENT;
	cred = nfs4_get_clid_cred(clp);
	if (cred == NULL)
		goto out_unlock;

	status = ops->detect_trunking(clp, result, cred);
	put_cred(cred);
	switch (status) {
	case 0:
	case -EINTR:
	case -ERESTARTSYS:
		break;
	case -ETIMEDOUT:
		if (clnt->cl_softrtry)
			break;
		fallthrough;
	case -NFS4ERR_DELAY:
	case -EAGAIN:
		ssleep(1);
		fallthrough;
	case -NFS4ERR_STALE_CLIENTID:
		dprintk("NFS: %s after status %d, retrying\n",
			__func__, status);
		goto again;
	case -EACCES:
		if (i++ == 0) {
			nfs4_root_machine_cred(clp);
			goto again;
		}
		if (clnt->cl_auth->au_flavor == RPC_AUTH_UNIX)
			break;
		fallthrough;
	case -NFS4ERR_CLID_INUSE:
	case -NFS4ERR_WRONGSEC:
		/* No point in retrying if we already used RPC_AUTH_UNIX */
		if (clnt->cl_auth->au_flavor == RPC_AUTH_UNIX) {
			status = -EPERM;
			break;
		}
		clnt = rpc_clone_client_set_auth(clnt, RPC_AUTH_UNIX);
		if (IS_ERR(clnt)) {
			status = PTR_ERR(clnt);
			break;
		}
		/* Note: this is safe because we haven't yet marked the
		 * client as ready, so we are the only user of
		 * clp->cl_rpcclient
		 */
		clnt = xchg(&clp->cl_rpcclient, clnt);
		rpc_shutdown_client(clnt);
		clnt = clp->cl_rpcclient;
		goto again;

	case -NFS4ERR_MINOR_VERS_MISMATCH:
		status = -EPROTONOSUPPORT;
		break;

	case -EKEYEXPIRED:
	case -NFS4ERR_NOT_SAME: /* FixMe: implement recovery
				 * in nfs4_exchange_id */
		status = -EKEYEXPIRED;
		break;
	default:
		pr_warn("NFS: %s unhandled error %d. Exiting with error EIO\n",
				__func__, status);
		status = -EIO;
	}

out_unlock:
	mutex_unlock(&nfs_clid_init_mutex);
	dprintk("NFS: %s: status = %d\n", __func__, status);
	return status;
}

#ifdef CONFIG_NFS_V4_1
void nfs4_schedule_session_recovery(struct nfs4_session *session, int err)
{
	struct nfs_client *clp = session->clp;

	switch (err) {
	default:
		set_bit(NFS4CLNT_SESSION_RESET, &clp->cl_state);
		break;
	case -NFS4ERR_CONN_NOT_BOUND_TO_SESSION:
		set_bit(NFS4CLNT_BIND_CONN_TO_SESSION, &clp->cl_state);
	}
	nfs4_schedule_state_manager(clp);
}
EXPORT_SYMBOL_GPL(nfs4_schedule_session_recovery);

void nfs41_notify_server(struct nfs_client *clp)
{
	/* Use CHECK_LEASE to ping the server with a SEQUENCE */
	set_bit(NFS4CLNT_CHECK_LEASE, &clp->cl_state);
	nfs4_schedule_state_manager(clp);
}

static void nfs4_reset_all_state(struct nfs_client *clp)
{
	if (test_and_set_bit(NFS4CLNT_LEASE_EXPIRED, &clp->cl_state) == 0) {
		set_bit(NFS4CLNT_PURGE_STATE, &clp->cl_state);
		clear_bit(NFS4CLNT_LEASE_CONFIRM, &clp->cl_state);
		nfs4_state_start_reclaim_nograce(clp);
		dprintk("%s: scheduling reset of all state for server %s!\n",
				__func__, clp->cl_hostname);
		nfs4_schedule_state_manager(clp);
	}
}

static void nfs41_handle_server_reboot(struct nfs_client *clp)
{
	if (test_and_set_bit(NFS4CLNT_LEASE_EXPIRED, &clp->cl_state) == 0) {
		nfs4_state_start_reclaim_reboot(clp);
		dprintk("%s: server %s rebooted!\n", __func__,
				clp->cl_hostname);
		nfs4_schedule_state_manager(clp);
	}
}

static void nfs41_handle_all_state_revoked(struct nfs_client *clp)
{
	nfs4_reset_all_state(clp);
	dprintk("%s: state revoked on server %s\n", __func__, clp->cl_hostname);
}

static void nfs41_handle_some_state_revoked(struct nfs_client *clp)
{
	nfs4_state_start_reclaim_nograce(clp);
	nfs4_schedule_state_manager(clp);

	dprintk("%s: state revoked on server %s\n", __func__, clp->cl_hostname);
}

static void nfs41_handle_recallable_state_revoked(struct nfs_client *clp)
{
	/* FIXME: For now, we destroy all layouts. */
	pnfs_destroy_all_layouts(clp);
	nfs_test_expired_all_delegations(clp);
	dprintk("%s: Recallable state revoked on server %s!\n", __func__,
			clp->cl_hostname);
}

static void nfs41_handle_backchannel_fault(struct nfs_client *clp)
{
	set_bit(NFS4CLNT_SESSION_RESET, &clp->cl_state);
	nfs4_schedule_state_manager(clp);

	dprintk("%s: server %s declared a backchannel fault\n", __func__,
			clp->cl_hostname);
}

static void nfs41_handle_cb_path_down(struct nfs_client *clp)
{
	if (test_and_set_bit(NFS4CLNT_BIND_CONN_TO_SESSION,
		&clp->cl_state) == 0)
		nfs4_schedule_state_manager(clp);
}

void nfs41_handle_sequence_flag_errors(struct nfs_client *clp, u32 flags,
		bool recovery)
{
	if (!flags)
		return;

	dprintk("%s: \"%s\" (client ID %llx) flags=0x%08x\n",
		__func__, clp->cl_hostname, clp->cl_clientid, flags);
	/*
	 * If we're called from the state manager thread, then assume we're
	 * already handling the RECLAIM_NEEDED and/or STATE_REVOKED.
	 * Those flags are expected to remain set until we're done
	 * recovering (see RFC5661, section 18.46.3).
	 */
	if (recovery)
		goto out_recovery;

	if (flags & SEQ4_STATUS_RESTART_RECLAIM_NEEDED)
		nfs41_handle_server_reboot(clp);
	if (flags & (SEQ4_STATUS_EXPIRED_ALL_STATE_REVOKED))
		nfs41_handle_all_state_revoked(clp);
	if (flags & (SEQ4_STATUS_EXPIRED_SOME_STATE_REVOKED |
			    SEQ4_STATUS_ADMIN_STATE_REVOKED))
		nfs41_handle_some_state_revoked(clp);
	if (flags & SEQ4_STATUS_LEASE_MOVED)
		nfs4_schedule_lease_moved_recovery(clp);
	if (flags & SEQ4_STATUS_RECALLABLE_STATE_REVOKED)
		nfs41_handle_recallable_state_revoked(clp);
out_recovery:
	if (flags & SEQ4_STATUS_BACKCHANNEL_FAULT)
		nfs41_handle_backchannel_fault(clp);
	else if (flags & (SEQ4_STATUS_CB_PATH_DOWN |
				SEQ4_STATUS_CB_PATH_DOWN_SESSION))
		nfs41_handle_cb_path_down(clp);
}

static int nfs4_reset_session(struct nfs_client *clp)
{
	const struct cred *cred;
	int status;

	if (!nfs4_has_session(clp))
		return 0;
	status = nfs4_begin_drain_session(clp);
	if (status != 0)
		return status;
	cred = nfs4_get_clid_cred(clp);
	status = nfs4_proc_destroy_session(clp->cl_session, cred);
	switch (status) {
	case 0:
	case -NFS4ERR_BADSESSION:
	case -NFS4ERR_DEADSESSION:
		break;
	case -NFS4ERR_BACK_CHAN_BUSY:
	case -NFS4ERR_DELAY:
		set_bit(NFS4CLNT_SESSION_RESET, &clp->cl_state);
		status = 0;
		ssleep(1);
		goto out;
	default:
		status = nfs4_recovery_handle_error(clp, status);
		goto out;
	}

	memset(clp->cl_session->sess_id.data, 0, NFS4_MAX_SESSIONID_LEN);
	status = nfs4_proc_create_session(clp, cred);
	if (status) {
		dprintk("%s: session reset failed with status %d for server %s!\n",
			__func__, status, clp->cl_hostname);
		status = nfs4_handle_reclaim_lease_error(clp, status);
		goto out;
	}
	nfs41_finish_session_reset(clp);
	dprintk("%s: session reset was successful for server %s!\n",
			__func__, clp->cl_hostname);
out:
	put_cred(cred);
	return status;
}

static int nfs4_bind_conn_to_session(struct nfs_client *clp)
{
	const struct cred *cred;
	int ret;

	if (!nfs4_has_session(clp))
		return 0;
	ret = nfs4_begin_drain_session(clp);
	if (ret != 0)
		return ret;
	cred = nfs4_get_clid_cred(clp);
	ret = nfs4_proc_bind_conn_to_session(clp, cred);
	put_cred(cred);
	clear_bit(NFS4CLNT_BIND_CONN_TO_SESSION, &clp->cl_state);
	switch (ret) {
	case 0:
		dprintk("%s: bind_conn_to_session was successful for server %s!\n",
			__func__, clp->cl_hostname);
		break;
	case -NFS4ERR_DELAY:
		ssleep(1);
		set_bit(NFS4CLNT_BIND_CONN_TO_SESSION, &clp->cl_state);
		break;
	default:
		return nfs4_recovery_handle_error(clp, ret);
	}
	return 0;
}

static void nfs4_layoutreturn_any_run(struct nfs_client *clp)
{
	int iomode = 0;

	if (test_and_clear_bit(NFS4CLNT_RECALL_ANY_LAYOUT_READ, &clp->cl_state))
		iomode += IOMODE_READ;
	if (test_and_clear_bit(NFS4CLNT_RECALL_ANY_LAYOUT_RW, &clp->cl_state))
		iomode += IOMODE_RW;
	/* Note: IOMODE_READ + IOMODE_RW == IOMODE_ANY */
	if (iomode) {
		pnfs_layout_return_unused_byclid(clp, iomode);
		set_bit(NFS4CLNT_RUN_MANAGER, &clp->cl_state);
	}
}
#else /* CONFIG_NFS_V4_1 */
static int nfs4_reset_session(struct nfs_client *clp) { return 0; }

static int nfs4_bind_conn_to_session(struct nfs_client *clp)
{
	return 0;
}

static void nfs4_layoutreturn_any_run(struct nfs_client *clp)
{
}
#endif /* CONFIG_NFS_V4_1 */

static void nfs4_state_manager(struct nfs_client *clp)
{
	int status = 0;
	const char *section = "", *section_sep = "";

	/* Ensure exclusive access to NFSv4 state */
	do {
		trace_nfs4_state_mgr(clp);
		clear_bit(NFS4CLNT_RUN_MANAGER, &clp->cl_state);
		if (test_bit(NFS4CLNT_PURGE_STATE, &clp->cl_state)) {
			section = "purge state";
			status = nfs4_purge_lease(clp);
			if (status < 0)
				goto out_error;
			continue;
		}

		if (test_bit(NFS4CLNT_LEASE_EXPIRED, &clp->cl_state)) {
			section = "lease expired";
			/* We're going to have to re-establish a clientid */
			status = nfs4_reclaim_lease(clp);
			if (status < 0)
				goto out_error;
			continue;
		}

		/* Initialize or reset the session */
		if (test_and_clear_bit(NFS4CLNT_SESSION_RESET, &clp->cl_state)) {
			section = "reset session";
			status = nfs4_reset_session(clp);
			if (test_bit(NFS4CLNT_LEASE_EXPIRED, &clp->cl_state))
				continue;
			if (status < 0)
				goto out_error;
		}

		/* Send BIND_CONN_TO_SESSION */
		if (test_and_clear_bit(NFS4CLNT_BIND_CONN_TO_SESSION,
				&clp->cl_state)) {
			section = "bind conn to session";
			status = nfs4_bind_conn_to_session(clp);
			if (status < 0)
				goto out_error;
			continue;
		}

		if (test_and_clear_bit(NFS4CLNT_CHECK_LEASE, &clp->cl_state)) {
			section = "check lease";
			status = nfs4_check_lease(clp);
			if (status < 0)
				goto out_error;
			continue;
		}

		if (test_and_clear_bit(NFS4CLNT_MOVED, &clp->cl_state)) {
			section = "migration";
			status = nfs4_handle_migration(clp);
			if (status < 0)
				goto out_error;
		}

		if (test_and_clear_bit(NFS4CLNT_LEASE_MOVED, &clp->cl_state)) {
			section = "lease moved";
			status = nfs4_handle_lease_moved(clp);
			if (status < 0)
				goto out_error;
		}

		/* First recover reboot state... */
		if (test_bit(NFS4CLNT_RECLAIM_REBOOT, &clp->cl_state)) {
			section = "reclaim reboot";
			status = nfs4_do_reclaim(clp,
				clp->cl_mvops->reboot_recovery_ops);
			if (status == -EAGAIN)
				continue;
			if (status < 0)
				goto out_error;
			nfs4_state_end_reclaim_reboot(clp);
		}

		/* Detect expired delegations... */
		if (test_and_clear_bit(NFS4CLNT_DELEGATION_EXPIRED, &clp->cl_state)) {
			section = "detect expired delegations";
			nfs_reap_expired_delegations(clp);
			continue;
		}

		/* Now recover expired state... */
		if (test_bit(NFS4CLNT_RECLAIM_NOGRACE, &clp->cl_state)) {
			section = "reclaim nograce";
			status = nfs4_do_reclaim(clp,
				clp->cl_mvops->nograce_recovery_ops);
			if (status == -EAGAIN)
				continue;
			if (status < 0)
				goto out_error;
			clear_bit(NFS4CLNT_RECLAIM_NOGRACE, &clp->cl_state);
		}

		nfs4_end_drain_session(clp);
		nfs4_clear_state_manager_bit(clp);

		if (!test_and_set_bit(NFS4CLNT_RECALL_RUNNING, &clp->cl_state)) {
			if (test_and_clear_bit(NFS4CLNT_DELEGRETURN, &clp->cl_state)) {
				nfs_client_return_marked_delegations(clp);
				set_bit(NFS4CLNT_RUN_MANAGER, &clp->cl_state);
			}
			nfs4_layoutreturn_any_run(clp);
			clear_bit(NFS4CLNT_RECALL_RUNNING, &clp->cl_state);
		}

		/* Did we race with an attempt to give us more work? */
		if (!test_bit(NFS4CLNT_RUN_MANAGER, &clp->cl_state))
			return;
		if (test_and_set_bit(NFS4CLNT_MANAGER_RUNNING, &clp->cl_state) != 0)
			return;
	} while (refcount_read(&clp->cl_count) > 1 && !signalled());
	goto out_drain;

out_error:
	if (strlen(section))
		section_sep = ": ";
	trace_nfs4_state_mgr_failed(clp, section, status);
	pr_warn_ratelimited("NFS: state manager%s%s failed on NFSv4 server %s"
			" with error %d\n", section_sep, section,
			clp->cl_hostname, -status);
	ssleep(1);
out_drain:
	nfs4_end_drain_session(clp);
	nfs4_clear_state_manager_bit(clp);
}

static int nfs4_run_state_manager(void *ptr)
{
	struct nfs_client *clp = ptr;

	allow_signal(SIGKILL);
	nfs4_state_manager(clp);
	nfs_put_client(clp);
<<<<<<< HEAD
	module_put_and_kthread_exit(0);
=======
>>>>>>> 95cd2cdc
	return 0;
}<|MERGE_RESOLUTION|>--- conflicted
+++ resolved
@@ -2697,9 +2697,5 @@
 	allow_signal(SIGKILL);
 	nfs4_state_manager(clp);
 	nfs_put_client(clp);
-<<<<<<< HEAD
-	module_put_and_kthread_exit(0);
-=======
->>>>>>> 95cd2cdc
 	return 0;
 }