--- conflicted
+++ resolved
@@ -69,46 +69,6 @@
 	canid_t can_id;  /* 32 bit CAN_ID + EFF/RTR/ERR flags */
 	__u8    can_dlc; /* frame payload length in byte (0 .. CAN_MAX_DLEN) */
 	__u8    data[CAN_MAX_DLEN] __attribute__((aligned(8)));
-<<<<<<< HEAD
-};
-
-/*
- * defined bits for canfd_frame.flags
- *
- * As the default for CAN FD should be to support the high data rate in the
- * payload section of the frame (HDR) and to support up to 64 byte in the
- * data section (EDL) the bits are only set in the non-default case.
- * Btw. as long as there's no real implementation for CAN FD network driver
- * these bits are only preliminary.
- *
- * RX: NOHDR/NOEDL - info about received CAN FD frame
- *     ESI         - bit from originating CAN controller
- * TX: NOHDR/NOEDL - control per-frame settings if supported by CAN controller
- *     ESI         - bit is set by local CAN controller
- */
-#define CANFD_NOHDR 0x01 /* frame without high data rate */
-#define CANFD_NOEDL 0x02 /* frame without extended data length */
-#define CANFD_ESI   0x04 /* error state indicator */
-
-/**
- * struct canfd_frame - CAN flexible data rate frame structure
- * @can_id: CAN ID of the frame and CAN_*_FLAG flags, see canid_t definition
- * @len:    frame payload length in byte (0 .. CANFD_MAX_DLEN)
- * @flags:  additional flags for CAN FD
- * @__res0: reserved / padding
- * @__res1: reserved / padding
- * @data:   CAN FD frame payload (up to CANFD_MAX_DLEN byte)
- */
-struct canfd_frame {
-	canid_t can_id;  /* 32 bit CAN_ID + EFF/RTR/ERR flags */
-	__u8    len;     /* frame payload length in byte */
-	__u8    flags;   /* additional flags for CAN FD */
-	__u8    __res0;  /* reserved / padding */
-	__u8    __res1;  /* reserved / padding */
-	__u8    data[CANFD_MAX_DLEN] __attribute__((aligned(8)));
-};
-
-=======
 };
 
 /*
@@ -148,7 +108,6 @@
 	__u8    data[CANFD_MAX_DLEN] __attribute__((aligned(8)));
 };
 
->>>>>>> 985b11fa
 #define CAN_MTU		(sizeof(struct can_frame))
 #define CANFD_MTU	(sizeof(struct canfd_frame))
 
