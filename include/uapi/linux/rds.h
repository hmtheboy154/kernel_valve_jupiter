/* SPDX-License-Identifier: ((GPL-2.0 WITH Linux-syscall-note) OR Linux-OpenIB) */
/*
 * Copyright (c) 2008, 2018 Oracle and/or its affiliates. All rights reserved.
 *
 * This software is available to you under a choice of one of two
 * licenses.  You may choose to be licensed under the terms of the GNU
 * General Public License (GPL) Version 2, available from the file
 * COPYING in the main directory of this source tree, or the
 * OpenIB.org BSD license below:
 *
 *     Redistribution and use in source and binary forms, with or
 *     without modification, are permitted provided that the following
 *     conditions are met:
 *
 *      - Redistributions of source code must retain the above
 *        copyright notice, this list of conditions and the following
 *        disclaimer.
 *
 *      - Redistributions in binary form must reproduce the above
 *        copyright notice, this list of conditions and the following
 *        disclaimer in the documentation and/or other materials
 *        provided with the distribution.
 *
 * THE SOFTWARE IS PROVIDED "AS IS", WITHOUT WARRANTY OF ANY KIND,
 * EXPRESS OR IMPLIED, INCLUDING BUT NOT LIMITED TO THE WARRANTIES OF
 * MERCHANTABILITY, FITNESS FOR A PARTICULAR PURPOSE AND
 * NONINFRINGEMENT. IN NO EVENT SHALL THE AUTHORS OR COPYRIGHT HOLDERS
 * BE LIABLE FOR ANY CLAIM, DAMAGES OR OTHER LIABILITY, WHETHER IN AN
 * ACTION OF CONTRACT, TORT OR OTHERWISE, ARISING FROM, OUT OF OR IN
 * CONNECTION WITH THE SOFTWARE OR THE USE OR OTHER DEALINGS IN THE
 * SOFTWARE.
 *
 */

#ifndef _LINUX_RDS_H
#define _LINUX_RDS_H

#include <linux/types.h>
#include <linux/socket.h>		/* For __kernel_sockaddr_storage. */
#include <linux/in6.h>			/* For struct in6_addr. */

#define RDS_IB_ABI_VERSION		0x301

#define	SOL_RDS		276

/*
 * setsockopt/getsockopt for SOL_RDS
 */
#define RDS_CANCEL_SENT_TO      	1
#define RDS_GET_MR			2
#define RDS_FREE_MR			3
/* deprecated: RDS_BARRIER 4 */
#define RDS_RECVERR			5
#define RDS_CONG_MONITOR		6
#define RDS_GET_MR_FOR_DEST		7
#define SO_RDS_TRANSPORT		8

/* Socket option to tap receive path latency
 *	SO_RDS: SO_RDS_MSG_RXPATH_LATENCY
 *	Format used struct rds_rx_trace_so
 */
#define SO_RDS_MSG_RXPATH_LATENCY	10


/* supported values for SO_RDS_TRANSPORT */
#define	RDS_TRANS_IB	0
#define	RDS_TRANS_IWARP	1
#define	RDS_TRANS_TCP	2
#define RDS_TRANS_COUNT	3
#define	RDS_TRANS_NONE	(~0)

/* IOCTLS commands for SOL_RDS */
#define SIOCRDSSETTOS		(SIOCPROTOPRIVATE)
#define SIOCRDSGETTOS		(SIOCPROTOPRIVATE + 1)

typedef __u8	rds_tos_t;

/*
 * Control message types for SOL_RDS.
 *
 * CMSG_RDMA_ARGS (sendmsg)
 *	Request a RDMA transfer to/from the specified
 *	memory ranges.
 *	The cmsg_data is a struct rds_rdma_args.
 * RDS_CMSG_RDMA_DEST (recvmsg, sendmsg)
 *	Kernel informs application about intended
 *	source/destination of a RDMA transfer
 * RDS_CMSG_RDMA_MAP (sendmsg)
 *	Application asks kernel to map the given
 *	memory range into a IB MR, and send the
 *	R_Key along in an RDS extension header.
 *	The cmsg_data is a struct rds_get_mr_args,
 *	the same as for the GET_MR setsockopt.
 * RDS_CMSG_RDMA_STATUS (recvmsg)
 *	Returns the status of a completed RDMA operation.
 * RDS_CMSG_RXPATH_LATENCY(recvmsg)
 *	Returns rds message latencies in various stages of receive
 *	path in nS. Its set per socket using SO_RDS_MSG_RXPATH_LATENCY
 *	socket option. Legitimate points are defined in
 *	enum rds_message_rxpath_latency. More points can be added in
 *	future. CSMG format is struct rds_cmsg_rx_trace.
 */
#define RDS_CMSG_RDMA_ARGS		1
#define RDS_CMSG_RDMA_DEST		2
#define RDS_CMSG_RDMA_MAP		3
#define RDS_CMSG_RDMA_STATUS		4
#define RDS_CMSG_CONG_UPDATE		5
#define RDS_CMSG_ATOMIC_FADD		6
#define RDS_CMSG_ATOMIC_CSWP		7
#define RDS_CMSG_MASKED_ATOMIC_FADD	8
#define RDS_CMSG_MASKED_ATOMIC_CSWP	9
#define RDS_CMSG_RXPATH_LATENCY		11
#define	RDS_CMSG_ZCOPY_COOKIE		12
#define	RDS_CMSG_ZCOPY_COMPLETION	13

#define RDS_INFO_FIRST			10000
#define RDS_INFO_COUNTERS		10000
#define RDS_INFO_CONNECTIONS		10001
/* 10002 aka RDS_INFO_FLOWS is deprecated */
#define RDS_INFO_SEND_MESSAGES		10003
#define RDS_INFO_RETRANS_MESSAGES       10004
#define RDS_INFO_RECV_MESSAGES          10005
#define RDS_INFO_SOCKETS                10006
#define RDS_INFO_TCP_SOCKETS            10007
#define RDS_INFO_IB_CONNECTIONS		10008
#define RDS_INFO_CONNECTION_STATS	10009
#define RDS_INFO_IWARP_CONNECTIONS	10010

/* PF_RDS6 options */
#define RDS6_INFO_CONNECTIONS		10011
#define RDS6_INFO_SEND_MESSAGES		10012
#define RDS6_INFO_RETRANS_MESSAGES	10013
#define RDS6_INFO_RECV_MESSAGES		10014
#define RDS6_INFO_SOCKETS		10015
#define RDS6_INFO_TCP_SOCKETS		10016
#define RDS6_INFO_IB_CONNECTIONS	10017

#define RDS_INFO_LAST			10017

struct rds_info_counter {
	__u8	name[32];
	__u64	value;
} __attribute__((packed));

#define RDS_INFO_CONNECTION_FLAG_SENDING	0x01
#define RDS_INFO_CONNECTION_FLAG_CONNECTING	0x02
#define RDS_INFO_CONNECTION_FLAG_CONNECTED	0x04

#define TRANSNAMSIZ	16

struct rds_info_connection {
	__u64		next_tx_seq;
	__u64		next_rx_seq;
	__be32		laddr;
	__be32		faddr;
	__u8		transport[TRANSNAMSIZ];		/* null term ascii */
	__u8		flags;
	__u8		tos;
} __attribute__((packed));

struct rds6_info_connection {
	__u64		next_tx_seq;
	__u64		next_rx_seq;
	struct in6_addr	laddr;
	struct in6_addr	faddr;
	__u8		transport[TRANSNAMSIZ];		/* null term ascii */
	__u8		flags;
} __attribute__((packed));

#define RDS_INFO_MESSAGE_FLAG_ACK               0x01
#define RDS_INFO_MESSAGE_FLAG_FAST_ACK          0x02

struct rds_info_message {
	__u64		seq;
	__u32		len;
	__be32		laddr;
	__be32		faddr;
	__be16		lport;
	__be16		fport;
	__u8		flags;
	__u8		tos;
} __attribute__((packed));

struct rds6_info_message {
	__u64	seq;
	__u32	len;
	struct in6_addr	laddr;
	struct in6_addr	faddr;
	__be16		lport;
	__be16		fport;
	__u8		flags;
	__u8		tos;
} __attribute__((packed));

struct rds_info_socket {
	__u32		sndbuf;
	__be32		bound_addr;
	__be32		connected_addr;
	__be16		bound_port;
	__be16		connected_port;
	__u32		rcvbuf;
	__u64		inum;
} __attribute__((packed));

struct rds6_info_socket {
	__u32		sndbuf;
	struct in6_addr	bound_addr;
	struct in6_addr	connected_addr;
	__be16		bound_port;
	__be16		connected_port;
	__u32		rcvbuf;
	__u64		inum;
} __attribute__((packed));

struct rds_info_tcp_socket {
	__be32          local_addr;
	__be16          local_port;
	__be32          peer_addr;
	__be16          peer_port;
	__u64           hdr_rem;
	__u64           data_rem;
	__u32           last_sent_nxt;
	__u32           last_expected_una;
	__u32           last_seen_una;
	__u8		tos;
} __attribute__((packed));

struct rds6_info_tcp_socket {
	struct in6_addr	local_addr;
	__be16		local_port;
	struct in6_addr	peer_addr;
	__be16		peer_port;
	__u64		hdr_rem;
	__u64		data_rem;
	__u32		last_sent_nxt;
	__u32		last_expected_una;
	__u32		last_seen_una;
} __attribute__((packed));

#define RDS_IB_GID_LEN	16
struct rds_info_rdma_connection {
	__be32		src_addr;
	__be32		dst_addr;
	__u8		src_gid[RDS_IB_GID_LEN];
	__u8		dst_gid[RDS_IB_GID_LEN];

	__u32		max_send_wr;
	__u32		max_recv_wr;
	__u32		max_send_sge;
	__u32		rdma_mr_max;
	__u32		rdma_mr_size;
	__u8		tos;
<<<<<<< HEAD
=======
	__u8		sl;
>>>>>>> bb831786
	__u32		cache_allocs;
};

struct rds6_info_rdma_connection {
	struct in6_addr	src_addr;
	struct in6_addr	dst_addr;
	__u8		src_gid[RDS_IB_GID_LEN];
	__u8		dst_gid[RDS_IB_GID_LEN];

	__u32		max_send_wr;
	__u32		max_recv_wr;
	__u32		max_send_sge;
	__u32		rdma_mr_max;
	__u32		rdma_mr_size;
	__u8		tos;
<<<<<<< HEAD
=======
	__u8		sl;
>>>>>>> bb831786
	__u32		cache_allocs;
};

/* RDS message Receive Path Latency points */
enum rds_message_rxpath_latency {
	RDS_MSG_RX_HDR_TO_DGRAM_START = 0,
	RDS_MSG_RX_DGRAM_REASSEMBLE,
	RDS_MSG_RX_DGRAM_DELIVERED,
	RDS_MSG_RX_DGRAM_TRACE_MAX
};

struct rds_rx_trace_so {
	__u8 rx_traces;
	__u8 rx_trace_pos[RDS_MSG_RX_DGRAM_TRACE_MAX];
};

struct rds_cmsg_rx_trace {
	__u8 rx_traces;
	__u8 rx_trace_pos[RDS_MSG_RX_DGRAM_TRACE_MAX];
	__u64 rx_trace[RDS_MSG_RX_DGRAM_TRACE_MAX];
};

/*
 * Congestion monitoring.
 * Congestion control in RDS happens at the host connection
 * level by exchanging a bitmap marking congested ports.
 * By default, a process sleeping in poll() is always woken
 * up when the congestion map is updated.
 * With explicit monitoring, an application can have more
 * fine-grained control.
 * The application installs a 64bit mask value in the socket,
 * where each bit corresponds to a group of ports.
 * When a congestion update arrives, RDS checks the set of
 * ports that are now uncongested against the list bit mask
 * installed in the socket, and if they overlap, we queue a
 * cong_notification on the socket.
 *
 * To install the congestion monitor bitmask, use RDS_CONG_MONITOR
 * with the 64bit mask.
 * Congestion updates are received via RDS_CMSG_CONG_UPDATE
 * control messages.
 *
 * The correspondence between bits and ports is
 *	1 << (portnum % 64)
 */
#define RDS_CONG_MONITOR_SIZE	64
#define RDS_CONG_MONITOR_BIT(port)  (((unsigned int) port) % RDS_CONG_MONITOR_SIZE)
#define RDS_CONG_MONITOR_MASK(port) (1ULL << RDS_CONG_MONITOR_BIT(port))

/*
 * RDMA related types
 */

/*
 * This encapsulates a remote memory location.
 * In the current implementation, it contains the R_Key
 * of the remote memory region, and the offset into it
 * (so that the application does not have to worry about
 * alignment).
 */
typedef __u64		rds_rdma_cookie_t;

struct rds_iovec {
	__u64		addr;
	__u64		bytes;
};

struct rds_get_mr_args {
	struct rds_iovec vec;
	__u64		cookie_addr;
	__u64		flags;
};

struct rds_get_mr_for_dest_args {
	struct __kernel_sockaddr_storage dest_addr;
	struct rds_iovec 	vec;
	__u64			cookie_addr;
	__u64			flags;
};

struct rds_free_mr_args {
	rds_rdma_cookie_t cookie;
	__u64		flags;
};

struct rds_rdma_args {
	rds_rdma_cookie_t cookie;
	struct rds_iovec remote_vec;
	__u64		local_vec_addr;
	__u64		nr_local;
	__u64		flags;
	__u64		user_token;
};

struct rds_atomic_args {
	rds_rdma_cookie_t cookie;
	__u64		local_addr;
	__u64		remote_addr;
	union {
		struct {
			__u64		compare;
			__u64		swap;
		} cswp;
		struct {
			__u64		add;
		} fadd;
		struct {
			__u64		compare;
			__u64		swap;
			__u64		compare_mask;
			__u64		swap_mask;
		} m_cswp;
		struct {
			__u64		add;
			__u64		nocarry_mask;
		} m_fadd;
	};
	__u64		flags;
	__u64		user_token;
};

struct rds_rdma_notify {
	__u64		user_token;
	__s32		status;
};

#define RDS_RDMA_SUCCESS	0
#define RDS_RDMA_REMOTE_ERROR	1
#define RDS_RDMA_CANCELED	2
#define RDS_RDMA_DROPPED	3
#define RDS_RDMA_OTHER_ERROR	4

#define	RDS_MAX_ZCOOKIES	8
struct rds_zcopy_cookies {
	__u32 num;
	__u32 cookies[RDS_MAX_ZCOOKIES];
};

/*
 * Common set of flags for all RDMA related structs
 */
#define RDS_RDMA_READWRITE	0x0001
#define RDS_RDMA_FENCE		0x0002	/* use FENCE for immediate send */
#define RDS_RDMA_INVALIDATE	0x0004	/* invalidate R_Key after freeing MR */
#define RDS_RDMA_USE_ONCE	0x0008	/* free MR after use */
#define RDS_RDMA_DONTWAIT	0x0010	/* Don't wait in SET_BARRIER */
#define RDS_RDMA_NOTIFY_ME	0x0020	/* Notify when operation completes */
#define RDS_RDMA_SILENT		0x0040	/* Do not interrupt remote */

#endif /* IB_RDS_H */<|MERGE_RESOLUTION|>--- conflicted
+++ resolved
@@ -250,10 +250,7 @@
 	__u32		rdma_mr_max;
 	__u32		rdma_mr_size;
 	__u8		tos;
-<<<<<<< HEAD
-=======
 	__u8		sl;
->>>>>>> bb831786
 	__u32		cache_allocs;
 };
 
@@ -269,10 +266,7 @@
 	__u32		rdma_mr_max;
 	__u32		rdma_mr_size;
 	__u8		tos;
-<<<<<<< HEAD
-=======
 	__u8		sl;
->>>>>>> bb831786
 	__u32		cache_allocs;
 };
 
