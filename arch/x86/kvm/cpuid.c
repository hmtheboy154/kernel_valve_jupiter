// SPDX-License-Identifier: GPL-2.0-only
/*
 * Kernel-based Virtual Machine driver for Linux
 * cpuid support routines
 *
 * derived from arch/x86/kvm/x86.c
 *
 * Copyright 2011 Red Hat, Inc. and/or its affiliates.
 * Copyright IBM Corporation, 2008
 */

#include <linux/kvm_host.h>
#include <linux/export.h>
#include <linux/vmalloc.h>
#include <linux/uaccess.h>
#include <linux/sched/stat.h>

#include <asm/processor.h>
#include <asm/user.h>
#include <asm/fpu/xstate.h>
#include <asm/sgx.h>
#include "cpuid.h"
#include "lapic.h"
#include "mmu.h"
#include "trace.h"
#include "pmu.h"

/*
 * Unlike "struct cpuinfo_x86.x86_capability", kvm_cpu_caps doesn't need to be
 * aligned to sizeof(unsigned long) because it's not accessed via bitops.
 */
u32 kvm_cpu_caps[NR_KVM_CPU_CAPS] __read_mostly;
EXPORT_SYMBOL_GPL(kvm_cpu_caps);

u32 xstate_required_size(u64 xstate_bv, bool compacted)
{
	int feature_bit = 0;
	u32 ret = XSAVE_HDR_SIZE + XSAVE_HDR_OFFSET;

	xstate_bv &= XFEATURE_MASK_EXTEND;
	while (xstate_bv) {
		if (xstate_bv & 0x1) {
		        u32 eax, ebx, ecx, edx, offset;
		        cpuid_count(0xD, feature_bit, &eax, &ebx, &ecx, &edx);
			/* ECX[1]: 64B alignment in compacted form */
			if (compacted)
				offset = (ecx & 0x2) ? ALIGN(ret, 64) : ret;
			else
				offset = ebx;
			ret = max(ret, offset + eax);
		}

		xstate_bv >>= 1;
		feature_bit++;
	}

	return ret;
}

/*
 * This one is tied to SSB in the user API, and not
 * visible in /proc/cpuinfo.
 */
#define KVM_X86_FEATURE_PSFD		(13*32+28) /* Predictive Store Forwarding Disable */

#define F feature_bit
#define SF(name) (boot_cpu_has(X86_FEATURE_##name) ? F(name) : 0)


static inline struct kvm_cpuid_entry2 *cpuid_entry2_find(
	struct kvm_cpuid_entry2 *entries, int nent, u32 function, u32 index)
{
	struct kvm_cpuid_entry2 *e;
	int i;

	for (i = 0; i < nent; i++) {
		e = &entries[i];

		if (e->function == function &&
		    (!(e->flags & KVM_CPUID_FLAG_SIGNIFCANT_INDEX) || e->index == index))
			return e;
	}

	return NULL;
}

static int kvm_check_cpuid(struct kvm_vcpu *vcpu,
			   struct kvm_cpuid_entry2 *entries,
			   int nent)
{
	struct kvm_cpuid_entry2 *best;
	u64 xfeatures;

	/*
	 * The existing code assumes virtual address is 48-bit or 57-bit in the
	 * canonical address checks; exit if it is ever changed.
	 */
	best = cpuid_entry2_find(entries, nent, 0x80000008, 0);
	if (best) {
		int vaddr_bits = (best->eax & 0xff00) >> 8;

		if (vaddr_bits != 48 && vaddr_bits != 57 && vaddr_bits != 0)
			return -EINVAL;
	}

	/*
	 * Exposing dynamic xfeatures to the guest requires additional
	 * enabling in the FPU, e.g. to expand the guest XSAVE state size.
	 */
	best = cpuid_entry2_find(entries, nent, 0xd, 0);
	if (!best)
		return 0;

	xfeatures = best->eax | ((u64)best->edx << 32);
	xfeatures &= XFEATURE_MASK_USER_DYNAMIC;
	if (!xfeatures)
		return 0;

	return fpu_enable_guest_xfd_features(&vcpu->arch.guest_fpu, xfeatures);
}

/* Check whether the supplied CPUID data is equal to what is already set for the vCPU. */
static int kvm_cpuid_check_equal(struct kvm_vcpu *vcpu, struct kvm_cpuid_entry2 *e2,
				 int nent)
{
	struct kvm_cpuid_entry2 *orig;
	int i;

	if (nent != vcpu->arch.cpuid_nent)
		return -EINVAL;

	for (i = 0; i < nent; i++) {
		orig = &vcpu->arch.cpuid_entries[i];
		if (e2[i].function != orig->function ||
		    e2[i].index != orig->index ||
		    e2[i].flags != orig->flags ||
		    e2[i].eax != orig->eax || e2[i].ebx != orig->ebx ||
		    e2[i].ecx != orig->ecx || e2[i].edx != orig->edx)
			return -EINVAL;
	}

	return 0;
}

static void kvm_update_kvm_cpuid_base(struct kvm_vcpu *vcpu)
{
	u32 function;
	struct kvm_cpuid_entry2 *entry;

	vcpu->arch.kvm_cpuid_base = 0;

	for_each_possible_hypervisor_cpuid_base(function) {
		entry = kvm_find_cpuid_entry(vcpu, function, 0);

		if (entry) {
			u32 signature[3];

			signature[0] = entry->ebx;
			signature[1] = entry->ecx;
			signature[2] = entry->edx;

			BUILD_BUG_ON(sizeof(signature) > sizeof(KVM_SIGNATURE));
			if (!memcmp(signature, KVM_SIGNATURE, sizeof(signature))) {
				vcpu->arch.kvm_cpuid_base = function;
				break;
			}
		}
	}
}

static struct kvm_cpuid_entry2 *__kvm_find_kvm_cpuid_features(struct kvm_vcpu *vcpu,
					      struct kvm_cpuid_entry2 *entries, int nent)
{
	u32 base = vcpu->arch.kvm_cpuid_base;

	if (!base)
		return NULL;

	return cpuid_entry2_find(entries, nent, base | KVM_CPUID_FEATURES, 0);
}

static struct kvm_cpuid_entry2 *kvm_find_kvm_cpuid_features(struct kvm_vcpu *vcpu)
{
	return __kvm_find_kvm_cpuid_features(vcpu, vcpu->arch.cpuid_entries,
					     vcpu->arch.cpuid_nent);
}

void kvm_update_pv_runtime(struct kvm_vcpu *vcpu)
{
	struct kvm_cpuid_entry2 *best = kvm_find_kvm_cpuid_features(vcpu);

	/*
	 * save the feature bitmap to avoid cpuid lookup for every PV
	 * operation
	 */
	if (best)
		vcpu->arch.pv_cpuid.features = best->eax;
}

/*
 * Calculate guest's supported XCR0 taking into account guest CPUID data and
 * supported_xcr0 (comprised of host configuration and KVM_SUPPORTED_XCR0).
 */
static u64 cpuid_get_supported_xcr0(struct kvm_cpuid_entry2 *entries, int nent)
{
	struct kvm_cpuid_entry2 *best;

	best = cpuid_entry2_find(entries, nent, 0xd, 0);
	if (!best)
		return 0;

	return (best->eax | ((u64)best->edx << 32)) & supported_xcr0;
}

static void __kvm_update_cpuid_runtime(struct kvm_vcpu *vcpu, struct kvm_cpuid_entry2 *entries,
				       int nent)
{
	struct kvm_cpuid_entry2 *best;
	u64 guest_supported_xcr0 = cpuid_get_supported_xcr0(entries, nent);

	best = cpuid_entry2_find(entries, nent, 1, 0);
	if (best) {
		/* Update OSXSAVE bit */
		if (boot_cpu_has(X86_FEATURE_XSAVE))
			cpuid_entry_change(best, X86_FEATURE_OSXSAVE,
				   kvm_read_cr4_bits(vcpu, X86_CR4_OSXSAVE));

		cpuid_entry_change(best, X86_FEATURE_APIC,
			   vcpu->arch.apic_base & MSR_IA32_APICBASE_ENABLE);
	}

	best = cpuid_entry2_find(entries, nent, 7, 0);
	if (best && boot_cpu_has(X86_FEATURE_PKU) && best->function == 0x7)
		cpuid_entry_change(best, X86_FEATURE_OSPKE,
				   kvm_read_cr4_bits(vcpu, X86_CR4_PKE));

	best = cpuid_entry2_find(entries, nent, 0xD, 0);
	if (best)
		best->ebx = xstate_required_size(vcpu->arch.xcr0, false);

	best = cpuid_entry2_find(entries, nent, 0xD, 1);
	if (best && (cpuid_entry_has(best, X86_FEATURE_XSAVES) ||
		     cpuid_entry_has(best, X86_FEATURE_XSAVEC)))
		best->ebx = xstate_required_size(vcpu->arch.xcr0, true);

	best = __kvm_find_kvm_cpuid_features(vcpu, entries, nent);
	if (kvm_hlt_in_guest(vcpu->kvm) && best &&
		(best->eax & (1 << KVM_FEATURE_PV_UNHALT)))
		best->eax &= ~(1 << KVM_FEATURE_PV_UNHALT);

	if (!kvm_check_has_quirk(vcpu->kvm, KVM_X86_QUIRK_MISC_ENABLE_NO_MWAIT)) {
		best = cpuid_entry2_find(entries, nent, 0x1, 0);
		if (best)
			cpuid_entry_change(best, X86_FEATURE_MWAIT,
					   vcpu->arch.ia32_misc_enable_msr &
					   MSR_IA32_MISC_ENABLE_MWAIT);
	}

	/*
	 * Bits 127:0 of the allowed SECS.ATTRIBUTES (CPUID.0x12.0x1) enumerate
	 * the supported XSAVE Feature Request Mask (XFRM), i.e. the enclave's
	 * requested XCR0 value.  The enclave's XFRM must be a subset of XCRO
	 * at the time of EENTER, thus adjust the allowed XFRM by the guest's
	 * supported XCR0.  Similar to XCR0 handling, FP and SSE are forced to
	 * '1' even on CPUs that don't support XSAVE.
	 */
	best = cpuid_entry2_find(entries, nent, 0x12, 0x1);
	if (best) {
		best->ecx &= guest_supported_xcr0 & 0xffffffff;
		best->edx &= guest_supported_xcr0 >> 32;
		best->ecx |= XFEATURE_MASK_FPSSE;
	}
}

void kvm_update_cpuid_runtime(struct kvm_vcpu *vcpu)
{
	__kvm_update_cpuid_runtime(vcpu, vcpu->arch.cpuid_entries, vcpu->arch.cpuid_nent);
}
EXPORT_SYMBOL_GPL(kvm_update_cpuid_runtime);

static void kvm_vcpu_after_set_cpuid(struct kvm_vcpu *vcpu)
{
	struct kvm_lapic *apic = vcpu->arch.apic;
	struct kvm_cpuid_entry2 *best;
	u64 guest_supported_xcr0;

	best = kvm_find_cpuid_entry(vcpu, 1, 0);
	if (best && apic) {
		if (cpuid_entry_has(best, X86_FEATURE_TSC_DEADLINE_TIMER))
			apic->lapic_timer.timer_mode_mask = 3 << 17;
		else
			apic->lapic_timer.timer_mode_mask = 1 << 17;

		kvm_apic_set_version(vcpu);
	}

<<<<<<< HEAD
	vcpu->arch.guest_supported_xcr0 =
		cpuid_get_supported_xcr0(vcpu->arch.cpuid_entries, vcpu->arch.cpuid_nent);
=======
	guest_supported_xcr0 =
		cpuid_get_supported_xcr0(vcpu->arch.cpuid_entries, vcpu->arch.cpuid_nent);

	vcpu->arch.guest_fpu.fpstate->user_xfeatures = guest_supported_xcr0;
>>>>>>> 95cd2cdc

	kvm_update_pv_runtime(vcpu);

	vcpu->arch.maxphyaddr = cpuid_query_maxphyaddr(vcpu);
	vcpu->arch.reserved_gpa_bits = kvm_vcpu_reserved_gpa_bits_raw(vcpu);

	kvm_pmu_refresh(vcpu);
	vcpu->arch.cr4_guest_rsvd_bits =
	    __cr4_reserved_bits(guest_cpuid_has, vcpu);

	kvm_hv_set_cpuid(vcpu);

	/* Invoke the vendor callback only after the above state is updated. */
	static_call(kvm_x86_vcpu_after_set_cpuid)(vcpu);

	/*
	 * Except for the MMU, which needs to do its thing any vendor specific
	 * adjustments to the reserved GPA bits.
	 */
	kvm_mmu_after_set_cpuid(vcpu);
}

int cpuid_query_maxphyaddr(struct kvm_vcpu *vcpu)
{
	struct kvm_cpuid_entry2 *best;

	best = kvm_find_cpuid_entry(vcpu, 0x80000000, 0);
	if (!best || best->eax < 0x80000008)
		goto not_found;
	best = kvm_find_cpuid_entry(vcpu, 0x80000008, 0);
	if (best)
		return best->eax & 0xff;
not_found:
	return 36;
}

/*
 * This "raw" version returns the reserved GPA bits without any adjustments for
 * encryption technologies that usurp bits.  The raw mask should be used if and
 * only if hardware does _not_ strip the usurped bits, e.g. in virtual MTRRs.
 */
u64 kvm_vcpu_reserved_gpa_bits_raw(struct kvm_vcpu *vcpu)
{
	return rsvd_bits(cpuid_maxphyaddr(vcpu), 63);
}

static int kvm_set_cpuid(struct kvm_vcpu *vcpu, struct kvm_cpuid_entry2 *e2,
                        int nent)
{
	int r;
<<<<<<< HEAD

	__kvm_update_cpuid_runtime(vcpu, e2, nent);

	/*
	 * KVM does not correctly handle changing guest CPUID after KVM_RUN, as
	 * MAXPHYADDR, GBPAGES support, AMD reserved bit behavior, etc.. aren't
	 * tracked in kvm_mmu_page_role.  As a result, KVM may miss guest page
	 * faults due to reusing SPs/SPTEs. In practice no sane VMM mucks with
	 * the core vCPU model on the fly. It would've been better to forbid any
	 * KVM_SET_CPUID{,2} calls after KVM_RUN altogether but unfortunately
	 * some VMMs (e.g. QEMU) reuse vCPU fds for CPU hotplug/unplug and do
	 * KVM_SET_CPUID{,2} again. To support this legacy behavior, check
	 * whether the supplied CPUID data is equal to what's already set.
	 */
	if (vcpu->arch.last_vmentry_cpu != -1) {
		r = kvm_cpuid_check_equal(vcpu, e2, nent);
		if (r)
			return r;

		kvfree(e2);
		return 0;
	}

	r = kvm_check_cpuid(vcpu, e2, nent);
	if (r)
		return r;

	kvfree(vcpu->arch.cpuid_entries);
	vcpu->arch.cpuid_entries = e2;
	vcpu->arch.cpuid_nent = nent;

	kvm_update_kvm_cpuid_base(vcpu);
	kvm_vcpu_after_set_cpuid(vcpu);

=======

	__kvm_update_cpuid_runtime(vcpu, e2, nent);

	/*
	 * KVM does not correctly handle changing guest CPUID after KVM_RUN, as
	 * MAXPHYADDR, GBPAGES support, AMD reserved bit behavior, etc.. aren't
	 * tracked in kvm_mmu_page_role.  As a result, KVM may miss guest page
	 * faults due to reusing SPs/SPTEs. In practice no sane VMM mucks with
	 * the core vCPU model on the fly. It would've been better to forbid any
	 * KVM_SET_CPUID{,2} calls after KVM_RUN altogether but unfortunately
	 * some VMMs (e.g. QEMU) reuse vCPU fds for CPU hotplug/unplug and do
	 * KVM_SET_CPUID{,2} again. To support this legacy behavior, check
	 * whether the supplied CPUID data is equal to what's already set.
	 */
	if (vcpu->arch.last_vmentry_cpu != -1) {
		r = kvm_cpuid_check_equal(vcpu, e2, nent);
		if (r)
			return r;

		kvfree(e2);
		return 0;
	}

	r = kvm_check_cpuid(vcpu, e2, nent);
	if (r)
		return r;

	kvfree(vcpu->arch.cpuid_entries);
	vcpu->arch.cpuid_entries = e2;
	vcpu->arch.cpuid_nent = nent;

	kvm_update_kvm_cpuid_base(vcpu);
	kvm_vcpu_after_set_cpuid(vcpu);

>>>>>>> 95cd2cdc
	return 0;
}

/* when an old userspace process fills a new kernel module */
int kvm_vcpu_ioctl_set_cpuid(struct kvm_vcpu *vcpu,
			     struct kvm_cpuid *cpuid,
			     struct kvm_cpuid_entry __user *entries)
{
	int r, i;
	struct kvm_cpuid_entry *e = NULL;
	struct kvm_cpuid_entry2 *e2 = NULL;

	if (cpuid->nent > KVM_MAX_CPUID_ENTRIES)
		return -E2BIG;

	if (cpuid->nent) {
		e = vmemdup_user(entries, array_size(sizeof(*e), cpuid->nent));
		if (IS_ERR(e))
			return PTR_ERR(e);

		e2 = kvmalloc_array(cpuid->nent, sizeof(*e2), GFP_KERNEL_ACCOUNT);
		if (!e2) {
			r = -ENOMEM;
			goto out_free_cpuid;
		}
	}
	for (i = 0; i < cpuid->nent; i++) {
		e2[i].function = e[i].function;
		e2[i].eax = e[i].eax;
		e2[i].ebx = e[i].ebx;
		e2[i].ecx = e[i].ecx;
		e2[i].edx = e[i].edx;
		e2[i].index = 0;
		e2[i].flags = 0;
		e2[i].padding[0] = 0;
		e2[i].padding[1] = 0;
		e2[i].padding[2] = 0;
	}

	r = kvm_set_cpuid(vcpu, e2, cpuid->nent);
	if (r)
		kvfree(e2);

out_free_cpuid:
	kvfree(e);

	return r;
}

int kvm_vcpu_ioctl_set_cpuid2(struct kvm_vcpu *vcpu,
			      struct kvm_cpuid2 *cpuid,
			      struct kvm_cpuid_entry2 __user *entries)
{
	struct kvm_cpuid_entry2 *e2 = NULL;
	int r;

	if (cpuid->nent > KVM_MAX_CPUID_ENTRIES)
		return -E2BIG;

	if (cpuid->nent) {
		e2 = vmemdup_user(entries, array_size(sizeof(*e2), cpuid->nent));
		if (IS_ERR(e2))
			return PTR_ERR(e2);
	}

	r = kvm_set_cpuid(vcpu, e2, cpuid->nent);
	if (r)
		kvfree(e2);

	return r;
}

int kvm_vcpu_ioctl_get_cpuid2(struct kvm_vcpu *vcpu,
			      struct kvm_cpuid2 *cpuid,
			      struct kvm_cpuid_entry2 __user *entries)
{
	int r;

	r = -E2BIG;
	if (cpuid->nent < vcpu->arch.cpuid_nent)
		goto out;
	r = -EFAULT;
	if (copy_to_user(entries, vcpu->arch.cpuid_entries,
			 vcpu->arch.cpuid_nent * sizeof(struct kvm_cpuid_entry2)))
		goto out;
	return 0;

out:
	cpuid->nent = vcpu->arch.cpuid_nent;
	return r;
}

/* Mask kvm_cpu_caps for @leaf with the raw CPUID capabilities of this CPU. */
static __always_inline void __kvm_cpu_cap_mask(unsigned int leaf)
{
	const struct cpuid_reg cpuid = x86_feature_cpuid(leaf * 32);
	struct kvm_cpuid_entry2 entry;

	reverse_cpuid_check(leaf);

	cpuid_count(cpuid.function, cpuid.index,
		    &entry.eax, &entry.ebx, &entry.ecx, &entry.edx);

	kvm_cpu_caps[leaf] &= *__cpuid_entry_get_reg(&entry, cpuid.reg);
}

static __always_inline
void kvm_cpu_cap_init_scattered(enum kvm_only_cpuid_leafs leaf, u32 mask)
{
	/* Use kvm_cpu_cap_mask for non-scattered leafs. */
	BUILD_BUG_ON(leaf < NCAPINTS);

	kvm_cpu_caps[leaf] = mask;

	__kvm_cpu_cap_mask(leaf);
}

static __always_inline void kvm_cpu_cap_mask(enum cpuid_leafs leaf, u32 mask)
{
	/* Use kvm_cpu_cap_init_scattered for scattered leafs. */
	BUILD_BUG_ON(leaf >= NCAPINTS);

	kvm_cpu_caps[leaf] &= mask;

	__kvm_cpu_cap_mask(leaf);
}

void kvm_set_cpu_caps(void)
{
#ifdef CONFIG_X86_64
	unsigned int f_gbpages = F(GBPAGES);
	unsigned int f_lm = F(LM);
	unsigned int f_xfd = F(XFD);
#else
	unsigned int f_gbpages = 0;
	unsigned int f_lm = 0;
	unsigned int f_xfd = 0;
#endif
	memset(kvm_cpu_caps, 0, sizeof(kvm_cpu_caps));

	BUILD_BUG_ON(sizeof(kvm_cpu_caps) - (NKVMCAPINTS * sizeof(*kvm_cpu_caps)) >
		     sizeof(boot_cpu_data.x86_capability));

	memcpy(&kvm_cpu_caps, &boot_cpu_data.x86_capability,
	       sizeof(kvm_cpu_caps) - (NKVMCAPINTS * sizeof(*kvm_cpu_caps)));

	kvm_cpu_cap_mask(CPUID_1_ECX,
		/*
		 * NOTE: MONITOR (and MWAIT) are emulated as NOP, but *not*
		 * advertised to guests via CPUID!
		 */
		F(XMM3) | F(PCLMULQDQ) | 0 /* DTES64, MONITOR */ |
		0 /* DS-CPL, VMX, SMX, EST */ |
		0 /* TM2 */ | F(SSSE3) | 0 /* CNXT-ID */ | 0 /* Reserved */ |
		F(FMA) | F(CX16) | 0 /* xTPR Update */ | F(PDCM) |
		F(PCID) | 0 /* Reserved, DCA */ | F(XMM4_1) |
		F(XMM4_2) | F(X2APIC) | F(MOVBE) | F(POPCNT) |
		0 /* Reserved*/ | F(AES) | F(XSAVE) | 0 /* OSXSAVE */ | F(AVX) |
		F(F16C) | F(RDRAND)
	);
	/* KVM emulates x2apic in software irrespective of host support. */
	kvm_cpu_cap_set(X86_FEATURE_X2APIC);

	kvm_cpu_cap_mask(CPUID_1_EDX,
		F(FPU) | F(VME) | F(DE) | F(PSE) |
		F(TSC) | F(MSR) | F(PAE) | F(MCE) |
		F(CX8) | F(APIC) | 0 /* Reserved */ | F(SEP) |
		F(MTRR) | F(PGE) | F(MCA) | F(CMOV) |
		F(PAT) | F(PSE36) | 0 /* PSN */ | F(CLFLUSH) |
		0 /* Reserved, DS, ACPI */ | F(MMX) |
		F(FXSR) | F(XMM) | F(XMM2) | F(SELFSNOOP) |
		0 /* HTT, TM, Reserved, PBE */
	);

	kvm_cpu_cap_mask(CPUID_7_0_EBX,
		F(FSGSBASE) | F(SGX) | F(BMI1) | F(HLE) | F(AVX2) |
		F(FDP_EXCPTN_ONLY) | F(SMEP) | F(BMI2) | F(ERMS) | F(INVPCID) |
		F(RTM) | F(ZERO_FCS_FDS) | 0 /*MPX*/ | F(AVX512F) |
		F(AVX512DQ) | F(RDSEED) | F(ADX) | F(SMAP) | F(AVX512IFMA) |
		F(CLFLUSHOPT) | F(CLWB) | 0 /*INTEL_PT*/ | F(AVX512PF) |
		F(AVX512ER) | F(AVX512CD) | F(SHA_NI) | F(AVX512BW) |
		F(AVX512VL));

	kvm_cpu_cap_mask(CPUID_7_ECX,
		F(AVX512VBMI) | F(LA57) | F(PKU) | 0 /*OSPKE*/ | F(RDPID) |
		F(AVX512_VPOPCNTDQ) | F(UMIP) | F(AVX512_VBMI2) | F(GFNI) |
		F(VAES) | F(VPCLMULQDQ) | F(AVX512_VNNI) | F(AVX512_BITALG) |
		F(CLDEMOTE) | F(MOVDIRI) | F(MOVDIR64B) | 0 /*WAITPKG*/ |
		F(SGX_LC) | F(BUS_LOCK_DETECT)
	);
	/* Set LA57 based on hardware capability. */
	if (cpuid_ecx(7) & F(LA57))
		kvm_cpu_cap_set(X86_FEATURE_LA57);

	/*
	 * PKU not yet implemented for shadow paging and requires OSPKE
	 * to be set on the host. Clear it if that is not the case
	 */
	if (!tdp_enabled || !boot_cpu_has(X86_FEATURE_OSPKE))
		kvm_cpu_cap_clear(X86_FEATURE_PKU);

	kvm_cpu_cap_mask(CPUID_7_EDX,
		F(AVX512_4VNNIW) | F(AVX512_4FMAPS) | F(SPEC_CTRL) |
		F(SPEC_CTRL_SSBD) | F(ARCH_CAPABILITIES) | F(INTEL_STIBP) |
		F(MD_CLEAR) | F(AVX512_VP2INTERSECT) | F(FSRM) |
		F(SERIALIZE) | F(TSXLDTRK) | F(AVX512_FP16) |
		F(AMX_TILE) | F(AMX_INT8) | F(AMX_BF16)
	);

	/* TSC_ADJUST and ARCH_CAPABILITIES are emulated in software. */
	kvm_cpu_cap_set(X86_FEATURE_TSC_ADJUST);
	kvm_cpu_cap_set(X86_FEATURE_ARCH_CAPABILITIES);

	if (boot_cpu_has(X86_FEATURE_IBPB) && boot_cpu_has(X86_FEATURE_IBRS))
		kvm_cpu_cap_set(X86_FEATURE_SPEC_CTRL);
	if (boot_cpu_has(X86_FEATURE_STIBP))
		kvm_cpu_cap_set(X86_FEATURE_INTEL_STIBP);
	if (boot_cpu_has(X86_FEATURE_AMD_SSBD))
		kvm_cpu_cap_set(X86_FEATURE_SPEC_CTRL_SSBD);

	kvm_cpu_cap_mask(CPUID_7_1_EAX,
		F(AVX_VNNI) | F(AVX512_BF16)
	);

	kvm_cpu_cap_mask(CPUID_D_1_EAX,
		F(XSAVEOPT) | F(XSAVEC) | F(XGETBV1) | F(XSAVES) | f_xfd
	);

	kvm_cpu_cap_init_scattered(CPUID_12_EAX,
		SF(SGX1) | SF(SGX2)
	);

	kvm_cpu_cap_mask(CPUID_8000_0001_ECX,
		F(LAHF_LM) | F(CMP_LEGACY) | 0 /*SVM*/ | 0 /* ExtApicSpace */ |
		F(CR8_LEGACY) | F(ABM) | F(SSE4A) | F(MISALIGNSSE) |
		F(3DNOWPREFETCH) | F(OSVW) | 0 /* IBS */ | F(XOP) |
		0 /* SKINIT, WDT, LWP */ | F(FMA4) | F(TBM) |
		F(TOPOEXT) | 0 /* PERFCTR_CORE */
	);

	kvm_cpu_cap_mask(CPUID_8000_0001_EDX,
		F(FPU) | F(VME) | F(DE) | F(PSE) |
		F(TSC) | F(MSR) | F(PAE) | F(MCE) |
		F(CX8) | F(APIC) | 0 /* Reserved */ | F(SYSCALL) |
		F(MTRR) | F(PGE) | F(MCA) | F(CMOV) |
		F(PAT) | F(PSE36) | 0 /* Reserved */ |
		F(NX) | 0 /* Reserved */ | F(MMXEXT) | F(MMX) |
		F(FXSR) | F(FXSR_OPT) | f_gbpages | F(RDTSCP) |
		0 /* Reserved */ | f_lm | F(3DNOWEXT) | F(3DNOW)
	);

	if (!tdp_enabled && IS_ENABLED(CONFIG_X86_64))
		kvm_cpu_cap_set(X86_FEATURE_GBPAGES);

	kvm_cpu_cap_mask(CPUID_8000_0008_EBX,
		F(CLZERO) | F(XSAVEERPTR) |
		F(WBNOINVD) | F(AMD_IBPB) | F(AMD_IBRS) | F(AMD_SSBD) | F(VIRT_SSBD) |
		F(AMD_SSB_NO) | F(AMD_STIBP) | F(AMD_STIBP_ALWAYS_ON) |
		__feature_bit(KVM_X86_FEATURE_PSFD)
	);

	/*
	 * AMD has separate bits for each SPEC_CTRL bit.
	 * arch/x86/kernel/cpu/bugs.c is kind enough to
	 * record that in cpufeatures so use them.
	 */
	if (boot_cpu_has(X86_FEATURE_IBPB))
		kvm_cpu_cap_set(X86_FEATURE_AMD_IBPB);
	if (boot_cpu_has(X86_FEATURE_IBRS))
		kvm_cpu_cap_set(X86_FEATURE_AMD_IBRS);
	if (boot_cpu_has(X86_FEATURE_STIBP))
		kvm_cpu_cap_set(X86_FEATURE_AMD_STIBP);
	if (boot_cpu_has(X86_FEATURE_SPEC_CTRL_SSBD))
		kvm_cpu_cap_set(X86_FEATURE_AMD_SSBD);
	if (!boot_cpu_has_bug(X86_BUG_SPEC_STORE_BYPASS))
		kvm_cpu_cap_set(X86_FEATURE_AMD_SSB_NO);
	/*
	 * The preference is to use SPEC CTRL MSR instead of the
	 * VIRT_SPEC MSR.
	 */
	if (boot_cpu_has(X86_FEATURE_LS_CFG_SSBD) &&
	    !boot_cpu_has(X86_FEATURE_AMD_SSBD))
		kvm_cpu_cap_set(X86_FEATURE_VIRT_SSBD);

	/*
	 * Hide all SVM features by default, SVM will set the cap bits for
	 * features it emulates and/or exposes for L1.
	 */
	kvm_cpu_cap_mask(CPUID_8000_000A_EDX, 0);

	kvm_cpu_cap_mask(CPUID_8000_001F_EAX,
		0 /* SME */ | F(SEV) | 0 /* VM_PAGE_FLUSH */ | F(SEV_ES) |
		F(SME_COHERENT));

	kvm_cpu_cap_mask(CPUID_C000_0001_EDX,
		F(XSTORE) | F(XSTORE_EN) | F(XCRYPT) | F(XCRYPT_EN) |
		F(ACE2) | F(ACE2_EN) | F(PHE) | F(PHE_EN) |
		F(PMM) | F(PMM_EN)
	);

	/*
	 * Hide RDTSCP and RDPID if either feature is reported as supported but
	 * probing MSR_TSC_AUX failed.  This is purely a sanity check and
	 * should never happen, but the guest will likely crash if RDTSCP or
	 * RDPID is misreported, and KVM has botched MSR_TSC_AUX emulation in
	 * the past.  For example, the sanity check may fire if this instance of
	 * KVM is running as L1 on top of an older, broken KVM.
	 */
	if (WARN_ON((kvm_cpu_cap_has(X86_FEATURE_RDTSCP) ||
		     kvm_cpu_cap_has(X86_FEATURE_RDPID)) &&
		     !kvm_is_supported_user_return_msr(MSR_TSC_AUX))) {
		kvm_cpu_cap_clear(X86_FEATURE_RDTSCP);
		kvm_cpu_cap_clear(X86_FEATURE_RDPID);
	}
}
EXPORT_SYMBOL_GPL(kvm_set_cpu_caps);

struct kvm_cpuid_array {
	struct kvm_cpuid_entry2 *entries;
	int maxnent;
	int nent;
};

static struct kvm_cpuid_entry2 *do_host_cpuid(struct kvm_cpuid_array *array,
					      u32 function, u32 index)
{
	struct kvm_cpuid_entry2 *entry;

	if (array->nent >= array->maxnent)
		return NULL;

	entry = &array->entries[array->nent++];

	memset(entry, 0, sizeof(*entry));
	entry->function = function;
	entry->index = index;
	switch (function & 0xC0000000) {
	case 0x40000000:
		/* Hypervisor leaves are always synthesized by __do_cpuid_func.  */
		return entry;

	case 0x80000000:
		/*
		 * 0x80000021 is sometimes synthesized by __do_cpuid_func, which
		 * would result in out-of-bounds calls to do_host_cpuid.
		 */
		{
			static int max_cpuid_80000000;
			if (!READ_ONCE(max_cpuid_80000000))
				WRITE_ONCE(max_cpuid_80000000, cpuid_eax(0x80000000));
			if (function > READ_ONCE(max_cpuid_80000000))
				return entry;
		}

	default:
		break;
	}

	cpuid_count(entry->function, entry->index,
		    &entry->eax, &entry->ebx, &entry->ecx, &entry->edx);

	switch (function) {
	case 4:
	case 7:
	case 0xb:
	case 0xd:
	case 0xf:
	case 0x10:
	case 0x12:
	case 0x14:
	case 0x17:
	case 0x18:
	case 0x1d:
	case 0x1e:
	case 0x1f:
	case 0x8000001d:
		entry->flags |= KVM_CPUID_FLAG_SIGNIFCANT_INDEX;
		break;
	}

	return entry;
}

static int __do_cpuid_func_emulated(struct kvm_cpuid_array *array, u32 func)
{
	struct kvm_cpuid_entry2 *entry;

	if (array->nent >= array->maxnent)
		return -E2BIG;

	entry = &array->entries[array->nent];
	entry->function = func;
	entry->index = 0;
	entry->flags = 0;

	switch (func) {
	case 0:
		entry->eax = 7;
		++array->nent;
		break;
	case 1:
		entry->ecx = F(MOVBE);
		++array->nent;
		break;
	case 7:
		entry->flags |= KVM_CPUID_FLAG_SIGNIFCANT_INDEX;
		entry->eax = 0;
		if (kvm_cpu_cap_has(X86_FEATURE_RDTSCP))
			entry->ecx = F(RDPID);
		++array->nent;
		break;
	default:
		break;
	}

	return 0;
}

static inline int __do_cpuid_func(struct kvm_cpuid_array *array, u32 function)
{
	struct kvm_cpuid_entry2 *entry;
	int r, i, max_idx;

	/* all calls to cpuid_count() should be made on the same cpu */
	get_cpu();

	r = -E2BIG;

	entry = do_host_cpuid(array, function, 0);
	if (!entry)
		goto out;

	switch (function) {
	case 0:
		/* Limited to the highest leaf implemented in KVM. */
		entry->eax = min(entry->eax, 0x1fU);
		break;
	case 1:
		cpuid_entry_override(entry, CPUID_1_EDX);
		cpuid_entry_override(entry, CPUID_1_ECX);
		break;
	case 2:
		/*
		 * On ancient CPUs, function 2 entries are STATEFUL.  That is,
		 * CPUID(function=2, index=0) may return different results each
		 * time, with the least-significant byte in EAX enumerating the
		 * number of times software should do CPUID(2, 0).
		 *
		 * Modern CPUs, i.e. every CPU KVM has *ever* run on are less
		 * idiotic.  Intel's SDM states that EAX & 0xff "will always
		 * return 01H. Software should ignore this value and not
		 * interpret it as an informational descriptor", while AMD's
		 * APM states that CPUID(2) is reserved.
		 *
		 * WARN if a frankenstein CPU that supports virtualization and
		 * a stateful CPUID.0x2 is encountered.
		 */
		WARN_ON_ONCE((entry->eax & 0xff) > 1);
		break;
	/* functions 4 and 0x8000001d have additional index. */
	case 4:
	case 0x8000001d:
		/*
		 * Read entries until the cache type in the previous entry is
		 * zero, i.e. indicates an invalid entry.
		 */
		for (i = 1; entry->eax & 0x1f; ++i) {
			entry = do_host_cpuid(array, function, i);
			if (!entry)
				goto out;
		}
		break;
	case 6: /* Thermal management */
		entry->eax = 0x4; /* allow ARAT */
		entry->ebx = 0;
		entry->ecx = 0;
		entry->edx = 0;
		break;
	/* function 7 has additional index. */
	case 7:
		entry->eax = min(entry->eax, 1u);
		cpuid_entry_override(entry, CPUID_7_0_EBX);
		cpuid_entry_override(entry, CPUID_7_ECX);
		cpuid_entry_override(entry, CPUID_7_EDX);

		/* KVM only supports 0x7.0 and 0x7.1, capped above via min(). */
		if (entry->eax == 1) {
			entry = do_host_cpuid(array, function, 1);
			if (!entry)
				goto out;

			cpuid_entry_override(entry, CPUID_7_1_EAX);
			entry->ebx = 0;
			entry->ecx = 0;
			entry->edx = 0;
		}
		break;
	case 9:
		break;
	case 0xa: { /* Architectural Performance Monitoring */
		struct x86_pmu_capability cap;
		union cpuid10_eax eax;
		union cpuid10_edx edx;

		perf_get_x86_pmu_capability(&cap);

		/*
		 * The guest architecture pmu is only supported if the architecture
		 * pmu exists on the host and the module parameters allow it.
		 */
		if (!cap.version || !enable_pmu)
			memset(&cap, 0, sizeof(cap));

		eax.split.version_id = min(cap.version, 2);
		eax.split.num_counters = cap.num_counters_gp;
		eax.split.bit_width = cap.bit_width_gp;
		eax.split.mask_length = cap.events_mask_len;

		edx.split.num_counters_fixed =
			min(cap.num_counters_fixed, KVM_PMC_MAX_FIXED);
		edx.split.bit_width_fixed = cap.bit_width_fixed;
		if (cap.version)
			edx.split.anythread_deprecated = 1;
		edx.split.reserved1 = 0;
		edx.split.reserved2 = 0;

		entry->eax = eax.full;
		entry->ebx = cap.events_mask;
		entry->ecx = 0;
		entry->edx = edx.full;
		break;
	}
	/*
	 * Per Intel's SDM, the 0x1f is a superset of 0xb,
	 * thus they can be handled by common code.
	 */
	case 0x1f:
	case 0xb:
		/*
		 * Populate entries until the level type (ECX[15:8]) of the
		 * previous entry is zero.  Note, CPUID EAX.{0x1f,0xb}.0 is
		 * the starting entry, filled by the primary do_host_cpuid().
		 */
		for (i = 1; entry->ecx & 0xff00; ++i) {
			entry = do_host_cpuid(array, function, i);
			if (!entry)
				goto out;
		}
		break;
	case 0xd: {
		u64 permitted_xcr0 = supported_xcr0 & xstate_get_guest_group_perm();
		u64 permitted_xss = supported_xss;

		entry->eax &= permitted_xcr0;
		entry->ebx = xstate_required_size(permitted_xcr0, false);
		entry->ecx = entry->ebx;
		entry->edx &= permitted_xcr0 >> 32;
		if (!permitted_xcr0)
			break;

		entry = do_host_cpuid(array, function, 1);
		if (!entry)
			goto out;

		cpuid_entry_override(entry, CPUID_D_1_EAX);
		if (entry->eax & (F(XSAVES)|F(XSAVEC)))
			entry->ebx = xstate_required_size(permitted_xcr0 | permitted_xss,
							  true);
		else {
			WARN_ON_ONCE(permitted_xss != 0);
			entry->ebx = 0;
		}
		entry->ecx &= permitted_xss;
		entry->edx &= permitted_xss >> 32;

		for (i = 2; i < 64; ++i) {
			bool s_state;
			if (permitted_xcr0 & BIT_ULL(i))
				s_state = false;
			else if (permitted_xss & BIT_ULL(i))
				s_state = true;
			else
				continue;

			entry = do_host_cpuid(array, function, i);
			if (!entry)
				goto out;

			/*
			 * The supported check above should have filtered out
			 * invalid sub-leafs.  Only valid sub-leafs should
			 * reach this point, and they should have a non-zero
			 * save state size.  Furthermore, check whether the
			 * processor agrees with permitted_xcr0/permitted_xss
			 * on whether this is an XCR0- or IA32_XSS-managed area.
			 */
			if (WARN_ON_ONCE(!entry->eax || (entry->ecx & 0x1) != s_state)) {
				--array->nent;
				continue;
			}

			if (!kvm_cpu_cap_has(X86_FEATURE_XFD))
				entry->ecx &= ~BIT_ULL(2);
			entry->edx = 0;
		}
		break;
	}
	case 0x12:
		/* Intel SGX */
		if (!kvm_cpu_cap_has(X86_FEATURE_SGX)) {
			entry->eax = entry->ebx = entry->ecx = entry->edx = 0;
			break;
		}

		/*
		 * Index 0: Sub-features, MISCSELECT (a.k.a extended features)
		 * and max enclave sizes.   The SGX sub-features and MISCSELECT
		 * are restricted by kernel and KVM capabilities (like most
		 * feature flags), while enclave size is unrestricted.
		 */
		cpuid_entry_override(entry, CPUID_12_EAX);
		entry->ebx &= SGX_MISC_EXINFO;

		entry = do_host_cpuid(array, function, 1);
		if (!entry)
			goto out;

		/*
		 * Index 1: SECS.ATTRIBUTES.  ATTRIBUTES are restricted a la
		 * feature flags.  Advertise all supported flags, including
		 * privileged attributes that require explicit opt-in from
		 * userspace.  ATTRIBUTES.XFRM is not adjusted as userspace is
		 * expected to derive it from supported XCR0.
		 */
		entry->eax &= SGX_ATTR_DEBUG | SGX_ATTR_MODE64BIT |
			      SGX_ATTR_PROVISIONKEY | SGX_ATTR_EINITTOKENKEY |
			      SGX_ATTR_KSS;
		entry->ebx &= 0;
		break;
	/* Intel PT */
	case 0x14:
		if (!kvm_cpu_cap_has(X86_FEATURE_INTEL_PT)) {
			entry->eax = entry->ebx = entry->ecx = entry->edx = 0;
			break;
		}

		for (i = 1, max_idx = entry->eax; i <= max_idx; ++i) {
			if (!do_host_cpuid(array, function, i))
				goto out;
		}
		break;
	/* Intel AMX TILE */
	case 0x1d:
		if (!kvm_cpu_cap_has(X86_FEATURE_AMX_TILE)) {
			entry->eax = entry->ebx = entry->ecx = entry->edx = 0;
			break;
		}

		for (i = 1, max_idx = entry->eax; i <= max_idx; ++i) {
			if (!do_host_cpuid(array, function, i))
				goto out;
		}
		break;
	case 0x1e: /* TMUL information */
		if (!kvm_cpu_cap_has(X86_FEATURE_AMX_TILE)) {
			entry->eax = entry->ebx = entry->ecx = entry->edx = 0;
			break;
		}
		break;
	case KVM_CPUID_SIGNATURE: {
		const u32 *sigptr = (const u32 *)KVM_SIGNATURE;
		entry->eax = KVM_CPUID_FEATURES;
		entry->ebx = sigptr[0];
		entry->ecx = sigptr[1];
		entry->edx = sigptr[2];
		break;
	}
	case KVM_CPUID_FEATURES:
		entry->eax = (1 << KVM_FEATURE_CLOCKSOURCE) |
			     (1 << KVM_FEATURE_NOP_IO_DELAY) |
			     (1 << KVM_FEATURE_CLOCKSOURCE2) |
			     (1 << KVM_FEATURE_ASYNC_PF) |
			     (1 << KVM_FEATURE_PV_EOI) |
			     (1 << KVM_FEATURE_CLOCKSOURCE_STABLE_BIT) |
			     (1 << KVM_FEATURE_PV_UNHALT) |
			     (1 << KVM_FEATURE_PV_TLB_FLUSH) |
			     (1 << KVM_FEATURE_ASYNC_PF_VMEXIT) |
			     (1 << KVM_FEATURE_PV_SEND_IPI) |
			     (1 << KVM_FEATURE_POLL_CONTROL) |
			     (1 << KVM_FEATURE_PV_SCHED_YIELD) |
			     (1 << KVM_FEATURE_ASYNC_PF_INT);

		if (sched_info_on())
			entry->eax |= (1 << KVM_FEATURE_STEAL_TIME);

		entry->ebx = 0;
		entry->ecx = 0;
		entry->edx = 0;
		break;
	case 0x80000000:
		entry->eax = min(entry->eax, 0x80000021);
		/*
		 * Serializing LFENCE is reported in a multitude of ways,
		 * and NullSegClearsBase is not reported in CPUID on Zen2;
		 * help userspace by providing the CPUID leaf ourselves.
		 */
		if (static_cpu_has(X86_FEATURE_LFENCE_RDTSC)
		    || !static_cpu_has_bug(X86_BUG_NULL_SEG))
			entry->eax = max(entry->eax, 0x80000021);
		break;
	case 0x80000001:
		cpuid_entry_override(entry, CPUID_8000_0001_EDX);
		cpuid_entry_override(entry, CPUID_8000_0001_ECX);
		break;
	case 0x80000006:
		/* L2 cache and TLB: pass through host info. */
		break;
	case 0x80000007: /* Advanced power management */
		/* invariant TSC is CPUID.80000007H:EDX[8] */
		entry->edx &= (1 << 8);
		/* mask against host */
		entry->edx &= boot_cpu_data.x86_power;
		entry->eax = entry->ebx = entry->ecx = 0;
		break;
	case 0x80000008: {
		unsigned g_phys_as = (entry->eax >> 16) & 0xff;
		unsigned virt_as = max((entry->eax >> 8) & 0xff, 48U);
		unsigned phys_as = entry->eax & 0xff;

		/*
		 * If TDP (NPT) is disabled use the adjusted host MAXPHYADDR as
		 * the guest operates in the same PA space as the host, i.e.
		 * reductions in MAXPHYADDR for memory encryption affect shadow
		 * paging, too.
		 *
		 * If TDP is enabled but an explicit guest MAXPHYADDR is not
		 * provided, use the raw bare metal MAXPHYADDR as reductions to
		 * the HPAs do not affect GPAs.
		 */
		if (!tdp_enabled)
			g_phys_as = boot_cpu_data.x86_phys_bits;
		else if (!g_phys_as)
			g_phys_as = phys_as;

		entry->eax = g_phys_as | (virt_as << 8);
		entry->edx = 0;
		cpuid_entry_override(entry, CPUID_8000_0008_EBX);
		break;
	}
	case 0x8000000A:
		if (!kvm_cpu_cap_has(X86_FEATURE_SVM)) {
			entry->eax = entry->ebx = entry->ecx = entry->edx = 0;
			break;
		}
		entry->eax = 1; /* SVM revision 1 */
		entry->ebx = 8; /* Lets support 8 ASIDs in case we add proper
				   ASID emulation to nested SVM */
		entry->ecx = 0; /* Reserved */
		cpuid_entry_override(entry, CPUID_8000_000A_EDX);
		break;
	case 0x80000019:
		entry->ecx = entry->edx = 0;
		break;
	case 0x8000001a:
	case 0x8000001e:
		break;
	case 0x8000001F:
		if (!kvm_cpu_cap_has(X86_FEATURE_SEV)) {
			entry->eax = entry->ebx = entry->ecx = entry->edx = 0;
		} else {
			cpuid_entry_override(entry, CPUID_8000_001F_EAX);

			/*
			 * Enumerate '0' for "PA bits reduction", the adjusted
			 * MAXPHYADDR is enumerated directly (see 0x80000008).
			 */
			entry->ebx &= ~GENMASK(11, 6);
		}
		break;
	case 0x80000020:
		entry->eax = entry->ebx = entry->ecx = entry->edx = 0;
		break;
	case 0x80000021:
		entry->ebx = entry->ecx = entry->edx = 0;
		/*
		 * Pass down these bits:
		 *    EAX      0      NNDBP, Processor ignores nested data breakpoints
		 *    EAX      2      LAS, LFENCE always serializing
		 *    EAX      6      NSCB, Null selector clear base
		 *
		 * Other defined bits are for MSRs that KVM does not expose:
		 *   EAX      3      SPCL, SMM page configuration lock
		 *   EAX      13     PCMSR, Prefetch control MSR
		 */
		entry->eax &= BIT(0) | BIT(2) | BIT(6);
		if (static_cpu_has(X86_FEATURE_LFENCE_RDTSC))
			entry->eax |= BIT(2);
		if (!static_cpu_has_bug(X86_BUG_NULL_SEG))
			entry->eax |= BIT(6);
		break;
	/*Add support for Centaur's CPUID instruction*/
	case 0xC0000000:
		/*Just support up to 0xC0000004 now*/
		entry->eax = min(entry->eax, 0xC0000004);
		break;
	case 0xC0000001:
		cpuid_entry_override(entry, CPUID_C000_0001_EDX);
		break;
	case 3: /* Processor serial number */
	case 5: /* MONITOR/MWAIT */
	case 0xC0000002:
	case 0xC0000003:
	case 0xC0000004:
	default:
		entry->eax = entry->ebx = entry->ecx = entry->edx = 0;
		break;
	}

	r = 0;

out:
	put_cpu();

	return r;
}

static int do_cpuid_func(struct kvm_cpuid_array *array, u32 func,
			 unsigned int type)
{
	if (type == KVM_GET_EMULATED_CPUID)
		return __do_cpuid_func_emulated(array, func);

	return __do_cpuid_func(array, func);
}

#define CENTAUR_CPUID_SIGNATURE 0xC0000000

static int get_cpuid_func(struct kvm_cpuid_array *array, u32 func,
			  unsigned int type)
{
	u32 limit;
	int r;

	if (func == CENTAUR_CPUID_SIGNATURE &&
	    boot_cpu_data.x86_vendor != X86_VENDOR_CENTAUR)
		return 0;

	r = do_cpuid_func(array, func, type);
	if (r)
		return r;

	limit = array->entries[array->nent - 1].eax;
	for (func = func + 1; func <= limit; ++func) {
		r = do_cpuid_func(array, func, type);
		if (r)
			break;
	}

	return r;
}

static bool sanity_check_entries(struct kvm_cpuid_entry2 __user *entries,
				 __u32 num_entries, unsigned int ioctl_type)
{
	int i;
	__u32 pad[3];

	if (ioctl_type != KVM_GET_EMULATED_CPUID)
		return false;

	/*
	 * We want to make sure that ->padding is being passed clean from
	 * userspace in case we want to use it for something in the future.
	 *
	 * Sadly, this wasn't enforced for KVM_GET_SUPPORTED_CPUID and so we
	 * have to give ourselves satisfied only with the emulated side. /me
	 * sheds a tear.
	 */
	for (i = 0; i < num_entries; i++) {
		if (copy_from_user(pad, entries[i].padding, sizeof(pad)))
			return true;

		if (pad[0] || pad[1] || pad[2])
			return true;
	}
	return false;
}

int kvm_dev_ioctl_get_cpuid(struct kvm_cpuid2 *cpuid,
			    struct kvm_cpuid_entry2 __user *entries,
			    unsigned int type)
{
	static const u32 funcs[] = {
		0, 0x80000000, CENTAUR_CPUID_SIGNATURE, KVM_CPUID_SIGNATURE,
	};

	struct kvm_cpuid_array array = {
		.nent = 0,
	};
	int r, i;

	if (cpuid->nent < 1)
		return -E2BIG;
	if (cpuid->nent > KVM_MAX_CPUID_ENTRIES)
		cpuid->nent = KVM_MAX_CPUID_ENTRIES;

	if (sanity_check_entries(entries, cpuid->nent, type))
		return -EINVAL;

	array.entries = kvcalloc(sizeof(struct kvm_cpuid_entry2), cpuid->nent, GFP_KERNEL);
	if (!array.entries)
		return -ENOMEM;

	array.maxnent = cpuid->nent;

	for (i = 0; i < ARRAY_SIZE(funcs); i++) {
		r = get_cpuid_func(&array, funcs[i], type);
		if (r)
			goto out_free;
	}
	cpuid->nent = array.nent;

	if (copy_to_user(entries, array.entries,
			 array.nent * sizeof(struct kvm_cpuid_entry2)))
		r = -EFAULT;

out_free:
	kvfree(array.entries);
	return r;
}

struct kvm_cpuid_entry2 *kvm_find_cpuid_entry(struct kvm_vcpu *vcpu,
					      u32 function, u32 index)
{
	return cpuid_entry2_find(vcpu->arch.cpuid_entries, vcpu->arch.cpuid_nent,
				 function, index);
}
EXPORT_SYMBOL_GPL(kvm_find_cpuid_entry);

/*
 * Intel CPUID semantics treats any query for an out-of-range leaf as if the
 * highest basic leaf (i.e. CPUID.0H:EAX) were requested.  AMD CPUID semantics
 * returns all zeroes for any undefined leaf, whether or not the leaf is in
 * range.  Centaur/VIA follows Intel semantics.
 *
 * A leaf is considered out-of-range if its function is higher than the maximum
 * supported leaf of its associated class or if its associated class does not
 * exist.
 *
 * There are three primary classes to be considered, with their respective
 * ranges described as "<base> - <top>[,<base2> - <top2>] inclusive.  A primary
 * class exists if a guest CPUID entry for its <base> leaf exists.  For a given
 * class, CPUID.<base>.EAX contains the max supported leaf for the class.
 *
 *  - Basic:      0x00000000 - 0x3fffffff, 0x50000000 - 0x7fffffff
 *  - Hypervisor: 0x40000000 - 0x4fffffff
 *  - Extended:   0x80000000 - 0xbfffffff
 *  - Centaur:    0xc0000000 - 0xcfffffff
 *
 * The Hypervisor class is further subdivided into sub-classes that each act as
 * their own independent class associated with a 0x100 byte range.  E.g. if Qemu
 * is advertising support for both HyperV and KVM, the resulting Hypervisor
 * CPUID sub-classes are:
 *
 *  - HyperV:     0x40000000 - 0x400000ff
 *  - KVM:        0x40000100 - 0x400001ff
 */
static struct kvm_cpuid_entry2 *
get_out_of_range_cpuid_entry(struct kvm_vcpu *vcpu, u32 *fn_ptr, u32 index)
{
	struct kvm_cpuid_entry2 *basic, *class;
	u32 function = *fn_ptr;

	basic = kvm_find_cpuid_entry(vcpu, 0, 0);
	if (!basic)
		return NULL;

	if (is_guest_vendor_amd(basic->ebx, basic->ecx, basic->edx) ||
	    is_guest_vendor_hygon(basic->ebx, basic->ecx, basic->edx))
		return NULL;

	if (function >= 0x40000000 && function <= 0x4fffffff)
		class = kvm_find_cpuid_entry(vcpu, function & 0xffffff00, 0);
	else if (function >= 0xc0000000)
		class = kvm_find_cpuid_entry(vcpu, 0xc0000000, 0);
	else
		class = kvm_find_cpuid_entry(vcpu, function & 0x80000000, 0);

	if (class && function <= class->eax)
		return NULL;

	/*
	 * Leaf specific adjustments are also applied when redirecting to the
	 * max basic entry, e.g. if the max basic leaf is 0xb but there is no
	 * entry for CPUID.0xb.index (see below), then the output value for EDX
	 * needs to be pulled from CPUID.0xb.1.
	 */
	*fn_ptr = basic->eax;

	/*
	 * The class does not exist or the requested function is out of range;
	 * the effective CPUID entry is the max basic leaf.  Note, the index of
	 * the original requested leaf is observed!
	 */
	return kvm_find_cpuid_entry(vcpu, basic->eax, index);
}

bool kvm_cpuid(struct kvm_vcpu *vcpu, u32 *eax, u32 *ebx,
	       u32 *ecx, u32 *edx, bool exact_only)
{
	u32 orig_function = *eax, function = *eax, index = *ecx;
	struct kvm_cpuid_entry2 *entry;
	bool exact, used_max_basic = false;

	entry = kvm_find_cpuid_entry(vcpu, function, index);
	exact = !!entry;

	if (!entry && !exact_only) {
		entry = get_out_of_range_cpuid_entry(vcpu, &function, index);
		used_max_basic = !!entry;
	}

	if (entry) {
		*eax = entry->eax;
		*ebx = entry->ebx;
		*ecx = entry->ecx;
		*edx = entry->edx;
		if (function == 7 && index == 0) {
			u64 data;
		        if (!__kvm_get_msr(vcpu, MSR_IA32_TSX_CTRL, &data, true) &&
			    (data & TSX_CTRL_CPUID_CLEAR))
				*ebx &= ~(F(RTM) | F(HLE));
		}
	} else {
		*eax = *ebx = *ecx = *edx = 0;
		/*
		 * When leaf 0BH or 1FH is defined, CL is pass-through
		 * and EDX is always the x2APIC ID, even for undefined
		 * subleaves. Index 1 will exist iff the leaf is
		 * implemented, so we pass through CL iff leaf 1
		 * exists. EDX can be copied from any existing index.
		 */
		if (function == 0xb || function == 0x1f) {
			entry = kvm_find_cpuid_entry(vcpu, function, 1);
			if (entry) {
				*ecx = index & 0xff;
				*edx = entry->edx;
			}
		}
	}
	trace_kvm_cpuid(orig_function, index, *eax, *ebx, *ecx, *edx, exact,
			used_max_basic);
	return exact;
}
EXPORT_SYMBOL_GPL(kvm_cpuid);

int kvm_emulate_cpuid(struct kvm_vcpu *vcpu)
{
	u32 eax, ebx, ecx, edx;

	if (cpuid_fault_enabled(vcpu) && !kvm_require_cpl(vcpu, 0))
		return 1;

	eax = kvm_rax_read(vcpu);
	ecx = kvm_rcx_read(vcpu);
	kvm_cpuid(vcpu, &eax, &ebx, &ecx, &edx, false);
	kvm_rax_write(vcpu, eax);
	kvm_rbx_write(vcpu, ebx);
	kvm_rcx_write(vcpu, ecx);
	kvm_rdx_write(vcpu, edx);
	return kvm_skip_emulated_instruction(vcpu);
}
EXPORT_SYMBOL_GPL(kvm_emulate_cpuid);<|MERGE_RESOLUTION|>--- conflicted
+++ resolved
@@ -294,15 +294,10 @@
 		kvm_apic_set_version(vcpu);
 	}
 
-<<<<<<< HEAD
-	vcpu->arch.guest_supported_xcr0 =
-		cpuid_get_supported_xcr0(vcpu->arch.cpuid_entries, vcpu->arch.cpuid_nent);
-=======
 	guest_supported_xcr0 =
 		cpuid_get_supported_xcr0(vcpu->arch.cpuid_entries, vcpu->arch.cpuid_nent);
 
 	vcpu->arch.guest_fpu.fpstate->user_xfeatures = guest_supported_xcr0;
->>>>>>> 95cd2cdc
 
 	kvm_update_pv_runtime(vcpu);
 
@@ -353,7 +348,6 @@
                         int nent)
 {
 	int r;
-<<<<<<< HEAD
 
 	__kvm_update_cpuid_runtime(vcpu, e2, nent);
 
@@ -388,42 +382,6 @@
 	kvm_update_kvm_cpuid_base(vcpu);
 	kvm_vcpu_after_set_cpuid(vcpu);
 
-=======
-
-	__kvm_update_cpuid_runtime(vcpu, e2, nent);
-
-	/*
-	 * KVM does not correctly handle changing guest CPUID after KVM_RUN, as
-	 * MAXPHYADDR, GBPAGES support, AMD reserved bit behavior, etc.. aren't
-	 * tracked in kvm_mmu_page_role.  As a result, KVM may miss guest page
-	 * faults due to reusing SPs/SPTEs. In practice no sane VMM mucks with
-	 * the core vCPU model on the fly. It would've been better to forbid any
-	 * KVM_SET_CPUID{,2} calls after KVM_RUN altogether but unfortunately
-	 * some VMMs (e.g. QEMU) reuse vCPU fds for CPU hotplug/unplug and do
-	 * KVM_SET_CPUID{,2} again. To support this legacy behavior, check
-	 * whether the supplied CPUID data is equal to what's already set.
-	 */
-	if (vcpu->arch.last_vmentry_cpu != -1) {
-		r = kvm_cpuid_check_equal(vcpu, e2, nent);
-		if (r)
-			return r;
-
-		kvfree(e2);
-		return 0;
-	}
-
-	r = kvm_check_cpuid(vcpu, e2, nent);
-	if (r)
-		return r;
-
-	kvfree(vcpu->arch.cpuid_entries);
-	vcpu->arch.cpuid_entries = e2;
-	vcpu->arch.cpuid_nent = nent;
-
-	kvm_update_kvm_cpuid_base(vcpu);
-	kvm_vcpu_after_set_cpuid(vcpu);
-
->>>>>>> 95cd2cdc
 	return 0;
 }
 
