--- conflicted
+++ resolved
@@ -345,14 +345,11 @@
 		 */
 		swiotlb_force = SWIOTLB_FORCE;
 #endif
-<<<<<<< HEAD
-=======
 		/* Isolation VMs are unenlightened SEV-based VMs, thus this check: */
 		if (IS_ENABLED(CONFIG_AMD_MEM_ENCRYPT)) {
 			if (hv_get_isolation_type() != HV_ISOLATION_TYPE_NONE)
 				cc_set_vendor(CC_VENDOR_HYPERV);
 		}
->>>>>>> 95cd2cdc
 	}
 
 	if (hv_max_functions_eax >= HYPERV_CPUID_NESTED_FEATURES) {
