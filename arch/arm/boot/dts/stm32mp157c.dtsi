--- conflicted
+++ resolved
@@ -607,6 +607,13 @@
 			#reset-cells = <1>;
 		};
 
+		exti: interrupt-controller@5000d000 {
+			compatible = "st,stm32mp1-exti", "syscon";
+			interrupt-controller;
+			#interrupt-cells = <2>;
+			reg = <0x5000d000 0x400>;
+		};
+
 		lptimer2: timer@50021000 {
 			#address-cells = <1>;
 			#size-cells = <0>;
@@ -777,13 +784,6 @@
 			status = "disabled";
 		};
 
-<<<<<<< HEAD
-		exti: interrupt-controller@5000d000 {
-			compatible = "st,stm32mp1-exti", "syscon";
-			interrupt-controller;
-			#interrupt-cells = <2>;
-			reg = <0x5000d000 0x400>;
-=======
 		usbphyc: usbphyc@5a006000 {
 			#address-cells = <1>;
 			#size-cells = <0>;
@@ -802,7 +802,6 @@
 				#phy-cells = <1>;
 				reg = <1>;
 			};
->>>>>>> 87815dda
 		};
 
 		usart1: serial@5c000000 {
