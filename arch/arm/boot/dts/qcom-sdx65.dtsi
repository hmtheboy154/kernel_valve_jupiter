// SPDX-License-Identifier: BSD-3-Clause
/*
 * SDX65 SoC device tree source
 *
 * Copyright (c) 2021 Qualcomm Innovation Center, Inc. All rights reserved.
 *
 */

#include <dt-bindings/clock/qcom,gcc-sdx65.h>
#include <dt-bindings/clock/qcom,rpmh.h>
#include <dt-bindings/interrupt-controller/arm-gic.h>
#include <dt-bindings/power/qcom-rpmpd.h>
#include <dt-bindings/soc/qcom,rpmh-rsc.h>

/ {
	#address-cells = <1>;
	#size-cells = <1>;
	qcom,msm-id = <458 0x10000>, <483 0x10000>, <509 0x10000>;
	interrupt-parent = <&intc>;

	memory {
		device_type = "memory";
		reg = <0 0>;
	};

	clocks {
		xo_board: xo-board {
			compatible = "fixed-clock";
			clock-frequency = <76800000>;
			clock-output-names = "xo_board";
			#clock-cells = <0>;
		};

		sleep_clk: sleep-clk {
			compatible = "fixed-clock";
			clock-frequency = <32764>;
			clock-output-names = "sleep_clk";
			#clock-cells = <0>;
		};

		nand_clk_dummy: nand-clk-dummy {
			compatible = "fixed-clock";
			clock-frequency = <32764>;
			#clock-cells = <0>;
		};
	};

	cpus {
		#address-cells = <1>;
		#size-cells = <0>;

		cpu0: cpu@0 {
			device_type = "cpu";
			compatible = "arm,cortex-a7";
			reg = <0x0>;
			enable-method = "psci";
			clocks = <&apcs>;
			power-domains = <&rpmhpd SDX65_CX_AO>;
			power-domain-names = "rpmhpd";
			operating-points-v2 = <&cpu_opp_table>;
		};
	};

	cpu_opp_table: cpu-opp-table {
		compatible = "operating-points-v2";
		opp-shared;

		opp-345600000 {
			opp-hz = /bits/ 64 <345600000>;
			required-opps = <&rpmhpd_opp_low_svs>;
		};

		opp-576000000 {
			opp-hz = /bits/ 64 <576000000>;
			required-opps = <&rpmhpd_opp_svs>;
		};

		opp-1094400000 {
			opp-hz = /bits/ 64 <1094400000>;
			required-opps = <&rpmhpd_opp_nom>;
		};

		opp-1497600000 {
			opp-hz = /bits/ 64 <1497600000>;
			required-opps = <&rpmhpd_opp_turbo>;
		};
	};

	firmware {
		scm {
			compatible = "qcom,scm-sdx65", "qcom,scm";
		};
	};

	mc_virt: interconnect-mc-virt {
		compatible = "qcom,sdx65-mc-virt";
		#interconnect-cells = <1>;
		qcom,bcm-voters = <&apps_bcm_voter>;
	};

	psci {
		compatible = "arm,psci-1.0";
		method = "smc";
	};

	reserved_memory: reserved-memory {
		#address-cells = <1>;
		#size-cells = <1>;
		ranges;

		tz_heap_mem: memory@8fcad000 {
			no-map;
			reg = <0x8fcad000 0x40000>;
		};

		secdata_mem: memory@8fcfd000 {
			no-map;
			reg = <0x8fcfd000 0x1000>;
		};

		hyp_mem: memory@8fd00000 {
			no-map;
			reg = <0x8fd00000 0x80000>;
		};

		access_control_mem: memory@8fd80000 {
			no-map;
			reg = <0x8fd80000 0x80000>;
		};

		aop_mem: memory@8fe00000 {
			no-map;
			reg = <0x8fe00000 0x20000>;
		};

		smem_mem: memory@8fe20000 {
			compatible = "qcom,smem";
			reg = <0x8fe20000 0xc0000>;
			hwlocks = <&tcsr_mutex 3>;
			no-map;
		};

		cmd_db: reserved-memory@8fee0000 {
			compatible = "qcom,cmd-db";
			reg = <0x8fee0000 0x20000>;
			no-map;
		};

		tz_mem: memory@8ff00000 {
			no-map;
			reg = <0x8ff00000 0x100000>;
		};

		tz_apps_mem: memory@90000000 {
			no-map;
			reg = <0x90000000 0x500000>;
		};

		llcc_tcm_mem: memory@15800000 {
			no-map;
			reg = <0x15800000 0x800000>;
		};
	};

	smp2p-mpss {
		compatible = "qcom,smp2p";
		qcom,smem = <435>, <428>;
		interrupts = <GIC_SPI 113 IRQ_TYPE_EDGE_RISING>;
		mboxes = <&apcs 14>;
		qcom,local-pid = <0>;
		qcom,remote-pid = <1>;

		modem_smp2p_out: master-kernel {
			qcom,entry-name = "master-kernel";
			#qcom,smem-state-cells = <1>;
		};

		modem_smp2p_in: slave-kernel {
			qcom,entry-name = "slave-kernel";
			interrupt-controller;
			#interrupt-cells = <2>;
		};

		ipa_smp2p_out: ipa-ap-to-modem {
			qcom,entry-name = "ipa";
			#qcom,smem-state-cells = <1>;
		};

		ipa_smp2p_in: ipa-modem-to-ap {
			qcom,entry-name = "ipa";
			interrupt-controller;
			#interrupt-cells = <2>;
		};
	};

	soc: soc {
		#address-cells = <1>;
		#size-cells = <1>;
		ranges;
		compatible = "simple-bus";

		gcc: clock-controller@100000 {
			compatible = "qcom,gcc-sdx65";
			reg = <0x00100000 0x001f7400>;
			clocks = <&rpmhcc RPMH_CXO_CLK>, <&rpmhcc RPMH_CXO_CLK_A>, <&sleep_clk>;
			clock-names = "bi_tcxo", "bi_tcxo_ao", "sleep_clk";
			#power-domain-cells = <1>;
			#clock-cells = <1>;
			#reset-cells = <1>;
		};

		blsp1_uart3: serial@831000 {
			compatible = "qcom,msm-uartdm-v1.4", "qcom,msm-uartdm";
			reg = <0x00831000 0x200>;
			interrupts = <GIC_SPI 26 IRQ_TYPE_LEVEL_HIGH>;
			clocks = <&gcc GCC_BLSP1_UART3_APPS_CLK>, <&gcc GCC_BLSP1_AHB_CLK>;
			clock-names = "core", "iface";
			status = "disabled";
		};

		usb_hsphy: phy@ff4000 {
			compatible = "qcom,usb-snps-hs-7nm-phy";
			reg = <0xff4000 0x120>;
			#phy-cells = <0>;
			status = "disabled";
			clocks = <&rpmhcc RPMH_CXO_CLK>;
			clock-names = "ref";
			resets = <&gcc GCC_QUSB2PHY_BCR>;
		};

		usb_qmpphy: phy@ff6000 {
			compatible = "qcom,sdx65-qmp-usb3-uni-phy";
			reg = <0x00ff6000 0x1c8>;
			status = "disabled";
			#address-cells = <1>;
			#size-cells = <1>;
			ranges;

			clocks = <&gcc GCC_USB3_PHY_AUX_CLK>,
				 <&gcc GCC_USB_PHY_CFG_AHB2PHY_CLK>,
				 <&gcc GCC_USB3_PRIM_CLKREF_EN>;
			clock-names = "aux", "cfg_ahb", "ref";

			resets = <&gcc GCC_USB3PHY_PHY_BCR>,
				 <&gcc GCC_USB3_PHY_BCR>;
			reset-names = "phy", "common";

			usb_ssphy: phy@ff6200 {
				reg = <0x00ff6e00 0x160>,
				      <0x00ff7000 0x1ec>,
				      <0x00ff6200 0x1e00>;
				#phy-cells = <0>;
				#clock-cells = <0>;
				clocks = <&gcc GCC_USB3_PHY_PIPE_CLK>;
				clock-names = "pipe0";
				clock-output-names = "usb3_uni_phy_pipe_clk_src";
			};
		};

		system_noc: interconnect@1620000 {
			compatible = "qcom,sdx65-system-noc";
			reg = <0x01620000 0x31200>;
			#interconnect-cells = <1>;
			qcom,bcm-voters = <&apps_bcm_voter>;
		};

		qpic_bam: dma-controller@1b04000 {
			compatible = "qcom,bam-v1.7.0";
			reg = <0x01b04000 0x1c000>;
			interrupts = <GIC_SPI 135 IRQ_TYPE_LEVEL_HIGH>;
			clocks = <&rpmhcc RPMH_QPIC_CLK>;
			clock-names = "bam_clk";
			#dma-cells = <1>;
			qcom,ee = <0>;
			qcom,controlled-remotely;
			status = "disabled";
		};

		qpic_nand: nand-controller@1b30000 {
			compatible = "qcom,sdx55-nand";
			reg = <0x01b30000 0x10000>;
			#address-cells = <1>;
			#size-cells = <0>;
			clocks = <&rpmhcc RPMH_QPIC_CLK>,
				 <&nand_clk_dummy>;
			clock-names = "core", "aon";

			dmas = <&qpic_bam 0>,
			       <&qpic_bam 1>,
			       <&qpic_bam 2>;
			dma-names = "tx", "rx", "cmd";
			status = "disabled";
		};

		tcsr_mutex: hwlock@1f40000 {
			compatible = "qcom,tcsr-mutex";
			reg = <0x01f40000 0x40000>;
			#hwlock-cells = <1>;
		};

		remoteproc_mpss: remoteproc@4080000 {
			compatible = "qcom,sdx55-mpss-pas";
			reg = <0x04080000 0x4040>;

			interrupts-extended = <&intc GIC_SPI 250 IRQ_TYPE_EDGE_RISING>,
					      <&modem_smp2p_in 0 IRQ_TYPE_EDGE_RISING>,
					      <&modem_smp2p_in 1 IRQ_TYPE_EDGE_RISING>,
					      <&modem_smp2p_in 2 IRQ_TYPE_EDGE_RISING>,
					      <&modem_smp2p_in 3 IRQ_TYPE_EDGE_RISING>,
					      <&modem_smp2p_in 7 IRQ_TYPE_EDGE_RISING>;
			interrupt-names = "wdog", "fatal", "ready", "handover",
					  "stop-ack", "shutdown-ack";

			clocks = <&rpmhcc RPMH_CXO_CLK>;
			clock-names = "xo";

			power-domains = <&rpmhpd SDX65_CX>,
					<&rpmhpd SDX65_MSS>;
			power-domain-names = "cx", "mss";

			qcom,smem-states = <&modem_smp2p_out 0>;
			qcom,smem-state-names = "stop";

			status = "disabled";

			glink-edge {
				interrupts = <GIC_SPI 114 IRQ_TYPE_EDGE_RISING>;
				label = "mpss";
				qcom,remote-pid = <1>;
				mboxes = <&apcs 15>;
			};
		};

		sdhc_1: mmc@8804000 {
			compatible = "qcom,sdx65-sdhci", "qcom,sdhci-msm-v5";
			reg = <0x08804000 0x1000>;
			reg-names = "hc_mem";
			interrupts = <GIC_SPI 210 IRQ_TYPE_LEVEL_HIGH>,
				     <GIC_SPI 227 IRQ_TYPE_LEVEL_HIGH>;
			interrupt-names = "hc_irq", "pwr_irq";
			clocks = <&gcc GCC_SDCC1_APPS_CLK>,
				 <&gcc GCC_SDCC1_AHB_CLK>;
			clock-names = "core", "iface";
			status = "disabled";
		};

		mem_noc: interconnect@9680000 {
			compatible = "qcom,sdx65-mem-noc";
			reg = <0x09680000 0x27200>;
			#interconnect-cells = <1>;
			qcom,bcm-voters = <&apps_bcm_voter>;
		};

		usb: usb@a6f8800 {
			compatible = "qcom,sdx65-dwc3", "qcom,dwc3";
			reg = <0x0a6f8800 0x400>;
			status = "disabled";
			#address-cells = <1>;
			#size-cells = <1>;
			ranges;

			clocks = <&gcc GCC_USB30_SLV_AHB_CLK>,
				 <&gcc GCC_USB30_MASTER_CLK>,
				 <&gcc GCC_USB30_MSTR_AXI_CLK>,
				 <&gcc GCC_USB30_MOCK_UTMI_CLK>,
				 <&gcc GCC_USB30_SLEEP_CLK>;
			clock-names = "cfg_noc", "core", "iface", "mock_utmi",
					"sleep";

			assigned-clocks = <&gcc GCC_USB30_MOCK_UTMI_CLK>,
					  <&gcc GCC_USB30_MASTER_CLK>;
			assigned-clock-rates = <19200000>, <200000000>;

			interrupts-extended = <&intc GIC_SPI 131 IRQ_TYPE_LEVEL_HIGH>,
<<<<<<< HEAD
					      <&pdc 19 IRQ_TYPE_EDGE_BOTH>,
					      <&pdc 76 IRQ_TYPE_LEVEL_HIGH>,
					      <&pdc 18 IRQ_TYPE_EDGE_BOTH>;
			interrupt-names = "hs_phy_irq", "dp_hs_phy_irq",
					  "ss_phy_irq", "dm_hs_phy_irq";
=======
					      <&pdc 76 IRQ_TYPE_LEVEL_HIGH>,
					      <&pdc 18 IRQ_TYPE_EDGE_BOTH>,
					      <&pdc 19 IRQ_TYPE_EDGE_BOTH>;
			interrupt-names = "hs_phy_irq",
					  "ss_phy_irq",
					  "dm_hs_phy_irq",
					  "dp_hs_phy_irq";
>>>>>>> 83f07435

			power-domains = <&gcc USB30_GDSC>;

			resets = <&gcc GCC_USB30_BCR>;

			usb_dwc3: usb@a600000 {
				compatible = "snps,dwc3";
				reg = <0x0a600000 0xcd00>;
				interrupts = <GIC_SPI 133 IRQ_TYPE_LEVEL_HIGH>;
				iommus = <&apps_smmu 0x1a0 0x0>;
				snps,dis_u2_susphy_quirk;
				snps,dis_enblslpm_quirk;
				phys = <&usb_hsphy>, <&usb_ssphy>;
				phy-names = "usb2-phy", "usb3-phy";
			};
		};

		restart@c264000 {
			compatible = "qcom,pshold";
			reg = <0x0c264000 0x1000>;
		};

		spmi_bus: qcom,spmi@c440000 {
			compatible = "qcom,spmi-pmic-arb";
			reg = <0xc440000 0xd00>,
				<0xc600000 0x2000000>,
				<0xe600000 0x100000>,
				<0xe700000 0xa0000>,
				<0xc40a000 0x26000>;
			reg-names = "core", "chnls", "obsrvr", "intr", "cnfg";
			interrupts-extended = <&pdc 1 IRQ_TYPE_LEVEL_HIGH>;
			interrupt-names = "periph_irq";
			interrupt-controller;
			#interrupt-cells = <4>;
			#address-cells = <2>;
			#size-cells = <0>;
			cell-index = <0>;
			qcom,channel = <0>;
			qcom,ee = <0>;
		};

		tlmm: pinctrl@f100000 {
			compatible = "qcom,sdx65-tlmm";
			reg = <0xf100000 0x300000>;
			interrupts = <GIC_SPI 212 IRQ_TYPE_LEVEL_HIGH>;
			gpio-controller;
			#gpio-cells = <2>;
			gpio-ranges = <&tlmm 0 0 109>;
			interrupt-controller;
			interrupt-parent = <&intc>;
			#interrupt-cells = <2>;
		};

		pdc: interrupt-controller@b210000 {
			compatible = "qcom,sdx65-pdc", "qcom,pdc";
			reg = <0xb210000 0x10000>;
			qcom,pdc-ranges = <0 147 52>, <52 266 32>;
			#interrupt-cells = <2>;
			interrupt-parent = <&intc>;
			interrupt-controller;
		};

		imem@1468f000 {
			compatible = "simple-mfd";
			reg = <0x1468f000 0x1000>;
			ranges = <0x0 0x1468f000 0x1000>;
			#address-cells = <1>;
			#size-cells = <1>;

			pil-reloc@94c {
				compatible = "qcom,pil-reloc-info";
				reg = <0x94c 0xc8>;
			};
		};

		apps_smmu: iommu@15000000 {
			compatible = "qcom,sdx65-smmu-500", "arm,mmu-500";
			reg = <0x15000000 0x40000>;
			#iommu-cells = <2>;
			#global-interrupts = <1>;
			interrupts =	<GIC_SPI 65 IRQ_TYPE_LEVEL_HIGH>,
					<GIC_SPI 70 IRQ_TYPE_LEVEL_HIGH>,
					<GIC_SPI 71 IRQ_TYPE_LEVEL_HIGH>,
					<GIC_SPI 72 IRQ_TYPE_LEVEL_HIGH>,
					<GIC_SPI 73 IRQ_TYPE_LEVEL_HIGH>,
					<GIC_SPI 94 IRQ_TYPE_LEVEL_HIGH>,
					<GIC_SPI 95 IRQ_TYPE_LEVEL_HIGH>,
					<GIC_SPI 96 IRQ_TYPE_LEVEL_HIGH>,
					<GIC_SPI 97 IRQ_TYPE_LEVEL_HIGH>,
					<GIC_SPI 98 IRQ_TYPE_LEVEL_HIGH>,
					<GIC_SPI 99 IRQ_TYPE_LEVEL_HIGH>,
					<GIC_SPI 100 IRQ_TYPE_LEVEL_HIGH>,
					<GIC_SPI 101 IRQ_TYPE_LEVEL_HIGH>,
					<GIC_SPI 102 IRQ_TYPE_LEVEL_HIGH>,
					<GIC_SPI 103 IRQ_TYPE_LEVEL_HIGH>,
					<GIC_SPI 104 IRQ_TYPE_LEVEL_HIGH>,
					<GIC_SPI 105 IRQ_TYPE_LEVEL_HIGH>,
					<GIC_SPI 106 IRQ_TYPE_LEVEL_HIGH>,
					<GIC_SPI 107 IRQ_TYPE_LEVEL_HIGH>,
					<GIC_SPI 108 IRQ_TYPE_LEVEL_HIGH>,
					<GIC_SPI 109 IRQ_TYPE_LEVEL_HIGH>,
					<GIC_SPI 110 IRQ_TYPE_LEVEL_HIGH>,
					<GIC_SPI 298 IRQ_TYPE_LEVEL_HIGH>,
					<GIC_SPI 299 IRQ_TYPE_LEVEL_HIGH>,
					<GIC_SPI 300 IRQ_TYPE_LEVEL_HIGH>,
					<GIC_SPI 301 IRQ_TYPE_LEVEL_HIGH>,
					<GIC_SPI 302 IRQ_TYPE_LEVEL_HIGH>,
					<GIC_SPI 303 IRQ_TYPE_LEVEL_HIGH>,
					<GIC_SPI 304 IRQ_TYPE_LEVEL_HIGH>,
					<GIC_SPI 305 IRQ_TYPE_LEVEL_HIGH>,
					<GIC_SPI 306 IRQ_TYPE_LEVEL_HIGH>,
					<GIC_SPI 307 IRQ_TYPE_LEVEL_HIGH>,
					<GIC_SPI 308 IRQ_TYPE_LEVEL_HIGH>;
		};

		intc: interrupt-controller@17800000 {
			compatible = "qcom,msm-qgic2";
			interrupt-controller;
			interrupt-parent = <&intc>;
			#interrupt-cells = <3>;
			reg = <0x17800000 0x1000>,
			      <0x17802000 0x1000>;
		};

		a7pll: clock@17808000 {
			compatible = "qcom,sdx55-a7pll";
			reg = <0x17808000 0x1000>;
			clocks = <&rpmhcc RPMH_CXO_CLK>;
			clock-names = "bi_tcxo";
			#clock-cells = <0>;
		};

		apcs: mailbox@17810000 {
			compatible = "qcom,sdx55-apcs-gcc", "syscon";
			reg = <0x17810000 0x2000>;
			#mbox-cells = <1>;
			clocks = <&rpmhcc RPMH_CXO_CLK>, <&a7pll>, <&gcc GPLL0>;
			clock-names = "ref", "pll", "aux";
			#clock-cells = <0>;
		};

		watchdog@17817000 {
			compatible = "qcom,apss-wdt-sdx65", "qcom,kpss-wdt";
			reg = <0x17817000 0x1000>;
			clocks = <&sleep_clk>;
		};

		timer@17820000 {
			#address-cells = <1>;
			#size-cells = <1>;
			ranges;
			compatible = "arm,armv7-timer-mem";
			reg = <0x17820000 0x1000>;
			clock-frequency = <19200000>;

			frame@17821000 {
				frame-number = <0>;
				interrupts = <GIC_SPI 7 0x4>,
					     <GIC_SPI 6 0x4>;
				reg = <0x17821000 0x1000>,
				      <0x17822000 0x1000>;
			};

			frame@17823000 {
				frame-number = <1>;
				interrupts = <GIC_SPI 8 0x4>;
				reg = <0x17823000 0x1000>;
				status = "disabled";
			};

			frame@17824000 {
				frame-number = <2>;
				interrupts = <GIC_SPI 9 0x4>;
				reg = <0x17824000 0x1000>;
				status = "disabled";
			};

			frame@17825000 {
				frame-number = <3>;
				interrupts = <GIC_SPI 10 0x4>;
				reg = <0x17825000 0x1000>;
				status = "disabled";
			};

			frame@17826000 {
				frame-number = <4>;
				interrupts = <GIC_SPI 11 0x4>;
				reg = <0x17826000 0x1000>;
				status = "disabled";
			};

			frame@17827000 {
				frame-number = <5>;
				interrupts = <GIC_SPI 12 0x4>;
				reg = <0x17827000 0x1000>;
				status = "disabled";
			};

			frame@17828000 {
				frame-number = <6>;
				interrupts = <GIC_SPI 13 0x4>;
				reg = <0x17828000 0x1000>;
				status = "disabled";
			};

			frame@17829000 {
				frame-number = <7>;
				interrupts = <GIC_SPI 14 0x4>;
				reg = <0x17829000 0x1000>;
				status = "disabled";
			};
		};

		apps_rsc: rsc@17830000 {
			label = "apps_rsc";
			compatible = "qcom,rpmh-rsc";
			reg = <0x17830000 0x10000>,
			    <0x17840000 0x10000>;
			reg-names = "drv-0", "drv-1";
			interrupts = <GIC_SPI 16 IRQ_TYPE_LEVEL_HIGH>,
				   <GIC_SPI 17 IRQ_TYPE_LEVEL_HIGH>;
			qcom,tcs-offset = <0xd00>;
			qcom,drv-id = <1>;
			qcom,tcs-config = <ACTIVE_TCS  2>,
				<SLEEP_TCS   2>,
				<WAKE_TCS    2>,
				<CONTROL_TCS 1>;

			rpmhcc: clock-controller {
				compatible = "qcom,sdx65-rpmh-clk";
				#clock-cells = <1>;
				clock-names = "xo";
				clocks = <&xo_board>;
			};

			rpmhpd: power-controller {
				compatible = "qcom,sdx65-rpmhpd";
				#power-domain-cells = <1>;
				operating-points-v2 = <&rpmhpd_opp_table>;

				rpmhpd_opp_table: opp-table {
					compatible = "operating-points-v2";

					rpmhpd_opp_ret: opp1 {
						opp-level = <RPMH_REGULATOR_LEVEL_RETENTION>;
					};

					rpmhpd_opp_min_svs: opp2 {
						opp-level = <RPMH_REGULATOR_LEVEL_MIN_SVS>;
					};

					rpmhpd_opp_low_svs: opp3 {
						opp-level = <RPMH_REGULATOR_LEVEL_LOW_SVS>;
					};

					rpmhpd_opp_svs: opp4 {
						opp-level = <RPMH_REGULATOR_LEVEL_SVS>;
					};

					rpmhpd_opp_svs_l1: opp5 {
						opp-level = <RPMH_REGULATOR_LEVEL_SVS_L1>;
					};

					rpmhpd_opp_nom: opp6 {
						opp-level = <RPMH_REGULATOR_LEVEL_NOM>;
					};

					rpmhpd_opp_nom_l1: opp7 {
						opp-level = <RPMH_REGULATOR_LEVEL_NOM_L1>;
					};

					rpmhpd_opp_nom_l2: opp8 {
						opp-level = <RPMH_REGULATOR_LEVEL_NOM_L2>;
					};

					rpmhpd_opp_turbo: opp9 {
						opp-level = <RPMH_REGULATOR_LEVEL_TURBO>;
					};

					rpmhpd_opp_turbo_l1: opp10 {
						opp-level = <RPMH_REGULATOR_LEVEL_TURBO_L1>;
					};
				};
			};

			apps_bcm_voter: bcm-voter {
				compatible = "qcom,bcm-voter";
			};

		};
	};

	timer {
		compatible = "arm,armv7-timer";
		interrupts = <1 13 0xf08>,
			<1 12 0xf08>,
			<1 10 0xf08>,
			<1 11 0xf08>;
		clock-frequency = <19200000>;
	};
};<|MERGE_RESOLUTION|>--- conflicted
+++ resolved
@@ -372,13 +372,6 @@
 			assigned-clock-rates = <19200000>, <200000000>;
 
 			interrupts-extended = <&intc GIC_SPI 131 IRQ_TYPE_LEVEL_HIGH>,
-<<<<<<< HEAD
-					      <&pdc 19 IRQ_TYPE_EDGE_BOTH>,
-					      <&pdc 76 IRQ_TYPE_LEVEL_HIGH>,
-					      <&pdc 18 IRQ_TYPE_EDGE_BOTH>;
-			interrupt-names = "hs_phy_irq", "dp_hs_phy_irq",
-					  "ss_phy_irq", "dm_hs_phy_irq";
-=======
 					      <&pdc 76 IRQ_TYPE_LEVEL_HIGH>,
 					      <&pdc 18 IRQ_TYPE_EDGE_BOTH>,
 					      <&pdc 19 IRQ_TYPE_EDGE_BOTH>;
@@ -386,7 +379,6 @@
 					  "ss_phy_irq",
 					  "dm_hs_phy_irq",
 					  "dp_hs_phy_irq";
->>>>>>> 83f07435
 
 			power-domains = <&gcc USB30_GDSC>;
 
