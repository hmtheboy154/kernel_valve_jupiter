/*
 * Copyright 2011 Freescale Semiconductor, Inc.
 * Copyright 2011 Linaro Ltd.
 *
 * The code contained herein is licensed under the GNU General Public
 * License. You may obtain a copy of the GNU General Public License
 * Version 2 or later at the following locations:
 *
 * http://www.opensource.org/licenses/gpl-license.html
 * http://www.gnu.org/copyleft/gpl.html
 */

/dts-v1/;
/include/ "imx6q.dtsi"

/ {
	model = "Freescale i.MX6 Quad SABRE Lite Board";
	compatible = "fsl,imx6q-sabrelite", "fsl,imx6q";

	memory {
		reg = <0x10000000 0x40000000>;
	};

	soc {
		aips-bus@02000000 { /* AIPS1 */
			spba-bus@02000000 {
				ecspi@02008000 { /* eCSPI1 */
					fsl,spi-num-chipselects = <1>;
					cs-gpios = <&gpio3 19 0>;
					pinctrl-names = "default";
					pinctrl-0 = <&pinctrl_ecspi1_1>;
					status = "okay";

					flash: m25p80@0 {
						compatible = "sst,sst25vf016b";
						spi-max-frequency = <20000000>;
						reg = <0>;
					};
				};

				ssi1: ssi@02028000 {
					fsl,mode = "i2s-slave";
					status = "okay";
				};
			};

			iomuxc@020e0000 {
				pinctrl-names = "default";
				pinctrl-0 = <&pinctrl_hog>;

				hog {
					pinctrl_hog: hoggrp {
						fsl,pins = <
<<<<<<< HEAD
							   144  0x80000000	/* MX6Q_PAD_EIM_D22__GPIO_3_22 */
							   121  0x80000000	/* MX6Q_PAD_EIM_D19__GPIO_3_19 */
							   953  0x80000000	/* MX6Q_PAD_GPIO_0__CCM_CLKO */
							   >;
=======
							1450 0x80000000	/* MX6Q_PAD_NANDF_D6__GPIO_2_6 */
							1458 0x80000000	/* MX6Q_PAD_NANDF_D7__GPIO_2_7 */
							121  0x80000000	/* MX6Q_PAD_EIM_D19__GPIO_3_19 */
							144  0x80000000	/* MX6Q_PAD_EIM_D22__GPIO_3_22 */
							152  0x80000000	/* MX6Q_PAD_EIM_D23__GPIO_3_23 */
							1262 0x80000000 /* MX6Q_PAD_SD3_DAT5__GPIO_7_0 */
							1270 0x1f0b0	/* MX6Q_PAD_SD3_DAT4__GPIO_7_1 */
							953  0x80000000	/* MX6Q_PAD_GPIO_0__CCM_CLKO */
						>;
>>>>>>> 4a8e43fe
					};
				};
			};
		};

		aips-bus@02100000 { /* AIPS2 */
			usb@02184000 { /* USB OTG */
				vbus-supply = <&reg_usb_otg_vbus>;
				pinctrl-names = "default";
				pinctrl-0 = <&pinctrl_usbotg_1>;
				disable-over-current;
				status = "okay";
			};

			usb@02184200 { /* USB1 */
				status = "okay";
			};

			ethernet@02188000 {
				pinctrl-names = "default";
				pinctrl-0 = <&pinctrl_enet_1>;
				phy-mode = "rgmii";
				phy-reset-gpios = <&gpio3 23 0>;
				status = "okay";
			};

			usdhc@02198000 { /* uSDHC3 */
				pinctrl-names = "default";
				pinctrl-0 = <&pinctrl_usdhc3_2>;
				cd-gpios = <&gpio7 0 0>;
				wp-gpios = <&gpio7 1 0>;
				vmmc-supply = <&reg_3p3v>;
				status = "okay";
			};

			usdhc@0219c000 { /* uSDHC4 */
				pinctrl-names = "default";
				pinctrl-0 = <&pinctrl_usdhc4_2>;
				cd-gpios = <&gpio2 6 0>;
				wp-gpios = <&gpio2 7 0>;
				vmmc-supply = <&reg_3p3v>;
				status = "okay";
			};

			audmux@021d8000 {
				status = "okay";
				pinctrl-names = "default";
				pinctrl-0 = <&pinctrl_audmux_1>;
			};

			uart2: serial@021e8000 {
				status = "okay";
				pinctrl-names = "default";
				pinctrl-0 = <&pinctrl_uart2_1>;
			};

			i2c@021a0000 { /* I2C1 */
				status = "okay";
				clock-frequency = <100000>;
				pinctrl-names = "default";
				pinctrl-0 = <&pinctrl_i2c1_1>;

				codec: sgtl5000@0a {
					compatible = "fsl,sgtl5000";
					reg = <0x0a>;
					clocks = <&clks 169>;
					VDDA-supply = <&reg_2p5v>;
					VDDIO-supply = <&reg_3p3v>;
				};
			};
		};
	};

	regulators {
		compatible = "simple-bus";

		reg_2p5v: 2p5v {
			compatible = "regulator-fixed";
			regulator-name = "2P5V";
			regulator-min-microvolt = <2500000>;
			regulator-max-microvolt = <2500000>;
			regulator-always-on;
		};

		reg_3p3v: 3p3v {
			compatible = "regulator-fixed";
			regulator-name = "3P3V";
			regulator-min-microvolt = <3300000>;
			regulator-max-microvolt = <3300000>;
			regulator-always-on;
		};

		reg_usb_otg_vbus: usb_otg_vbus {
			compatible = "regulator-fixed";
			regulator-name = "usb_otg_vbus";
			regulator-min-microvolt = <5000000>;
			regulator-max-microvolt = <5000000>;
			gpio = <&gpio3 22 0>;
			enable-active-high;
		};
	};

	sound {
		compatible = "fsl,imx6q-sabrelite-sgtl5000",
			     "fsl,imx-audio-sgtl5000";
		model = "imx6q-sabrelite-sgtl5000";
		ssi-controller = <&ssi1>;
		audio-codec = <&codec>;
		audio-routing =
			"MIC_IN", "Mic Jack",
			"Mic Jack", "Mic Bias",
			"Headphone Jack", "HP_OUT";
		mux-int-port = <1>;
		mux-ext-port = <4>;
	};
};<|MERGE_RESOLUTION|>--- conflicted
+++ resolved
@@ -51,12 +51,6 @@
 				hog {
 					pinctrl_hog: hoggrp {
 						fsl,pins = <
-<<<<<<< HEAD
-							   144  0x80000000	/* MX6Q_PAD_EIM_D22__GPIO_3_22 */
-							   121  0x80000000	/* MX6Q_PAD_EIM_D19__GPIO_3_19 */
-							   953  0x80000000	/* MX6Q_PAD_GPIO_0__CCM_CLKO */
-							   >;
-=======
 							1450 0x80000000	/* MX6Q_PAD_NANDF_D6__GPIO_2_6 */
 							1458 0x80000000	/* MX6Q_PAD_NANDF_D7__GPIO_2_7 */
 							121  0x80000000	/* MX6Q_PAD_EIM_D19__GPIO_3_19 */
@@ -66,7 +60,6 @@
 							1270 0x1f0b0	/* MX6Q_PAD_SD3_DAT4__GPIO_7_1 */
 							953  0x80000000	/* MX6Q_PAD_GPIO_0__CCM_CLKO */
 						>;
->>>>>>> 4a8e43fe
 					};
 				};
 			};
