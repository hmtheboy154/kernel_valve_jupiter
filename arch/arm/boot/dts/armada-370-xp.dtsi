--- conflicted
+++ resolved
@@ -199,19 +199,10 @@
 				interrupts = <37>, <38>, <39>, <40>, <5>, <6>;
 			};
 
-<<<<<<< HEAD
-			sata@a0000 {
-				compatible = "marvell,armada-370-sata";
-				reg = <0xa0000 0x5000>;
-				interrupts = <55>;
-				clocks = <&gateclk 15>, <&gateclk 30>;
-				clock-names = "0", "1";
-=======
 			usb@50000 {
 				compatible = "marvell,orion-ehci";
 				reg = <0x50000 0x500>;
 				interrupts = <45>;
->>>>>>> 310c8547
 				status = "disabled";
 			};
 
@@ -246,7 +237,7 @@
 			};
 
 			sata@a0000 {
-				compatible = "marvell,orion-sata";
+				compatible = "marvell,armada-370-sata";
 				reg = <0xa0000 0x5000>;
 				interrupts = <55>;
 				clocks = <&gateclk 15>, <&gateclk 30>;
