--- conflicted
+++ resolved
@@ -176,11 +176,7 @@
 		unmap_mapping_folio(folio);
 
 	if (folio_has_private(folio))
-<<<<<<< HEAD
-		do_invalidatepage(&folio->page, 0, folio_size(folio));
-=======
 		folio_invalidate(folio, 0, folio_size(folio));
->>>>>>> 95cd2cdc
 
 	/*
 	 * Some filesystems seem to re-dirty the page even after
@@ -193,26 +189,6 @@
 
 int truncate_inode_folio(struct address_space *mapping, struct folio *folio)
 {
-<<<<<<< HEAD
-
-	if (page->mapping != mapping)
-		return 0;
-
-	if (page_has_private(page) && !try_to_release_page(page, 0))
-		return 0;
-
-	return remove_mapping(mapping, page);
-}
-
-int truncate_inode_folio(struct address_space *mapping, struct folio *folio)
-{
-	if (folio->mapping != mapping)
-		return -EIO;
-
-	truncate_cleanup_folio(folio);
-	filemap_remove_folio(folio);
-	return 0;
-=======
 	if (folio->mapping != mapping)
 		return -EIO;
 
@@ -262,58 +238,6 @@
 
 	if (folio_has_private(folio))
 		folio_invalidate(folio, offset, length);
-	if (!folio_test_large(folio))
-		return true;
-	if (split_huge_page(&folio->page) == 0)
-		return true;
-	if (folio_test_dirty(folio))
-		return false;
-	truncate_inode_folio(folio->mapping, folio);
-	return true;
->>>>>>> 95cd2cdc
-}
-
-/*
- * Handle partial folios.  The folio may be entirely within the
- * range if a split has raced with us.  If not, we zero the part of the
- * folio that's within the [start, end] range, and then split the folio if
- * it's large.  split_page_range() will discard pages which now lie beyond
- * i_size, and we rely on the caller to discard pages which lie within a
- * newly created hole.
- *
- * Returns false if splitting failed so the caller can avoid
- * discarding the entire folio which is stubbornly unsplit.
- */
-bool truncate_inode_partial_folio(struct folio *folio, loff_t start, loff_t end)
-{
-	loff_t pos = folio_pos(folio);
-	unsigned int offset, length;
-
-	if (pos < start)
-		offset = start - pos;
-	else
-		offset = 0;
-	length = folio_size(folio);
-	if (pos + length <= (u64)end)
-		length = length - offset;
-	else
-		length = end + 1 - pos - offset;
-
-	folio_wait_writeback(folio);
-	if (length == folio_size(folio)) {
-		truncate_inode_folio(folio->mapping, folio);
-		return true;
-	}
-
-	/*
-	 * We may be zeroing pages we're about to discard, but it avoids
-	 * doing a complex calculation here, and then doing the zeroing
-	 * anyway if the page split fails.
-	 */
-	folio_zero_range(folio, offset, length);
-
-	if (folio_has_private(folio))
-		do_invalidatepage(&folio->page, offset, length);
 	if (!folio_test_large(folio))
 		return true;
 	if (split_huge_page(&folio->page) == 0)
@@ -588,11 +512,7 @@
 	folio_batch_init(&fbatch);
 	while (find_lock_entries(mapping, index, end, &fbatch, indices)) {
 		for (i = 0; i < folio_batch_count(&fbatch); i++) {
-<<<<<<< HEAD
-			struct page *page = &fbatch.folios[i]->page;
-=======
 			struct folio *folio = fbatch.folios[i];
->>>>>>> 95cd2cdc
 
 			/* We rely upon deletion not changing folio->index */
 			index = indices[i];
@@ -685,15 +605,6 @@
 	return 0;
 }
 
-<<<<<<< HEAD
-static int do_launder_folio(struct address_space *mapping, struct folio *folio)
-{
-	if (!folio_test_dirty(folio))
-		return 0;
-	if (folio->mapping != mapping || mapping->a_ops->launder_page == NULL)
-		return 0;
-	return mapping->a_ops->launder_page(&folio->page);
-=======
 static int folio_launder(struct address_space *mapping, struct folio *folio)
 {
 	if (!folio_test_dirty(folio))
@@ -701,7 +612,6 @@
 	if (folio->mapping != mapping || mapping->a_ops->launder_folio == NULL)
 		return 0;
 	return mapping->a_ops->launder_folio(folio);
->>>>>>> 95cd2cdc
 }
 
 /**
@@ -767,11 +677,7 @@
 				unmap_mapping_folio(folio);
 			BUG_ON(folio_mapped(folio));
 
-<<<<<<< HEAD
-			ret2 = do_launder_folio(mapping, folio);
-=======
 			ret2 = folio_launder(mapping, folio);
->>>>>>> 95cd2cdc
 			if (ret2 == 0) {
 				if (!invalidate_complete_folio2(mapping, folio))
 					ret2 = -EBUSY;
