# SPDX-License-Identifier: GPL-2.0
%YAML 1.2
---
$id: http://devicetree.org/schemas/interrupt-controller/allwinner,sun7i-a20-sc-nmi.yaml#
$schema: http://devicetree.org/meta-schemas/core.yaml#

title: Allwinner A20 Non-Maskable Interrupt Controller Device Tree Bindings

maintainers:
  - Chen-Yu Tsai <wens@csie.org>
  - Maxime Ripard <mripard@kernel.org>

allOf:
  - $ref: /schemas/interrupt-controller.yaml#

properties:
  "#interrupt-cells":
    const: 2
    description:
      The first cell is the IRQ number, the second cell the trigger
      type as defined in interrupt.txt in this directory.

  compatible:
    oneOf:
      - const: allwinner,sun6i-a31-sc-nmi
        deprecated: true
      - const: allwinner,sun7i-a20-sc-nmi
<<<<<<< HEAD
      - items:
          - const: allwinner,sun8i-a83t-r-intc
          - const: allwinner,sun6i-a31-r-intc
      - items:
          - const: allwinner,sun8i-v3s-nmi
          - const: allwinner,sun9i-a80-nmi
=======
>>>>>>> 0b6d70e5
      - const: allwinner,sun9i-a80-nmi
      - items:
          - const: allwinner,sun50i-a100-nmi
          - const: allwinner,sun9i-a80-nmi

  reg:
    maxItems: 1

  interrupts:
    maxItems: 1

  interrupt-controller: true

required:
  - "#interrupt-cells"
  - compatible
  - reg
  - interrupts
  - interrupt-controller

unevaluatedProperties: false

examples:
  - |
    interrupt-controller@1c00030 {
        compatible = "allwinner,sun7i-a20-sc-nmi";
        interrupt-controller;
        #interrupt-cells = <2>;
        reg = <0x01c00030 0x0c>;
        interrupt-parent = <&gic>;
        interrupts = <0 0 4>;
    };

...<|MERGE_RESOLUTION|>--- conflicted
+++ resolved
@@ -25,15 +25,9 @@
       - const: allwinner,sun6i-a31-sc-nmi
         deprecated: true
       - const: allwinner,sun7i-a20-sc-nmi
-<<<<<<< HEAD
-      - items:
-          - const: allwinner,sun8i-a83t-r-intc
-          - const: allwinner,sun6i-a31-r-intc
       - items:
           - const: allwinner,sun8i-v3s-nmi
           - const: allwinner,sun9i-a80-nmi
-=======
->>>>>>> 0b6d70e5
       - const: allwinner,sun9i-a80-nmi
       - items:
           - const: allwinner,sun50i-a100-nmi
