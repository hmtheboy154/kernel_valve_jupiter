--- conflicted
+++ resolved
@@ -29,12 +29,7 @@
 
 lib-y := ctype.o string.o vsprintf.o cmdline.o \
 	 rbtree.o radix-tree.o timerqueue.o xarray.o \
-<<<<<<< HEAD
-	 idr.o extable.o irq_regs.o argv_split.o \
-=======
-	 maple_tree.o idr.o extable.o \
-	 sha1.o irq_regs.o argv_split.o \
->>>>>>> 3a345c6b
+	 maple_tree.o idr.o extable.o irq_regs.o argv_split.o \
 	 flex_proportions.o ratelimit.o show_mem.o \
 	 is_single_threaded.o plist.o decompress.o kobject_uevent.o \
 	 earlycpio.o seq_buf.o siphash.o dec_and_lock.o \
