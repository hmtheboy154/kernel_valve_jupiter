--- conflicted
+++ resolved
@@ -179,16 +179,6 @@
 	bool "Check accesses to vmalloc allocations"
 	depends on HAVE_ARCH_KASAN_VMALLOC
 	help
-<<<<<<< HEAD
-	  This mode makes KASAN check accesses to vmalloc allocations for
-	  validity.
-
-	  With software KASAN modes, checking is done for all types of vmalloc
-	  allocations. Enabling this option leads to higher memory usage.
-
-	  With hardware tag-based KASAN, only VM_ALLOC mappings are checked.
-	  There is no additional memory usage.
-=======
 	  Makes KASAN check the validity of accesses to vmalloc allocations.
 
 	  With software KASAN modes, all types vmalloc allocations are
@@ -196,7 +186,6 @@
 
 	  With Hardware Tag-Based KASAN, only non-executable VM_ALLOC mappings
 	  are checked. There is no additional memory usage.
->>>>>>> 88084a3d
 
 config KASAN_KUNIT_TEST
 	tristate "KUnit-compatible tests of KASAN bug detection capabilities" if !KUNIT_ALL_TESTS
