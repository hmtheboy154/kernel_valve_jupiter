--- conflicted
+++ resolved
@@ -66,19 +66,11 @@
 {
 	int ret = xt_register_template(&security_table,
 				       ip6table_security_table_init);
-<<<<<<< HEAD
-
-	if (ret < 0)
-		return ret;
-
-	sectbl_ops = xt_hook_ops_alloc(&security_table, ip6table_security_hook);
-=======
 
 	if (ret < 0)
 		return ret;
 
 	sectbl_ops = xt_hook_ops_alloc(&security_table, ip6t_do_table);
->>>>>>> df0cc57e
 	if (IS_ERR(sectbl_ops)) {
 		xt_unregister_template(&security_table);
 		return PTR_ERR(sectbl_ops);
