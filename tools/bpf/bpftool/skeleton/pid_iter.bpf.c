--- conflicted
+++ resolved
@@ -83,8 +83,6 @@
 	__builtin_memset(&e, 0, sizeof(e));
 	e.pid = task->tgid;
 	e.id = get_obj_id(file->private_data, obj_type);
-<<<<<<< HEAD
-=======
 
 	if (obj_type == BPF_OBJ_LINK) {
 		struct bpf_link *link = (struct bpf_link *) file->private_data;
@@ -95,7 +93,6 @@
 		}
 	}
 
->>>>>>> 95cd2cdc
 	bpf_probe_read_kernel_str(&e.comm, sizeof(e.comm),
 				  task->group_leader->comm);
 	bpf_seq_write(ctx->meta->seq, &e, sizeof(e));
