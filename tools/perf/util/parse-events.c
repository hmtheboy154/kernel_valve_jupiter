--- conflicted
+++ resolved
@@ -2195,11 +2195,7 @@
 	for (i = 0; i < ARRAY_SIZE(symbols); i++, tmp++) {
 		tmp->type = symbols[i].type;
 		tmp->symbol = strdup(symbols[i].symbol);
-<<<<<<< HEAD
-		if (!list->symbol)
-=======
 		if (!tmp->symbol)
->>>>>>> 95cd2cdc
 			goto err_free;
 	}
 
