// SPDX-License-Identifier: GPL-2.0
/* Copyright 2020 NXP
 */
#include <net/tc_act/tc_gate.h>
#include <linux/dsa/8021q.h>
#include "sja1105_vl.h"

#define SJA1105_SIZE_VL_STATUS			8

/* Insert into the global gate list, sorted by gate action time. */
static int sja1105_insert_gate_entry(struct sja1105_gating_config *gating_cfg,
				     struct sja1105_rule *rule,
				     u8 gate_state, s64 entry_time,
				     struct netlink_ext_ack *extack)
{
	struct sja1105_gate_entry *e;
	int rc;

	e = kzalloc(sizeof(*e), GFP_KERNEL);
	if (!e)
		return -ENOMEM;

	e->rule = rule;
	e->gate_state = gate_state;
	e->interval = entry_time;

	if (list_empty(&gating_cfg->entries)) {
		list_add(&e->list, &gating_cfg->entries);
	} else {
		struct sja1105_gate_entry *p;

		list_for_each_entry(p, &gating_cfg->entries, list) {
			if (p->interval == e->interval) {
				NL_SET_ERR_MSG_MOD(extack,
						   "Gate conflict");
				rc = -EBUSY;
				goto err;
			}

			if (e->interval < p->interval)
				break;
		}
		list_add(&e->list, p->list.prev);
	}

	gating_cfg->num_entries++;

	return 0;
err:
	kfree(e);
	return rc;
}

/* The gate entries contain absolute times in their e->interval field. Convert
 * that to proper intervals (i.e. "0, 5, 10, 15" to "5, 5, 5, 5").
 */
static void
sja1105_gating_cfg_time_to_interval(struct sja1105_gating_config *gating_cfg,
				    u64 cycle_time)
{
	struct sja1105_gate_entry *last_e;
	struct sja1105_gate_entry *e;
	struct list_head *prev;

	list_for_each_entry(e, &gating_cfg->entries, list) {
		struct sja1105_gate_entry *p;

		prev = e->list.prev;

		if (prev == &gating_cfg->entries)
			continue;

		p = list_entry(prev, struct sja1105_gate_entry, list);
		p->interval = e->interval - p->interval;
	}
	last_e = list_last_entry(&gating_cfg->entries,
				 struct sja1105_gate_entry, list);
	last_e->interval = cycle_time - last_e->interval;
}

static void sja1105_free_gating_config(struct sja1105_gating_config *gating_cfg)
{
	struct sja1105_gate_entry *e, *n;

	list_for_each_entry_safe(e, n, &gating_cfg->entries, list) {
		list_del(&e->list);
		kfree(e);
	}
}

static int sja1105_compose_gating_subschedule(struct sja1105_private *priv,
					      struct netlink_ext_ack *extack)
{
	struct sja1105_gating_config *gating_cfg = &priv->tas_data.gating_cfg;
	struct sja1105_rule *rule;
	s64 max_cycle_time = 0;
	s64 its_base_time = 0;
	int i, rc = 0;

	sja1105_free_gating_config(gating_cfg);

	list_for_each_entry(rule, &priv->flow_block.rules, list) {
		if (rule->type != SJA1105_RULE_VL)
			continue;
		if (rule->vl.type != SJA1105_VL_TIME_TRIGGERED)
			continue;

		if (max_cycle_time < rule->vl.cycle_time) {
			max_cycle_time = rule->vl.cycle_time;
			its_base_time = rule->vl.base_time;
		}
	}

	if (!max_cycle_time)
		return 0;

	dev_dbg(priv->ds->dev, "max_cycle_time %lld its_base_time %lld\n",
		max_cycle_time, its_base_time);

	gating_cfg->base_time = its_base_time;
	gating_cfg->cycle_time = max_cycle_time;
	gating_cfg->num_entries = 0;

	list_for_each_entry(rule, &priv->flow_block.rules, list) {
		s64 time;
		s64 rbt;

		if (rule->type != SJA1105_RULE_VL)
			continue;
		if (rule->vl.type != SJA1105_VL_TIME_TRIGGERED)
			continue;

		/* Calculate the difference between this gating schedule's
		 * base time, and the base time of the gating schedule with the
		 * longest cycle time. We call it the relative base time (rbt).
		 */
		rbt = future_base_time(rule->vl.base_time, rule->vl.cycle_time,
				       its_base_time);
		rbt -= its_base_time;

		time = rbt;

		for (i = 0; i < rule->vl.num_entries; i++) {
			u8 gate_state = rule->vl.entries[i].gate_state;
			s64 entry_time = time;

			while (entry_time < max_cycle_time) {
				rc = sja1105_insert_gate_entry(gating_cfg, rule,
							       gate_state,
							       entry_time,
							       extack);
				if (rc)
					goto err;

				entry_time += rule->vl.cycle_time;
			}
			time += rule->vl.entries[i].interval;
		}
	}

	sja1105_gating_cfg_time_to_interval(gating_cfg, max_cycle_time);

	return 0;
err:
	sja1105_free_gating_config(gating_cfg);
	return rc;
}

/* The switch flow classification core implements TTEthernet, which 'thinks' in
 * terms of Virtual Links (VL), a concept borrowed from ARINC 664 part 7.
 * However it also has one other operating mode (VLLUPFORMAT=0) where it acts
 * somewhat closer to a pre-standard implementation of IEEE 802.1Qci
 * (Per-Stream Filtering and Policing), which is what the driver is going to be
 * implementing.
 *
 *                                 VL Lookup
 *        Key = {DMAC && VLANID   +---------+  Key = { (DMAC[47:16] & VLMASK ==
 *               && VLAN PCP      |         |                         VLMARKER)
 *               && INGRESS PORT} +---------+                      (both fixed)
 *            (exact match,            |             && DMAC[15:0] == VLID
 *         all specified in rule)      |                    (specified in rule)
 *                                     v             && INGRESS PORT }
 *                               ------------
 *                    0 (PSFP)  /            \  1 (ARINC664)
 *                 +-----------/  VLLUPFORMAT \----------+
 *                 |           \    (fixed)   /          |
 *                 |            \            /           |
 *  0 (forwarding) v             ------------            |
 *           ------------                                |
 *          /            \  1 (QoS classification)       |
 *     +---/  ISCRITICAL  \-----------+                  |
 *     |   \  (per rule)  /           |                  |
 *     |    \            /   VLID taken from      VLID taken from
 *     v     ------------     index of rule       contents of rule
 *  select                     that matched         that matched
 * DESTPORTS                          |                  |
 *  |                                 +---------+--------+
 *  |                                           |
 *  |                                           v
 *  |                                     VL Forwarding
 *  |                                   (indexed by VLID)
 *  |                                      +---------+
 *  |                       +--------------|         |
 *  |                       |  select TYPE +---------+
 *  |                       v
 *  |   0 (rate      ------------    1 (time
 *  |  constrained) /            \   triggered)
 *  |       +------/     TYPE     \------------+
 *  |       |      \  (per VLID)  /            |
 *  |       v       \            /             v
 *  |  VL Policing   ------------         VL Policing
 *  | (indexed by VLID)                (indexed by VLID)
 *  |  +---------+                        +---------+
 *  |  | TYPE=0  |                        | TYPE=1  |
 *  |  +---------+                        +---------+
 *  |  select SHARINDX                 select SHARINDX to
 *  |  to rate-limit                 re-enter VL Forwarding
 *  |  groups of VL's               with new VLID for egress
 *  |  to same quota                           |
 *  |       |                                  |
 *  |  select MAXLEN -> exceed => drop    select MAXLEN -> exceed => drop
 *  |       |                                  |
 *  |       v                                  v
 *  |  VL Forwarding                      VL Forwarding
 *  | (indexed by SHARINDX)             (indexed by SHARINDX)
 *  |  +---------+                        +---------+
 *  |  | TYPE=0  |                        | TYPE=1  |
 *  |  +---------+                        +---------+
 *  |  select PRIORITY,                 select PRIORITY,
 *  | PARTITION, DESTPORTS            PARTITION, DESTPORTS
 *  |       |                                  |
 *  |       v                                  v
 *  |  VL Policing                        VL Policing
 *  | (indexed by SHARINDX)           (indexed by SHARINDX)
 *  |  +---------+                        +---------+
 *  |  | TYPE=0  |                        | TYPE=1  |
 *  |  +---------+                        +---------+
 *  |       |                                  |
 *  |       v                                  |
 *  |  select BAG, -> exceed => drop           |
 *  |    JITTER                                v
 *  |       |             ----------------------------------------------
 *  |       |            /    Reception Window is open for this VL      \
 *  |       |           /    (the Schedule Table executes an entry i     \
 *  |       |          /   M <= i < N, for which these conditions hold):  \ no
 *  |       |    +----/                                                    \-+
 *  |       |    |yes \       WINST[M] == 1 && WINSTINDEX[M] == VLID       / |
 *  |       |    |     \     WINEND[N] == 1 && WINSTINDEX[N] == VLID      /  |
 *  |       |    |      \                                                /   |
 *  |       |    |       \ (the VL window has opened and not yet closed)/    |
 *  |       |    |        ----------------------------------------------     |
 *  |       |    v                                                           v
 *  |       |  dispatch to DESTPORTS when the Schedule Table               drop
 *  |       |  executes an entry i with TXEN == 1 && VLINDEX == i
 *  v       v
 * dispatch immediately to DESTPORTS
 *
 * The per-port classification key is always composed of {DMAC, VID, PCP} and
 * is non-maskable. This 'looks like' the NULL stream identification function
 * from IEEE 802.1CB clause 6, except for the extra VLAN PCP. When the switch
 * ports operate as VLAN-unaware, we do allow the user to not specify the VLAN
 * ID and PCP, and then the port-based defaults will be used.
 *
 * In TTEthernet, routing is something that needs to be done manually for each
 * Virtual Link. So the flow action must always include one of:
 * a. 'redirect', 'trap' or 'drop': select the egress port list
 * Additionally, the following actions may be applied on a Virtual Link,
 * turning it into 'critical' traffic:
 * b. 'police': turn it into a rate-constrained VL, with bandwidth limitation
 *    given by the maximum frame length, bandwidth allocation gap (BAG) and
 *    maximum jitter.
 * c. 'gate': turn it into a time-triggered VL, which can be only be received
 *    and forwarded according to a given schedule.
 */

static bool sja1105_vl_key_lower(struct sja1105_vl_lookup_entry *a,
				 struct sja1105_vl_lookup_entry *b)
{
	if (a->macaddr < b->macaddr)
		return true;
	if (a->macaddr > b->macaddr)
		return false;
	if (a->vlanid < b->vlanid)
		return true;
	if (a->vlanid > b->vlanid)
		return false;
	if (a->port < b->port)
		return true;
	if (a->port > b->port)
		return false;
	if (a->vlanprior < b->vlanprior)
		return true;
	if (a->vlanprior > b->vlanprior)
		return false;
	/* Keys are equal */
	return false;
}

static int sja1105_init_virtual_links(struct sja1105_private *priv,
				      struct netlink_ext_ack *extack)
{
	struct sja1105_vl_policing_entry *vl_policing;
	struct sja1105_vl_forwarding_entry *vl_fwd;
	struct sja1105_vl_lookup_entry *vl_lookup;
	bool have_critical_virtual_links = false;
	struct sja1105_table *table;
	struct sja1105_rule *rule;
	int num_virtual_links = 0;
	int max_sharindx = 0;
	int i, j, k;

	/* Figure out the dimensioning of the problem */
	list_for_each_entry(rule, &priv->flow_block.rules, list) {
		if (rule->type != SJA1105_RULE_VL)
			continue;
		/* Each VL lookup entry matches on a single ingress port */
		num_virtual_links += hweight_long(rule->port_mask);

		if (rule->vl.type != SJA1105_VL_NONCRITICAL)
			have_critical_virtual_links = true;
		if (max_sharindx < rule->vl.sharindx)
			max_sharindx = rule->vl.sharindx;
	}

	if (num_virtual_links > SJA1105_MAX_VL_LOOKUP_COUNT) {
		NL_SET_ERR_MSG_MOD(extack, "Not enough VL entries available");
		return -ENOSPC;
	}

	if (max_sharindx + 1 > SJA1105_MAX_VL_LOOKUP_COUNT) {
		NL_SET_ERR_MSG_MOD(extack, "Policer index out of range");
		return -ENOSPC;
	}

	max_sharindx = max_t(int, num_virtual_links, max_sharindx) + 1;

	/* Discard previous VL Lookup Table */
	table = &priv->static_config.tables[BLK_IDX_VL_LOOKUP];
	if (table->entry_count) {
		kfree(table->entries);
		table->entry_count = 0;
	}

	/* Discard previous VL Policing Table */
	table = &priv->static_config.tables[BLK_IDX_VL_POLICING];
	if (table->entry_count) {
		kfree(table->entries);
		table->entry_count = 0;
	}

	/* Discard previous VL Forwarding Table */
	table = &priv->static_config.tables[BLK_IDX_VL_FORWARDING];
	if (table->entry_count) {
		kfree(table->entries);
		table->entry_count = 0;
	}

	/* Discard previous VL Forwarding Parameters Table */
	table = &priv->static_config.tables[BLK_IDX_VL_FORWARDING_PARAMS];
	if (table->entry_count) {
		kfree(table->entries);
		table->entry_count = 0;
	}

	/* Nothing to do */
	if (!num_virtual_links)
		return 0;

	/* Pre-allocate space in the static config tables */

	/* VL Lookup Table */
	table = &priv->static_config.tables[BLK_IDX_VL_LOOKUP];
	table->entries = kcalloc(num_virtual_links,
				 table->ops->unpacked_entry_size,
				 GFP_KERNEL);
	if (!table->entries)
		return -ENOMEM;
	table->entry_count = num_virtual_links;
	vl_lookup = table->entries;

	k = 0;

	list_for_each_entry(rule, &priv->flow_block.rules, list) {
		unsigned long port;

		if (rule->type != SJA1105_RULE_VL)
			continue;

		for_each_set_bit(port, &rule->port_mask, SJA1105_MAX_NUM_PORTS) {
			vl_lookup[k].format = SJA1105_VL_FORMAT_PSFP;
			vl_lookup[k].port = port;
			vl_lookup[k].macaddr = rule->key.vl.dmac;
			if (rule->key.type == SJA1105_KEY_VLAN_AWARE_VL) {
				vl_lookup[k].vlanid = rule->key.vl.vid;
				vl_lookup[k].vlanprior = rule->key.vl.pcp;
			} else {
				struct dsa_port *dp = dsa_to_port(priv->ds, port);
				u16 vid = dsa_tag_8021q_rx_vid(dp);

				vl_lookup[k].vlanid = vid;
				vl_lookup[k].vlanprior = 0;
			}
			/* For critical VLs, the DESTPORTS mask is taken from
			 * the VL Forwarding Table, so no point in putting it
			 * in the VL Lookup Table
			 */
			if (rule->vl.type == SJA1105_VL_NONCRITICAL)
				vl_lookup[k].destports = rule->vl.destports;
			else
				vl_lookup[k].iscritical = true;
			vl_lookup[k].flow_cookie = rule->cookie;
			k++;
		}
	}

	/* UM10944.pdf chapter 4.2.3 VL Lookup table:
	 * "the entries in the VL Lookup table must be sorted in ascending
	 * order (i.e. the smallest value must be loaded first) according to
	 * the following sort order: MACADDR, VLANID, PORT, VLANPRIOR."
	 */
	for (i = 0; i < num_virtual_links; i++) {
		struct sja1105_vl_lookup_entry *a = &vl_lookup[i];

		for (j = i + 1; j < num_virtual_links; j++) {
			struct sja1105_vl_lookup_entry *b = &vl_lookup[j];

			if (sja1105_vl_key_lower(b, a)) {
				struct sja1105_vl_lookup_entry tmp = *a;

				*a = *b;
				*b = tmp;
			}
		}
	}

	if (!have_critical_virtual_links)
		return 0;

	/* VL Policing Table */
	table = &priv->static_config.tables[BLK_IDX_VL_POLICING];
	table->entries = kcalloc(max_sharindx, table->ops->unpacked_entry_size,
				 GFP_KERNEL);
	if (!table->entries)
		return -ENOMEM;
	table->entry_count = max_sharindx;
	vl_policing = table->entries;

	/* VL Forwarding Table */
	table = &priv->static_config.tables[BLK_IDX_VL_FORWARDING];
	table->entries = kcalloc(max_sharindx, table->ops->unpacked_entry_size,
				 GFP_KERNEL);
	if (!table->entries)
		return -ENOMEM;
	table->entry_count = max_sharindx;
	vl_fwd = table->entries;

	/* VL Forwarding Parameters Table */
	table = &priv->static_config.tables[BLK_IDX_VL_FORWARDING_PARAMS];
	table->entries = kcalloc(1, table->ops->unpacked_entry_size,
				 GFP_KERNEL);
	if (!table->entries)
		return -ENOMEM;
	table->entry_count = 1;

	for (i = 0; i < num_virtual_links; i++) {
		unsigned long cookie = vl_lookup[i].flow_cookie;
		struct sja1105_rule *rule = sja1105_rule_find(priv, cookie);

		if (rule->vl.type == SJA1105_VL_NONCRITICAL)
			continue;
		if (rule->vl.type == SJA1105_VL_TIME_TRIGGERED) {
			int sharindx = rule->vl.sharindx;

			vl_policing[i].type = 1;
			vl_policing[i].sharindx = sharindx;
			vl_policing[i].maxlen = rule->vl.maxlen;
			vl_policing[sharindx].type = 1;

			vl_fwd[i].type = 1;
			vl_fwd[sharindx].type = 1;
			vl_fwd[sharindx].priority = rule->vl.ipv;
			vl_fwd[sharindx].partition = 0;
			vl_fwd[sharindx].destports = rule->vl.destports;
		}
	}

	sja1105_frame_memory_partitioning(priv);

	return 0;
}

int sja1105_vl_redirect(struct sja1105_private *priv, int port,
			struct netlink_ext_ack *extack, unsigned long cookie,
			struct sja1105_key *key, unsigned long destports,
			bool append)
{
	struct sja1105_rule *rule = sja1105_rule_find(priv, cookie);
	struct dsa_port *dp = dsa_to_port(priv->ds, port);
	bool vlan_aware = dsa_port_is_vlan_filtering(dp);
	int rc;

<<<<<<< HEAD
	if (!priv->vlan_aware && key->type != SJA1105_KEY_VLAN_UNAWARE_VL) {
		NL_SET_ERR_MSG_MOD(extack,
				   "Can only redirect based on DMAC");
		return -EOPNOTSUPP;
	} else if (priv->vlan_aware && key->type != SJA1105_KEY_VLAN_AWARE_VL) {
=======
	if (!vlan_aware && key->type != SJA1105_KEY_VLAN_UNAWARE_VL) {
		NL_SET_ERR_MSG_MOD(extack,
				   "Can only redirect based on DMAC");
		return -EOPNOTSUPP;
	} else if (vlan_aware && key->type != SJA1105_KEY_VLAN_AWARE_VL) {
>>>>>>> df0cc57e
		NL_SET_ERR_MSG_MOD(extack,
				   "Can only redirect based on {DMAC, VID, PCP}");
		return -EOPNOTSUPP;
	}

	if (!rule) {
		rule = kzalloc(sizeof(*rule), GFP_KERNEL);
		if (!rule)
			return -ENOMEM;

		rule->cookie = cookie;
		rule->type = SJA1105_RULE_VL;
		rule->key = *key;
		list_add(&rule->list, &priv->flow_block.rules);
	}

	rule->port_mask |= BIT(port);
	if (append)
		rule->vl.destports |= destports;
	else
		rule->vl.destports = destports;

	rc = sja1105_init_virtual_links(priv, extack);
	if (rc) {
		rule->port_mask &= ~BIT(port);
		if (!rule->port_mask) {
			list_del(&rule->list);
			kfree(rule);
		}
	}

	return rc;
}

int sja1105_vl_delete(struct sja1105_private *priv, int port,
		      struct sja1105_rule *rule, struct netlink_ext_ack *extack)
{
	int rc;

	rule->port_mask &= ~BIT(port);
	if (!rule->port_mask) {
		list_del(&rule->list);
		kfree(rule);
	}

	rc = sja1105_compose_gating_subschedule(priv, extack);
	if (rc)
		return rc;

	rc = sja1105_init_virtual_links(priv, extack);
	if (rc)
		return rc;

	rc = sja1105_init_scheduling(priv);
	if (rc < 0)
		return rc;

	return sja1105_static_config_reload(priv, SJA1105_VIRTUAL_LINKS);
}

int sja1105_vl_gate(struct sja1105_private *priv, int port,
		    struct netlink_ext_ack *extack, unsigned long cookie,
		    struct sja1105_key *key, u32 index, s32 prio,
		    u64 base_time, u64 cycle_time, u64 cycle_time_ext,
		    u32 num_entries, struct action_gate_entry *entries)
{
	struct sja1105_rule *rule = sja1105_rule_find(priv, cookie);
	struct dsa_port *dp = dsa_to_port(priv->ds, port);
	bool vlan_aware = dsa_port_is_vlan_filtering(dp);
	int ipv = -1;
	int i, rc;
	s32 rem;

	if (cycle_time_ext) {
		NL_SET_ERR_MSG_MOD(extack,
				   "Cycle time extension not supported");
		return -EOPNOTSUPP;
	}

	div_s64_rem(base_time, sja1105_delta_to_ns(1), &rem);
	if (rem) {
		NL_SET_ERR_MSG_MOD(extack,
				   "Base time must be multiple of 200 ns");
		return -ERANGE;
	}

	div_s64_rem(cycle_time, sja1105_delta_to_ns(1), &rem);
	if (rem) {
		NL_SET_ERR_MSG_MOD(extack,
				   "Cycle time must be multiple of 200 ns");
		return -ERANGE;
	}

<<<<<<< HEAD
	if (!priv->vlan_aware && key->type != SJA1105_KEY_VLAN_UNAWARE_VL) {
		NL_SET_ERR_MSG_MOD(extack,
				   "Can only gate based on DMAC");
		return -EOPNOTSUPP;
	} else if (priv->vlan_aware && key->type != SJA1105_KEY_VLAN_AWARE_VL) {
=======
	if (!vlan_aware && key->type != SJA1105_KEY_VLAN_UNAWARE_VL) {
		NL_SET_ERR_MSG_MOD(extack,
				   "Can only gate based on DMAC");
		return -EOPNOTSUPP;
	} else if (vlan_aware && key->type != SJA1105_KEY_VLAN_AWARE_VL) {
>>>>>>> df0cc57e
		NL_SET_ERR_MSG_MOD(extack,
				   "Can only gate based on {DMAC, VID, PCP}");
		return -EOPNOTSUPP;
	}

	if (!rule) {
		rule = kzalloc(sizeof(*rule), GFP_KERNEL);
		if (!rule)
			return -ENOMEM;

		list_add(&rule->list, &priv->flow_block.rules);
		rule->cookie = cookie;
		rule->type = SJA1105_RULE_VL;
		rule->key = *key;
		rule->vl.type = SJA1105_VL_TIME_TRIGGERED;
		rule->vl.sharindx = index;
		rule->vl.base_time = base_time;
		rule->vl.cycle_time = cycle_time;
		rule->vl.num_entries = num_entries;
		rule->vl.entries = kcalloc(num_entries,
					   sizeof(struct action_gate_entry),
					   GFP_KERNEL);
		if (!rule->vl.entries) {
			rc = -ENOMEM;
			goto out;
		}

		for (i = 0; i < num_entries; i++) {
			div_s64_rem(entries[i].interval,
				    sja1105_delta_to_ns(1), &rem);
			if (rem) {
				NL_SET_ERR_MSG_MOD(extack,
						   "Interval must be multiple of 200 ns");
				rc = -ERANGE;
				goto out;
			}

			if (!entries[i].interval) {
				NL_SET_ERR_MSG_MOD(extack,
						   "Interval cannot be zero");
				rc = -ERANGE;
				goto out;
			}

			if (ns_to_sja1105_delta(entries[i].interval) >
			    SJA1105_TAS_MAX_DELTA) {
				NL_SET_ERR_MSG_MOD(extack,
						   "Maximum interval is 52 ms");
				rc = -ERANGE;
				goto out;
			}

			if (entries[i].maxoctets != -1) {
				NL_SET_ERR_MSG_MOD(extack,
						   "Cannot offload IntervalOctetMax");
				rc = -EOPNOTSUPP;
				goto out;
			}

			if (ipv == -1) {
				ipv = entries[i].ipv;
			} else if (ipv != entries[i].ipv) {
				NL_SET_ERR_MSG_MOD(extack,
						   "Only support a single IPV per VL");
				rc = -EOPNOTSUPP;
				goto out;
			}

			rule->vl.entries[i] = entries[i];
		}

		if (ipv == -1) {
			if (key->type == SJA1105_KEY_VLAN_AWARE_VL)
				ipv = key->vl.pcp;
			else
				ipv = 0;
		}

		/* TODO: support per-flow MTU */
		rule->vl.maxlen = VLAN_ETH_FRAME_LEN + ETH_FCS_LEN;
		rule->vl.ipv = ipv;
	}

	rule->port_mask |= BIT(port);

	rc = sja1105_compose_gating_subschedule(priv, extack);
	if (rc)
		goto out;

	rc = sja1105_init_virtual_links(priv, extack);
	if (rc)
		goto out;

	if (sja1105_gating_check_conflicts(priv, -1, extack)) {
		NL_SET_ERR_MSG_MOD(extack, "Conflict with tc-taprio schedule");
		rc = -ERANGE;
		goto out;
	}

out:
	if (rc) {
		rule->port_mask &= ~BIT(port);
		if (!rule->port_mask) {
			list_del(&rule->list);
			kfree(rule->vl.entries);
			kfree(rule);
		}
	}

	return rc;
}

static int sja1105_find_vlid(struct sja1105_private *priv, int port,
			     struct sja1105_key *key)
{
	struct sja1105_vl_lookup_entry *vl_lookup;
	struct sja1105_table *table;
	int i;

	if (WARN_ON(key->type != SJA1105_KEY_VLAN_AWARE_VL &&
		    key->type != SJA1105_KEY_VLAN_UNAWARE_VL))
		return -1;

	table = &priv->static_config.tables[BLK_IDX_VL_LOOKUP];
	vl_lookup = table->entries;

	for (i = 0; i < table->entry_count; i++) {
		if (key->type == SJA1105_KEY_VLAN_AWARE_VL) {
			if (vl_lookup[i].port == port &&
			    vl_lookup[i].macaddr == key->vl.dmac &&
			    vl_lookup[i].vlanid == key->vl.vid &&
			    vl_lookup[i].vlanprior == key->vl.pcp)
				return i;
		} else {
			if (vl_lookup[i].port == port &&
			    vl_lookup[i].macaddr == key->vl.dmac)
				return i;
		}
	}

	return -1;
}

int sja1105_vl_stats(struct sja1105_private *priv, int port,
		     struct sja1105_rule *rule, struct flow_stats *stats,
		     struct netlink_ext_ack *extack)
{
	const struct sja1105_regs *regs = priv->info->regs;
	u8 buf[SJA1105_SIZE_VL_STATUS] = {0};
	u64 unreleased;
	u64 timingerr;
	u64 lengtherr;
	int vlid, rc;
	u64 pkts;

	if (rule->vl.type != SJA1105_VL_TIME_TRIGGERED)
		return 0;

	vlid = sja1105_find_vlid(priv, port, &rule->key);
	if (vlid < 0)
		return 0;

	rc = sja1105_xfer_buf(priv, SPI_READ, regs->vl_status + 2 * vlid, buf,
			      SJA1105_SIZE_VL_STATUS);
	if (rc) {
		NL_SET_ERR_MSG_MOD(extack, "SPI access failed");
		return rc;
	}

	sja1105_unpack(buf, &timingerr,  31, 16, SJA1105_SIZE_VL_STATUS);
	sja1105_unpack(buf, &unreleased, 15,  0, SJA1105_SIZE_VL_STATUS);
	sja1105_unpack(buf, &lengtherr,  47, 32, SJA1105_SIZE_VL_STATUS);

	pkts = timingerr + unreleased + lengtherr;

	flow_stats_update(stats, 0, pkts - rule->vl.stats.pkts, 0,
			  jiffies - rule->vl.stats.lastused,
			  FLOW_ACTION_HW_STATS_IMMEDIATE);

	rule->vl.stats.pkts = pkts;
	rule->vl.stats.lastused = jiffies;

	return 0;
}<|MERGE_RESOLUTION|>--- conflicted
+++ resolved
@@ -499,19 +499,11 @@
 	bool vlan_aware = dsa_port_is_vlan_filtering(dp);
 	int rc;
 
-<<<<<<< HEAD
-	if (!priv->vlan_aware && key->type != SJA1105_KEY_VLAN_UNAWARE_VL) {
-		NL_SET_ERR_MSG_MOD(extack,
-				   "Can only redirect based on DMAC");
-		return -EOPNOTSUPP;
-	} else if (priv->vlan_aware && key->type != SJA1105_KEY_VLAN_AWARE_VL) {
-=======
 	if (!vlan_aware && key->type != SJA1105_KEY_VLAN_UNAWARE_VL) {
 		NL_SET_ERR_MSG_MOD(extack,
 				   "Can only redirect based on DMAC");
 		return -EOPNOTSUPP;
 	} else if (vlan_aware && key->type != SJA1105_KEY_VLAN_AWARE_VL) {
->>>>>>> df0cc57e
 		NL_SET_ERR_MSG_MOD(extack,
 				   "Can only redirect based on {DMAC, VID, PCP}");
 		return -EOPNOTSUPP;
@@ -605,19 +597,11 @@
 		return -ERANGE;
 	}
 
-<<<<<<< HEAD
-	if (!priv->vlan_aware && key->type != SJA1105_KEY_VLAN_UNAWARE_VL) {
-		NL_SET_ERR_MSG_MOD(extack,
-				   "Can only gate based on DMAC");
-		return -EOPNOTSUPP;
-	} else if (priv->vlan_aware && key->type != SJA1105_KEY_VLAN_AWARE_VL) {
-=======
 	if (!vlan_aware && key->type != SJA1105_KEY_VLAN_UNAWARE_VL) {
 		NL_SET_ERR_MSG_MOD(extack,
 				   "Can only gate based on DMAC");
 		return -EOPNOTSUPP;
 	} else if (vlan_aware && key->type != SJA1105_KEY_VLAN_AWARE_VL) {
->>>>>>> df0cc57e
 		NL_SET_ERR_MSG_MOD(extack,
 				   "Can only gate based on {DMAC, VID, PCP}");
 		return -EOPNOTSUPP;
