--- conflicted
+++ resolved
@@ -84,19 +84,7 @@
 	  developed. At this point enabling this option won't do anything
 	  except increase code size.
 
-<<<<<<< HEAD
-config ATH9K_RATE_CONTROL
-=======
-config ATH9K_MAC_DEBUG
-	bool "Atheros MAC statistics"
-	depends on ATH9K_DEBUGFS
-	default y
-	---help---
-	  This option enables collection of statistics for Rx/Tx status
-	  data and some other MAC related statistics
-
 config ATH9K_LEGACY_RATE_CONTROL
->>>>>>> 4067c666
 	bool "Atheros ath9k rate control"
 	depends on ATH9K
 	default n
