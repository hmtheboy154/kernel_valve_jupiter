/*
 * Copyright 2012-15 Advanced Micro Devices, Inc.
 *
 * Permission is hereby granted, free of charge, to any person obtaining a
 * copy of this software and associated documentation files (the "Software"),
 * to deal in the Software without restriction, including without limitation
 * the rights to use, copy, modify, merge, publish, distribute, sublicense,
 * and/or sell copies of the Software, and to permit persons to whom the
 * Software is furnished to do so, subject to the following conditions:
 *
 * The above copyright notice and this permission notice shall be included in
 * all copies or substantial portions of the Software.
 *
 * THE SOFTWARE IS PROVIDED "AS IS", WITHOUT WARRANTY OF ANY KIND, EXPRESS OR
 * IMPLIED, INCLUDING BUT NOT LIMITED TO THE WARRANTIES OF MERCHANTABILITY,
 * FITNESS FOR A PARTICULAR PURPOSE AND NONINFRINGEMENT.  IN NO EVENT SHALL
 * THE COPYRIGHT HOLDER(S) OR AUTHOR(S) BE LIABLE FOR ANY CLAIM, DAMAGES OR
 * OTHER LIABILITY, WHETHER IN AN ACTION OF CONTRACT, TORT OR OTHERWISE,
 * ARISING FROM, OUT OF OR IN CONNECTION WITH THE SOFTWARE OR THE USE OR
 * OTHER DEALINGS IN THE SOFTWARE.
 *
 * Authors: AMD
 *
 */


#include "reg_helper.h"
#include "dcn10_optc.h"
#include "dc.h"

#define REG(reg)\
	optc1->tg_regs->reg

#define CTX \
	optc1->base.ctx

#undef FN
#define FN(reg_name, field_name) \
	optc1->tg_shift->field_name, optc1->tg_mask->field_name

#define STATIC_SCREEN_EVENT_MASK_RANGETIMING_DOUBLE_BUFFER_UPDATE_EN 0x100

/**
* apply_front_porch_workaround  TODO FPGA still need?
*
* This is a workaround for a bug that has existed since R5xx and has not been
* fixed keep Front porch at minimum 2 for Interlaced mode or 1 for progressive.
*/
static void apply_front_porch_workaround(struct dc_crtc_timing *timing)
{
	if (timing->flags.INTERLACE == 1) {
		if (timing->v_front_porch < 2)
			timing->v_front_porch = 2;
	} else {
		if (timing->v_front_porch < 1)
			timing->v_front_porch = 1;
	}
}

void optc1_program_global_sync(
		struct timing_generator *optc,
		int vready_offset,
		int vstartup_start,
		int vupdate_offset,
		int vupdate_width)
{
	struct optc *optc1 = DCN10TG_FROM_TG(optc);

	optc1->vready_offset = vready_offset;
	optc1->vstartup_start = vstartup_start;
	optc1->vupdate_offset = vupdate_offset;
	optc1->vupdate_width = vupdate_width;

	if (optc1->vstartup_start == 0) {
		BREAK_TO_DEBUGGER();
		return;
	}

	REG_SET(OTG_VSTARTUP_PARAM, 0,
		VSTARTUP_START, optc1->vstartup_start);

	REG_SET_2(OTG_VUPDATE_PARAM, 0,
			VUPDATE_OFFSET, optc1->vupdate_offset,
			VUPDATE_WIDTH, optc1->vupdate_width);

	REG_SET(OTG_VREADY_PARAM, 0,
			VREADY_OFFSET, optc1->vready_offset);
}

static void optc1_disable_stereo(struct timing_generator *optc)
{
	struct optc *optc1 = DCN10TG_FROM_TG(optc);

	REG_SET(OTG_STEREO_CONTROL, 0,
		OTG_STEREO_EN, 0);

	REG_SET_2(OTG_3D_STRUCTURE_CONTROL, 0,
		OTG_3D_STRUCTURE_EN, 0,
		OTG_3D_STRUCTURE_STEREO_SEL_OVR, 0);
}

void optc1_setup_vertical_interrupt0(
		struct timing_generator *optc,
		uint32_t start_line,
		uint32_t end_line)
{
	struct optc *optc1 = DCN10TG_FROM_TG(optc);

	REG_SET_2(OTG_VERTICAL_INTERRUPT0_POSITION, 0,
			OTG_VERTICAL_INTERRUPT0_LINE_START, start_line,
			OTG_VERTICAL_INTERRUPT0_LINE_END, end_line);
}

void optc1_setup_vertical_interrupt1(
		struct timing_generator *optc,
		uint32_t start_line)
{
	struct optc *optc1 = DCN10TG_FROM_TG(optc);

	REG_SET(OTG_VERTICAL_INTERRUPT1_POSITION, 0,
				OTG_VERTICAL_INTERRUPT1_LINE_START, start_line);
}

void optc1_setup_vertical_interrupt2(
		struct timing_generator *optc,
		uint32_t start_line)
{
	struct optc *optc1 = DCN10TG_FROM_TG(optc);

	REG_SET(OTG_VERTICAL_INTERRUPT2_POSITION, 0,
			OTG_VERTICAL_INTERRUPT2_LINE_START, start_line);
}

/**
 * program_timing_generator   used by mode timing set
 * Program CRTC Timing Registers - OTG_H_*, OTG_V_*, Pixel repetition.
 * Including SYNC. Call BIOS command table to program Timings.
 */
void optc1_program_timing(
	struct timing_generator *optc,
	const struct dc_crtc_timing *dc_crtc_timing,
	int vready_offset,
	int vstartup_start,
	int vupdate_offset,
	int vupdate_width,
	const enum signal_type signal,
	bool use_vbios)
{
	struct dc_crtc_timing patched_crtc_timing;
	uint32_t asic_blank_end;
	uint32_t asic_blank_start;
	uint32_t v_total;
	uint32_t v_sync_end;
	uint32_t h_sync_polarity, v_sync_polarity;
	uint32_t start_point = 0;
	uint32_t field_num = 0;
	enum h_timing_div_mode h_div = H_TIMING_NO_DIV;

	struct optc *optc1 = DCN10TG_FROM_TG(optc);

	optc1->signal = signal;
	optc1->vready_offset = vready_offset;
	optc1->vstartup_start = vstartup_start;
	optc1->vupdate_offset = vupdate_offset;
	optc1->vupdate_width = vupdate_width;
	patched_crtc_timing = *dc_crtc_timing;
	apply_front_porch_workaround(&patched_crtc_timing);

	/* Load horizontal timing */

	/* CRTC_H_TOTAL = vesa.h_total - 1 */
	REG_SET(OTG_H_TOTAL, 0,
			OTG_H_TOTAL,  patched_crtc_timing.h_total - 1);

	/* h_sync_start = 0, h_sync_end = vesa.h_sync_width */
	REG_UPDATE_2(OTG_H_SYNC_A,
			OTG_H_SYNC_A_START, 0,
			OTG_H_SYNC_A_END, patched_crtc_timing.h_sync_width);

	/* blank_start = line end - front porch */
	asic_blank_start = patched_crtc_timing.h_total -
			patched_crtc_timing.h_front_porch;

	/* blank_end = blank_start - active */
	asic_blank_end = asic_blank_start -
			patched_crtc_timing.h_border_right -
			patched_crtc_timing.h_addressable -
			patched_crtc_timing.h_border_left;

	REG_UPDATE_2(OTG_H_BLANK_START_END,
			OTG_H_BLANK_START, asic_blank_start,
			OTG_H_BLANK_END, asic_blank_end);

	/* h_sync polarity */
	h_sync_polarity = patched_crtc_timing.flags.HSYNC_POSITIVE_POLARITY ?
			0 : 1;

	REG_UPDATE(OTG_H_SYNC_A_CNTL,
			OTG_H_SYNC_A_POL, h_sync_polarity);

	v_total = patched_crtc_timing.v_total - 1;

	REG_SET(OTG_V_TOTAL, 0,
			OTG_V_TOTAL, v_total);

	/* In case of V_TOTAL_CONTROL is on, make sure OTG_V_TOTAL_MAX and
	 * OTG_V_TOTAL_MIN are equal to V_TOTAL.
	 */
	REG_SET(OTG_V_TOTAL_MAX, 0,
		OTG_V_TOTAL_MAX, v_total);
	REG_SET(OTG_V_TOTAL_MIN, 0,
		OTG_V_TOTAL_MIN, v_total);

	/* v_sync_start = 0, v_sync_end = v_sync_width */
	v_sync_end = patched_crtc_timing.v_sync_width;

	REG_UPDATE_2(OTG_V_SYNC_A,
			OTG_V_SYNC_A_START, 0,
			OTG_V_SYNC_A_END, v_sync_end);

	/* blank_start = frame end - front porch */
	asic_blank_start = patched_crtc_timing.v_total -
			patched_crtc_timing.v_front_porch;

	/* blank_end = blank_start - active */
	asic_blank_end = asic_blank_start -
			patched_crtc_timing.v_border_bottom -
			patched_crtc_timing.v_addressable -
			patched_crtc_timing.v_border_top;

	REG_UPDATE_2(OTG_V_BLANK_START_END,
			OTG_V_BLANK_START, asic_blank_start,
			OTG_V_BLANK_END, asic_blank_end);

	/* v_sync polarity */
	v_sync_polarity = patched_crtc_timing.flags.VSYNC_POSITIVE_POLARITY ?
			0 : 1;

	REG_UPDATE(OTG_V_SYNC_A_CNTL,
		OTG_V_SYNC_A_POL, v_sync_polarity);

	if (optc1->signal == SIGNAL_TYPE_DISPLAY_PORT ||
			optc1->signal == SIGNAL_TYPE_DISPLAY_PORT_MST ||
			optc1->signal == SIGNAL_TYPE_EDP) {
		start_point = 1;
		if (patched_crtc_timing.flags.INTERLACE == 1)
			field_num = 1;
	}

	/* Interlace */
	if (REG(OTG_INTERLACE_CONTROL)) {
		if (patched_crtc_timing.flags.INTERLACE == 1)
			REG_UPDATE(OTG_INTERLACE_CONTROL,
					OTG_INTERLACE_ENABLE, 1);
		else
			REG_UPDATE(OTG_INTERLACE_CONTROL,
					OTG_INTERLACE_ENABLE, 0);
	}

	/* VTG enable set to 0 first VInit */
	REG_UPDATE(CONTROL,
			VTG0_ENABLE, 0);

	/* original code is using VTG offset to address OTG reg, seems wrong */
	REG_UPDATE_2(OTG_CONTROL,
			OTG_START_POINT_CNTL, start_point,
			OTG_FIELD_NUMBER_CNTL, field_num);

	optc->funcs->program_global_sync(optc,
			vready_offset,
			vstartup_start,
			vupdate_offset,
			vupdate_width);

	optc->funcs->set_vtg_params(optc, dc_crtc_timing);

	/* TODO
	 * patched_crtc_timing.flags.HORZ_COUNT_BY_TWO == 1
	 * program_horz_count_by_2
	 * for DVI 30bpp mode, 0 otherwise
	 * program_horz_count_by_2(optc, &patched_crtc_timing);
	 */

	/* Enable stereo - only when we need to pack 3D frame. Other types
	 * of stereo handled in explicit call
	 */

	if (optc1_is_two_pixels_per_containter(&patched_crtc_timing) || optc1->opp_count == 2)
		h_div = H_TIMING_DIV_BY2;

	if (REG(OPTC_DATA_FORMAT_CONTROL)) {
		uint32_t data_fmt = 0;

		if (patched_crtc_timing.pixel_encoding == PIXEL_ENCODING_YCBCR422)
			data_fmt = 1;
		else if (patched_crtc_timing.pixel_encoding == PIXEL_ENCODING_YCBCR420)
			data_fmt = 2;

		REG_UPDATE(OPTC_DATA_FORMAT_CONTROL, OPTC_DATA_FORMAT, data_fmt);
	}

<<<<<<< HEAD
#if defined(CONFIG_DRM_AMD_DC_DCN3_0)
=======
>>>>>>> e2018d0c
	if (optc1->tg_mask->OTG_H_TIMING_DIV_MODE != 0) {
		if (optc1->opp_count == 4)
			h_div = H_TIMING_DIV_BY4;

		REG_UPDATE(OTG_H_TIMING_CNTL,
		OTG_H_TIMING_DIV_MODE, h_div);
	} else {
		REG_UPDATE(OTG_H_TIMING_CNTL,
		OTG_H_TIMING_DIV_BY2, h_div);
	}
}

void optc1_set_vtg_params(struct timing_generator *optc,
		const struct dc_crtc_timing *dc_crtc_timing)
{
	struct dc_crtc_timing patched_crtc_timing;
	uint32_t asic_blank_end;
	uint32_t v_init;
	uint32_t v_fp2 = 0;
	int32_t vertical_line_start;

	struct optc *optc1 = DCN10TG_FROM_TG(optc);

	patched_crtc_timing = *dc_crtc_timing;
	apply_front_porch_workaround(&patched_crtc_timing);

	/* VCOUNT_INIT is the start of blank */
	v_init = patched_crtc_timing.v_total - patched_crtc_timing.v_front_porch;

	/* end of blank = v_init - active */
	asic_blank_end = v_init -
			patched_crtc_timing.v_border_bottom -
			patched_crtc_timing.v_addressable -
			patched_crtc_timing.v_border_top;

	/* if VSTARTUP is before VSYNC, FP2 is the offset, otherwise 0 */
	vertical_line_start = asic_blank_end - optc1->vstartup_start + 1;
	if (vertical_line_start < 0)
		v_fp2 = -vertical_line_start;

	/* Interlace */
	if (REG(OTG_INTERLACE_CONTROL)) {
		if (patched_crtc_timing.flags.INTERLACE == 1) {
			v_init = v_init / 2;
			if ((optc1->vstartup_start/2)*2 > asic_blank_end)
				v_fp2 = v_fp2 / 2;
		}
	}

	REG_UPDATE_2(CONTROL,
			VTG0_FP2, v_fp2,
			VTG0_VCOUNT_INIT, v_init);
}

void optc1_set_blank_data_double_buffer(struct timing_generator *optc, bool enable)
{
	struct optc *optc1 = DCN10TG_FROM_TG(optc);

	uint32_t blank_data_double_buffer_enable = enable ? 1 : 0;

	REG_UPDATE(OTG_DOUBLE_BUFFER_CONTROL,
			OTG_BLANK_DATA_DOUBLE_BUFFER_EN, blank_data_double_buffer_enable);
}

/**
 * optc1_set_timing_double_buffer() - DRR double buffering control
 *
 * Sets double buffer point for V_TOTAL, H_TOTAL, VTOTAL_MIN,
 * VTOTAL_MAX, VTOTAL_MIN_SEL and VTOTAL_MAX_SEL registers.
 *
 * Options: any time,  start of frame, dp start of frame (range timing)
 */
void optc1_set_timing_double_buffer(struct timing_generator *optc, bool enable)
{
	struct optc *optc1 = DCN10TG_FROM_TG(optc);
	uint32_t mode = enable ? 2 : 0;

	REG_UPDATE(OTG_DOUBLE_BUFFER_CONTROL,
		   OTG_RANGE_TIMING_DBUF_UPDATE_MODE, mode);
}

/**
 * unblank_crtc
 * Call ASIC Control Object to UnBlank CRTC.
 */
static void optc1_unblank_crtc(struct timing_generator *optc)
{
	struct optc *optc1 = DCN10TG_FROM_TG(optc);

	REG_UPDATE_2(OTG_BLANK_CONTROL,
			OTG_BLANK_DATA_EN, 0,
			OTG_BLANK_DE_MODE, 0);

	/* W/A for automated testing
	 * Automated testing will fail underflow test as there
	 * sporadic underflows which occur during the optc blank
	 * sequence.  As a w/a, clear underflow on unblank.
	 * This prevents the failure, but will not mask actual
	 * underflow that affect real use cases.
	 */
	optc1_clear_optc_underflow(optc);
}

/**
 * blank_crtc
 * Call ASIC Control Object to Blank CRTC.
 */

static void optc1_blank_crtc(struct timing_generator *optc)
{
	struct optc *optc1 = DCN10TG_FROM_TG(optc);

	REG_UPDATE_2(OTG_BLANK_CONTROL,
			OTG_BLANK_DATA_EN, 1,
			OTG_BLANK_DE_MODE, 0);

	optc1_set_blank_data_double_buffer(optc, false);
}

void optc1_set_blank(struct timing_generator *optc,
		bool enable_blanking)
{
	if (enable_blanking)
		optc1_blank_crtc(optc);
	else
		optc1_unblank_crtc(optc);
}

bool optc1_is_blanked(struct timing_generator *optc)
{
	struct optc *optc1 = DCN10TG_FROM_TG(optc);
	uint32_t blank_en;
	uint32_t blank_state;

	REG_GET_2(OTG_BLANK_CONTROL,
			OTG_BLANK_DATA_EN, &blank_en,
			OTG_CURRENT_BLANK_STATE, &blank_state);

	return blank_en && blank_state;
}

void optc1_enable_optc_clock(struct timing_generator *optc, bool enable)
{
	struct optc *optc1 = DCN10TG_FROM_TG(optc);

	if (enable) {
		REG_UPDATE_2(OPTC_INPUT_CLOCK_CONTROL,
				OPTC_INPUT_CLK_EN, 1,
				OPTC_INPUT_CLK_GATE_DIS, 1);

		REG_WAIT(OPTC_INPUT_CLOCK_CONTROL,
				OPTC_INPUT_CLK_ON, 1,
				1, 1000);

		/* Enable clock */
		REG_UPDATE_2(OTG_CLOCK_CONTROL,
				OTG_CLOCK_EN, 1,
				OTG_CLOCK_GATE_DIS, 1);
		REG_WAIT(OTG_CLOCK_CONTROL,
				OTG_CLOCK_ON, 1,
				1, 1000);
	} else  {
		REG_UPDATE_2(OTG_CLOCK_CONTROL,
				OTG_CLOCK_GATE_DIS, 0,
				OTG_CLOCK_EN, 0);

		REG_UPDATE_2(OPTC_INPUT_CLOCK_CONTROL,
				OPTC_INPUT_CLK_GATE_DIS, 0,
				OPTC_INPUT_CLK_EN, 0);
	}
}

/**
 * Enable CRTC
 * Enable CRTC - call ASIC Control Object to enable Timing generator.
 */
static bool optc1_enable_crtc(struct timing_generator *optc)
{
	/* TODO FPGA wait for answer
	 * OTG_MASTER_UPDATE_MODE != CRTC_MASTER_UPDATE_MODE
	 * OTG_MASTER_UPDATE_LOCK != CRTC_MASTER_UPDATE_LOCK
	 */
	struct optc *optc1 = DCN10TG_FROM_TG(optc);

	/* opp instance for OTG. For DCN1.0, ODM is remoed.
	 * OPP and OPTC should 1:1 mapping
	 */
	REG_UPDATE(OPTC_DATA_SOURCE_SELECT,
			OPTC_SRC_SEL, optc->inst);

	/* VTG enable first is for HW workaround */
	REG_UPDATE(CONTROL,
			VTG0_ENABLE, 1);

	REG_SEQ_START();

	/* Enable CRTC */
	REG_UPDATE_2(OTG_CONTROL,
			OTG_DISABLE_POINT_CNTL, 3,
			OTG_MASTER_EN, 1);

	REG_SEQ_SUBMIT();
	REG_SEQ_WAIT_DONE();

	return true;
}

/* disable_crtc - call ASIC Control Object to disable Timing generator. */
bool optc1_disable_crtc(struct timing_generator *optc)
{
	struct optc *optc1 = DCN10TG_FROM_TG(optc);

	/* disable otg request until end of the first line
	 * in the vertical blank region
	 */
	REG_UPDATE_2(OTG_CONTROL,
			OTG_DISABLE_POINT_CNTL, 3,
			OTG_MASTER_EN, 0);

	REG_UPDATE(CONTROL,
			VTG0_ENABLE, 0);

	/* CRTC disabled, so disable  clock. */
	REG_WAIT(OTG_CLOCK_CONTROL,
			OTG_BUSY, 0,
			1, 100000);

	return true;
}


void optc1_program_blank_color(
		struct timing_generator *optc,
		const struct tg_color *black_color)
{
	struct optc *optc1 = DCN10TG_FROM_TG(optc);

	REG_SET_3(OTG_BLACK_COLOR, 0,
			OTG_BLACK_COLOR_B_CB, black_color->color_b_cb,
			OTG_BLACK_COLOR_G_Y, black_color->color_g_y,
			OTG_BLACK_COLOR_R_CR, black_color->color_r_cr);
}

bool optc1_validate_timing(
	struct timing_generator *optc,
	const struct dc_crtc_timing *timing)
{
	uint32_t v_blank;
	uint32_t h_blank;
	uint32_t min_v_blank;
	struct optc *optc1 = DCN10TG_FROM_TG(optc);

	ASSERT(timing != NULL);

	v_blank = (timing->v_total - timing->v_addressable -
					timing->v_border_top - timing->v_border_bottom);

	h_blank = (timing->h_total - timing->h_addressable -
		timing->h_border_right -
		timing->h_border_left);

	if (timing->timing_3d_format != TIMING_3D_FORMAT_NONE &&
		timing->timing_3d_format != TIMING_3D_FORMAT_HW_FRAME_PACKING &&
		timing->timing_3d_format != TIMING_3D_FORMAT_TOP_AND_BOTTOM &&
		timing->timing_3d_format != TIMING_3D_FORMAT_SIDE_BY_SIDE &&
		timing->timing_3d_format != TIMING_3D_FORMAT_FRAME_ALTERNATE &&
		timing->timing_3d_format != TIMING_3D_FORMAT_INBAND_FA)
		return false;

	/* Temporarily blocking interlacing mode until it's supported */
	if (timing->flags.INTERLACE == 1)
		return false;

	/* Check maximum number of pixels supported by Timing Generator
	 * (Currently will never fail, in order to fail needs display which
	 * needs more than 8192 horizontal and
	 * more than 8192 vertical total pixels)
	 */
	if (timing->h_total > optc1->max_h_total ||
		timing->v_total > optc1->max_v_total)
		return false;


	if (h_blank < optc1->min_h_blank)
		return false;

	if (timing->h_sync_width  < optc1->min_h_sync_width ||
		 timing->v_sync_width  < optc1->min_v_sync_width)
		return false;

	min_v_blank = timing->flags.INTERLACE?optc1->min_v_blank_interlace:optc1->min_v_blank;

	if (v_blank < min_v_blank)
		return false;

	return true;

}

/*
 * get_vblank_counter
 *
 * @brief
 * Get counter for vertical blanks. use register CRTC_STATUS_FRAME_COUNT which
 * holds the counter of frames.
 *
 * @param
 * struct timing_generator *optc - [in] timing generator which controls the
 * desired CRTC
 *
 * @return
 * Counter of frames, which should equal to number of vblanks.
 */
uint32_t optc1_get_vblank_counter(struct timing_generator *optc)
{
	struct optc *optc1 = DCN10TG_FROM_TG(optc);
	uint32_t frame_count;

	REG_GET(OTG_STATUS_FRAME_COUNT,
		OTG_FRAME_COUNT, &frame_count);

	return frame_count;
}

void optc1_lock(struct timing_generator *optc)
{
	struct optc *optc1 = DCN10TG_FROM_TG(optc);
	uint32_t regval = 0;

	regval = REG_READ(OTG_CONTROL);

	/* otg is not running, do not need to be locked */
	if ((regval & 0x1) == 0x0)
		return;

	REG_SET(OTG_GLOBAL_CONTROL0, 0,
			OTG_MASTER_UPDATE_LOCK_SEL, optc->inst);
	REG_SET(OTG_MASTER_UPDATE_LOCK, 0,
			OTG_MASTER_UPDATE_LOCK, 1);

	/* Should be fast, status does not update on maximus */
	if (optc->ctx->dce_environment != DCE_ENV_FPGA_MAXIMUS) {

		REG_WAIT(OTG_MASTER_UPDATE_LOCK,
				UPDATE_LOCK_STATUS, 1,
				1, 10);
	}
}

void optc1_unlock(struct timing_generator *optc)
{
	struct optc *optc1 = DCN10TG_FROM_TG(optc);

	REG_SET(OTG_MASTER_UPDATE_LOCK, 0,
			OTG_MASTER_UPDATE_LOCK, 0);
}

void optc1_get_position(struct timing_generator *optc,
		struct crtc_position *position)
{
	struct optc *optc1 = DCN10TG_FROM_TG(optc);

	REG_GET_2(OTG_STATUS_POSITION,
			OTG_HORZ_COUNT, &position->horizontal_count,
			OTG_VERT_COUNT, &position->vertical_count);

	REG_GET(OTG_NOM_VERT_POSITION,
			OTG_VERT_COUNT_NOM, &position->nominal_vcount);
}

bool optc1_is_counter_moving(struct timing_generator *optc)
{
	struct crtc_position position1, position2;

	optc->funcs->get_position(optc, &position1);
	optc->funcs->get_position(optc, &position2);

	if (position1.horizontal_count == position2.horizontal_count &&
		position1.vertical_count == position2.vertical_count)
		return false;
	else
		return true;
}

bool optc1_did_triggered_reset_occur(
	struct timing_generator *optc)
{
	struct optc *optc1 = DCN10TG_FROM_TG(optc);
	uint32_t occurred_force, occurred_vsync;

	REG_GET(OTG_FORCE_COUNT_NOW_CNTL,
		OTG_FORCE_COUNT_NOW_OCCURRED, &occurred_force);

	REG_GET(OTG_VERT_SYNC_CONTROL,
		OTG_FORCE_VSYNC_NEXT_LINE_OCCURRED, &occurred_vsync);

	return occurred_vsync != 0 || occurred_force != 0;
}

void optc1_disable_reset_trigger(struct timing_generator *optc)
{
	struct optc *optc1 = DCN10TG_FROM_TG(optc);

	REG_WRITE(OTG_TRIGA_CNTL, 0);

	REG_SET(OTG_FORCE_COUNT_NOW_CNTL, 0,
		OTG_FORCE_COUNT_NOW_CLEAR, 1);

	REG_SET(OTG_VERT_SYNC_CONTROL, 0,
		OTG_FORCE_VSYNC_NEXT_LINE_CLEAR, 1);
}

void optc1_enable_reset_trigger(struct timing_generator *optc, int source_tg_inst)
{
	struct optc *optc1 = DCN10TG_FROM_TG(optc);
	uint32_t falling_edge;

	REG_GET(OTG_V_SYNC_A_CNTL,
			OTG_V_SYNC_A_POL, &falling_edge);

	if (falling_edge)
		REG_SET_3(OTG_TRIGA_CNTL, 0,
				/* vsync signal from selected OTG pipe based
				 * on OTG_TRIG_SOURCE_PIPE_SELECT setting
				 */
				OTG_TRIGA_SOURCE_SELECT, 20,
				OTG_TRIGA_SOURCE_PIPE_SELECT, source_tg_inst,
				/* always detect falling edge */
				OTG_TRIGA_FALLING_EDGE_DETECT_CNTL, 1);
	else
		REG_SET_3(OTG_TRIGA_CNTL, 0,
				/* vsync signal from selected OTG pipe based
				 * on OTG_TRIG_SOURCE_PIPE_SELECT setting
				 */
				OTG_TRIGA_SOURCE_SELECT, 20,
				OTG_TRIGA_SOURCE_PIPE_SELECT, source_tg_inst,
				/* always detect rising edge */
				OTG_TRIGA_RISING_EDGE_DETECT_CNTL, 1);

	REG_SET(OTG_FORCE_COUNT_NOW_CNTL, 0,
			/* force H count to H_TOTAL and V count to V_TOTAL in
			 * progressive mode and V_TOTAL-1 in interlaced mode
			 */
			OTG_FORCE_COUNT_NOW_MODE, 2);
}

void optc1_enable_crtc_reset(
		struct timing_generator *optc,
		int source_tg_inst,
		struct crtc_trigger_info *crtc_tp)
{
	struct optc *optc1 = DCN10TG_FROM_TG(optc);
	uint32_t falling_edge = 0;
	uint32_t rising_edge = 0;

	switch (crtc_tp->event) {

	case CRTC_EVENT_VSYNC_RISING:
		rising_edge = 1;
		break;

	case CRTC_EVENT_VSYNC_FALLING:
		falling_edge = 1;
		break;
	}

	REG_SET_4(OTG_TRIGA_CNTL, 0,
		 /* vsync signal from selected OTG pipe based
		  * on OTG_TRIG_SOURCE_PIPE_SELECT setting
		  */
		  OTG_TRIGA_SOURCE_SELECT, 20,
		  OTG_TRIGA_SOURCE_PIPE_SELECT, source_tg_inst,
		  /* always detect falling edge */
		  OTG_TRIGA_RISING_EDGE_DETECT_CNTL, rising_edge,
		  OTG_TRIGA_FALLING_EDGE_DETECT_CNTL, falling_edge);

	switch (crtc_tp->delay) {
	case TRIGGER_DELAY_NEXT_LINE:
		REG_SET(OTG_VERT_SYNC_CONTROL, 0,
				OTG_AUTO_FORCE_VSYNC_MODE, 1);
		break;
	case TRIGGER_DELAY_NEXT_PIXEL:
		REG_SET(OTG_FORCE_COUNT_NOW_CNTL, 0,
			/* force H count to H_TOTAL and V count to V_TOTAL in
			 * progressive mode and V_TOTAL-1 in interlaced mode
			 */
			OTG_FORCE_COUNT_NOW_MODE, 2);
		break;
	}
}

void optc1_wait_for_state(struct timing_generator *optc,
		enum crtc_state state)
{
	struct optc *optc1 = DCN10TG_FROM_TG(optc);

	switch (state) {
	case CRTC_STATE_VBLANK:
		REG_WAIT(OTG_STATUS,
				OTG_V_BLANK, 1,
				1, 100000); /* 1 vupdate at 10hz */
		break;

	case CRTC_STATE_VACTIVE:
		REG_WAIT(OTG_STATUS,
				OTG_V_ACTIVE_DISP, 1,
				1, 100000); /* 1 vupdate at 10hz */
		break;

	default:
		break;
	}
}

void optc1_set_early_control(
	struct timing_generator *optc,
	uint32_t early_cntl)
{
	/* asic design change, do not need this control
	 * empty for share caller logic
	 */
}


void optc1_set_static_screen_control(
	struct timing_generator *optc,
	uint32_t event_triggers,
	uint32_t num_frames)
{
	struct optc *optc1 = DCN10TG_FROM_TG(optc);

	// By register spec, it only takes 8 bit value
	if (num_frames > 0xFF)
		num_frames = 0xFF;

	/* Bit 8 is no longer applicable in RV for PSR case,
	 * set bit 8 to 0 if given
	 */
	if ((event_triggers & STATIC_SCREEN_EVENT_MASK_RANGETIMING_DOUBLE_BUFFER_UPDATE_EN)
			!= 0)
		event_triggers = event_triggers &
		~STATIC_SCREEN_EVENT_MASK_RANGETIMING_DOUBLE_BUFFER_UPDATE_EN;

	REG_SET_2(OTG_STATIC_SCREEN_CONTROL, 0,
			OTG_STATIC_SCREEN_EVENT_MASK, event_triggers,
			OTG_STATIC_SCREEN_FRAME_COUNT, num_frames);
}

void optc1_setup_manual_trigger(struct timing_generator *optc)
{
	struct optc *optc1 = DCN10TG_FROM_TG(optc);

	REG_SET(OTG_GLOBAL_CONTROL2, 0,
			MANUAL_FLOW_CONTROL_SEL, optc->inst);

	REG_SET_8(OTG_TRIGA_CNTL, 0,
			OTG_TRIGA_SOURCE_SELECT, 22,
			OTG_TRIGA_SOURCE_PIPE_SELECT, optc->inst,
			OTG_TRIGA_RISING_EDGE_DETECT_CNTL, 1,
			OTG_TRIGA_FALLING_EDGE_DETECT_CNTL, 0,
			OTG_TRIGA_POLARITY_SELECT, 0,
			OTG_TRIGA_FREQUENCY_SELECT, 0,
			OTG_TRIGA_DELAY, 0,
			OTG_TRIGA_CLEAR, 1);
}

void optc1_program_manual_trigger(struct timing_generator *optc)
{
	struct optc *optc1 = DCN10TG_FROM_TG(optc);

	REG_SET(OTG_MANUAL_FLOW_CONTROL, 0,
			MANUAL_FLOW_CONTROL, 1);

	REG_SET(OTG_MANUAL_FLOW_CONTROL, 0,
			MANUAL_FLOW_CONTROL, 0);
}


/**
 *****************************************************************************
 *  Function: set_drr
 *
 *  @brief
 *     Program dynamic refresh rate registers m_OTGx_OTG_V_TOTAL_*.
 *
 *****************************************************************************
 */
void optc1_set_drr(
	struct timing_generator *optc,
	const struct drr_params *params)
{
	struct optc *optc1 = DCN10TG_FROM_TG(optc);

	if (params != NULL &&
		params->vertical_total_max > 0 &&
		params->vertical_total_min > 0) {

		if (params->vertical_total_mid != 0) {

			REG_SET(OTG_V_TOTAL_MID, 0,
				OTG_V_TOTAL_MID, params->vertical_total_mid - 1);

			REG_UPDATE_2(OTG_V_TOTAL_CONTROL,
					OTG_VTOTAL_MID_REPLACING_MAX_EN, 1,
					OTG_VTOTAL_MID_FRAME_NUM,
					(uint8_t)params->vertical_total_mid_frame_num);

		}

		REG_SET(OTG_V_TOTAL_MAX, 0,
			OTG_V_TOTAL_MAX, params->vertical_total_max - 1);

		REG_SET(OTG_V_TOTAL_MIN, 0,
			OTG_V_TOTAL_MIN, params->vertical_total_min - 1);

		REG_UPDATE_5(OTG_V_TOTAL_CONTROL,
				OTG_V_TOTAL_MIN_SEL, 1,
				OTG_V_TOTAL_MAX_SEL, 1,
				OTG_FORCE_LOCK_ON_EVENT, 0,
				OTG_SET_V_TOTAL_MIN_MASK_EN, 0,
				OTG_SET_V_TOTAL_MIN_MASK, 0);

		// Setup manual flow control for EOF via TRIG_A
		optc->funcs->setup_manual_trigger(optc);

	} else {
		REG_UPDATE_4(OTG_V_TOTAL_CONTROL,
				OTG_SET_V_TOTAL_MIN_MASK, 0,
				OTG_V_TOTAL_MIN_SEL, 0,
				OTG_V_TOTAL_MAX_SEL, 0,
				OTG_FORCE_LOCK_ON_EVENT, 0);

		REG_SET(OTG_V_TOTAL_MIN, 0,
			OTG_V_TOTAL_MIN, 0);

		REG_SET(OTG_V_TOTAL_MAX, 0,
			OTG_V_TOTAL_MAX, 0);
	}
}

static void optc1_set_test_pattern(
	struct timing_generator *optc,
	/* TODO: replace 'controller_dp_test_pattern' by 'test_pattern_mode'
	 * because this is not DP-specific (which is probably somewhere in DP
	 * encoder) */
	enum controller_dp_test_pattern test_pattern,
	enum dc_color_depth color_depth)
{
	struct optc *optc1 = DCN10TG_FROM_TG(optc);
	enum test_pattern_color_format bit_depth;
	enum test_pattern_dyn_range dyn_range;
	enum test_pattern_mode mode;
	uint32_t pattern_mask;
	uint32_t pattern_data;
	/* color ramp generator mixes 16-bits color */
	uint32_t src_bpc = 16;
	/* requested bpc */
	uint32_t dst_bpc;
	uint32_t index;
	/* RGB values of the color bars.
	 * Produce two RGB colors: RGB0 - white (all Fs)
	 * and RGB1 - black (all 0s)
	 * (three RGB components for two colors)
	 */
	uint16_t src_color[6] = {0xFFFF, 0xFFFF, 0xFFFF, 0x0000,
						0x0000, 0x0000};
	/* dest color (converted to the specified color format) */
	uint16_t dst_color[6];
	uint32_t inc_base;

	/* translate to bit depth */
	switch (color_depth) {
	case COLOR_DEPTH_666:
		bit_depth = TEST_PATTERN_COLOR_FORMAT_BPC_6;
	break;
	case COLOR_DEPTH_888:
		bit_depth = TEST_PATTERN_COLOR_FORMAT_BPC_8;
	break;
	case COLOR_DEPTH_101010:
		bit_depth = TEST_PATTERN_COLOR_FORMAT_BPC_10;
	break;
	case COLOR_DEPTH_121212:
		bit_depth = TEST_PATTERN_COLOR_FORMAT_BPC_12;
	break;
	default:
		bit_depth = TEST_PATTERN_COLOR_FORMAT_BPC_8;
	break;
	}

	switch (test_pattern) {
	case CONTROLLER_DP_TEST_PATTERN_COLORSQUARES:
	case CONTROLLER_DP_TEST_PATTERN_COLORSQUARES_CEA:
	{
		dyn_range = (test_pattern ==
				CONTROLLER_DP_TEST_PATTERN_COLORSQUARES_CEA ?
				TEST_PATTERN_DYN_RANGE_CEA :
				TEST_PATTERN_DYN_RANGE_VESA);
		mode = TEST_PATTERN_MODE_COLORSQUARES_RGB;

		REG_UPDATE_2(OTG_TEST_PATTERN_PARAMETERS,
				OTG_TEST_PATTERN_VRES, 6,
				OTG_TEST_PATTERN_HRES, 6);

		REG_UPDATE_4(OTG_TEST_PATTERN_CONTROL,
				OTG_TEST_PATTERN_EN, 1,
				OTG_TEST_PATTERN_MODE, mode,
				OTG_TEST_PATTERN_DYNAMIC_RANGE, dyn_range,
				OTG_TEST_PATTERN_COLOR_FORMAT, bit_depth);
	}
	break;

	case CONTROLLER_DP_TEST_PATTERN_VERTICALBARS:
	case CONTROLLER_DP_TEST_PATTERN_HORIZONTALBARS:
	{
		mode = (test_pattern ==
			CONTROLLER_DP_TEST_PATTERN_VERTICALBARS ?
			TEST_PATTERN_MODE_VERTICALBARS :
			TEST_PATTERN_MODE_HORIZONTALBARS);

		switch (bit_depth) {
		case TEST_PATTERN_COLOR_FORMAT_BPC_6:
			dst_bpc = 6;
		break;
		case TEST_PATTERN_COLOR_FORMAT_BPC_8:
			dst_bpc = 8;
		break;
		case TEST_PATTERN_COLOR_FORMAT_BPC_10:
			dst_bpc = 10;
		break;
		default:
			dst_bpc = 8;
		break;
		}

		/* adjust color to the required colorFormat */
		for (index = 0; index < 6; index++) {
			/* dst = 2^dstBpc * src / 2^srcBpc = src >>
			 * (srcBpc - dstBpc);
			 */
			dst_color[index] =
				src_color[index] >> (src_bpc - dst_bpc);
		/* CRTC_TEST_PATTERN_DATA has 16 bits,
		 * lowest 6 are hardwired to ZERO
		 * color bits should be left aligned aligned to MSB
		 * XXXXXXXXXX000000 for 10 bit,
		 * XXXXXXXX00000000 for 8 bit and XXXXXX0000000000 for 6
		 */
			dst_color[index] <<= (16 - dst_bpc);
		}

		REG_WRITE(OTG_TEST_PATTERN_PARAMETERS, 0);

		/* We have to write the mask before data, similar to pipeline.
		 * For example, for 8 bpc, if we want RGB0 to be magenta,
		 * and RGB1 to be cyan,
		 * we need to make 7 writes:
		 * MASK   DATA
		 * 000001 00000000 00000000                     set mask to R0
		 * 000010 11111111 00000000     R0 255, 0xFF00, set mask to G0
		 * 000100 00000000 00000000     G0 0,   0x0000, set mask to B0
		 * 001000 11111111 00000000     B0 255, 0xFF00, set mask to R1
		 * 010000 00000000 00000000     R1 0,   0x0000, set mask to G1
		 * 100000 11111111 00000000     G1 255, 0xFF00, set mask to B1
		 * 100000 11111111 00000000     B1 255, 0xFF00
		 *
		 * we will make a loop of 6 in which we prepare the mask,
		 * then write, then prepare the color for next write.
		 * first iteration will write mask only,
		 * but each next iteration color prepared in
		 * previous iteration will be written within new mask,
		 * the last component will written separately,
		 * mask is not changing between 6th and 7th write
		 * and color will be prepared by last iteration
		 */

		/* write color, color values mask in CRTC_TEST_PATTERN_MASK
		 * is B1, G1, R1, B0, G0, R0
		 */
		pattern_data = 0;
		for (index = 0; index < 6; index++) {
			/* prepare color mask, first write PATTERN_DATA
			 * will have all zeros
			 */
			pattern_mask = (1 << index);

			/* write color component */
			REG_SET_2(OTG_TEST_PATTERN_COLOR, 0,
					OTG_TEST_PATTERN_MASK, pattern_mask,
					OTG_TEST_PATTERN_DATA, pattern_data);

			/* prepare next color component,
			 * will be written in the next iteration
			 */
			pattern_data = dst_color[index];
		}
		/* write last color component,
		 * it's been already prepared in the loop
		 */
		REG_SET_2(OTG_TEST_PATTERN_COLOR, 0,
				OTG_TEST_PATTERN_MASK, pattern_mask,
				OTG_TEST_PATTERN_DATA, pattern_data);

		/* enable test pattern */
		REG_UPDATE_4(OTG_TEST_PATTERN_CONTROL,
				OTG_TEST_PATTERN_EN, 1,
				OTG_TEST_PATTERN_MODE, mode,
				OTG_TEST_PATTERN_DYNAMIC_RANGE, 0,
				OTG_TEST_PATTERN_COLOR_FORMAT, bit_depth);
	}
	break;

	case CONTROLLER_DP_TEST_PATTERN_COLORRAMP:
	{
		mode = (bit_depth ==
			TEST_PATTERN_COLOR_FORMAT_BPC_10 ?
			TEST_PATTERN_MODE_DUALRAMP_RGB :
			TEST_PATTERN_MODE_SINGLERAMP_RGB);

		switch (bit_depth) {
		case TEST_PATTERN_COLOR_FORMAT_BPC_6:
			dst_bpc = 6;
		break;
		case TEST_PATTERN_COLOR_FORMAT_BPC_8:
			dst_bpc = 8;
		break;
		case TEST_PATTERN_COLOR_FORMAT_BPC_10:
			dst_bpc = 10;
		break;
		default:
			dst_bpc = 8;
		break;
		}

		/* increment for the first ramp for one color gradation
		 * 1 gradation for 6-bit color is 2^10
		 * gradations in 16-bit color
		 */
		inc_base = (src_bpc - dst_bpc);

		switch (bit_depth) {
		case TEST_PATTERN_COLOR_FORMAT_BPC_6:
		{
			REG_UPDATE_5(OTG_TEST_PATTERN_PARAMETERS,
					OTG_TEST_PATTERN_INC0, inc_base,
					OTG_TEST_PATTERN_INC1, 0,
					OTG_TEST_PATTERN_HRES, 6,
					OTG_TEST_PATTERN_VRES, 6,
					OTG_TEST_PATTERN_RAMP0_OFFSET, 0);
		}
		break;
		case TEST_PATTERN_COLOR_FORMAT_BPC_8:
		{
			REG_UPDATE_5(OTG_TEST_PATTERN_PARAMETERS,
					OTG_TEST_PATTERN_INC0, inc_base,
					OTG_TEST_PATTERN_INC1, 0,
					OTG_TEST_PATTERN_HRES, 8,
					OTG_TEST_PATTERN_VRES, 6,
					OTG_TEST_PATTERN_RAMP0_OFFSET, 0);
		}
		break;
		case TEST_PATTERN_COLOR_FORMAT_BPC_10:
		{
			REG_UPDATE_5(OTG_TEST_PATTERN_PARAMETERS,
					OTG_TEST_PATTERN_INC0, inc_base,
					OTG_TEST_PATTERN_INC1, inc_base + 2,
					OTG_TEST_PATTERN_HRES, 8,
					OTG_TEST_PATTERN_VRES, 5,
					OTG_TEST_PATTERN_RAMP0_OFFSET, 384 << 6);
		}
		break;
		default:
		break;
		}

		REG_WRITE(OTG_TEST_PATTERN_COLOR, 0);

		/* enable test pattern */
		REG_WRITE(OTG_TEST_PATTERN_CONTROL, 0);

		REG_SET_4(OTG_TEST_PATTERN_CONTROL, 0,
				OTG_TEST_PATTERN_EN, 1,
				OTG_TEST_PATTERN_MODE, mode,
				OTG_TEST_PATTERN_DYNAMIC_RANGE, 0,
				OTG_TEST_PATTERN_COLOR_FORMAT, bit_depth);
	}
	break;
	case CONTROLLER_DP_TEST_PATTERN_VIDEOMODE:
	{
		REG_WRITE(OTG_TEST_PATTERN_CONTROL, 0);
		REG_WRITE(OTG_TEST_PATTERN_COLOR, 0);
		REG_WRITE(OTG_TEST_PATTERN_PARAMETERS, 0);
	}
	break;
	default:
		break;

	}
}

void optc1_get_crtc_scanoutpos(
	struct timing_generator *optc,
	uint32_t *v_blank_start,
	uint32_t *v_blank_end,
	uint32_t *h_position,
	uint32_t *v_position)
{
	struct optc *optc1 = DCN10TG_FROM_TG(optc);
	struct crtc_position position;

	REG_GET_2(OTG_V_BLANK_START_END,
			OTG_V_BLANK_START, v_blank_start,
			OTG_V_BLANK_END, v_blank_end);

	optc1_get_position(optc, &position);

	*h_position = position.horizontal_count;
	*v_position = position.vertical_count;
}

static void optc1_enable_stereo(struct timing_generator *optc,
	const struct dc_crtc_timing *timing, struct crtc_stereo_flags *flags)
{
	struct optc *optc1 = DCN10TG_FROM_TG(optc);

	if (flags) {
		uint32_t stereo_en;
		stereo_en = flags->FRAME_PACKED == 0 ? 1 : 0;

		if (flags->PROGRAM_STEREO)
			REG_UPDATE_3(OTG_STEREO_CONTROL,
				OTG_STEREO_EN, stereo_en,
				OTG_STEREO_SYNC_OUTPUT_LINE_NUM, 0,
				OTG_STEREO_SYNC_OUTPUT_POLARITY, flags->RIGHT_EYE_POLARITY == 0 ? 0 : 1);

		if (flags->PROGRAM_POLARITY)
			REG_UPDATE(OTG_STEREO_CONTROL,
				OTG_STEREO_EYE_FLAG_POLARITY,
				flags->RIGHT_EYE_POLARITY == 0 ? 0 : 1);

		if (flags->DISABLE_STEREO_DP_SYNC)
			REG_UPDATE(OTG_STEREO_CONTROL,
				OTG_DISABLE_STEREOSYNC_OUTPUT_FOR_DP, 1);

		if (flags->PROGRAM_STEREO)
			REG_UPDATE_2(OTG_3D_STRUCTURE_CONTROL,
				OTG_3D_STRUCTURE_EN, flags->FRAME_PACKED,
				OTG_3D_STRUCTURE_STEREO_SEL_OVR, flags->FRAME_PACKED);

	}
}

void optc1_program_stereo(struct timing_generator *optc,
	const struct dc_crtc_timing *timing, struct crtc_stereo_flags *flags)
{
	if (flags->PROGRAM_STEREO)
		optc1_enable_stereo(optc, timing, flags);
	else
		optc1_disable_stereo(optc);
}


bool optc1_is_stereo_left_eye(struct timing_generator *optc)
{
	bool ret = false;
	uint32_t left_eye = 0;
	struct optc *optc1 = DCN10TG_FROM_TG(optc);

	REG_GET(OTG_STEREO_STATUS,
		OTG_STEREO_CURRENT_EYE, &left_eye);
	if (left_eye == 1)
		ret = true;
	else
		ret = false;

	return ret;
}

bool optc1_get_hw_timing(struct timing_generator *tg,
		struct dc_crtc_timing *hw_crtc_timing)
{
	struct dcn_otg_state s = {0};

	if (tg == NULL || hw_crtc_timing == NULL)
		return false;

	optc1_read_otg_state(DCN10TG_FROM_TG(tg), &s);

	hw_crtc_timing->h_total = s.h_total + 1;
	hw_crtc_timing->h_addressable = s.h_total - ((s.h_total - s.h_blank_start) + s.h_blank_end);
	hw_crtc_timing->h_front_porch = s.h_total + 1 - s.h_blank_start;
	hw_crtc_timing->h_sync_width = s.h_sync_a_end - s.h_sync_a_start;

	hw_crtc_timing->v_total = s.v_total + 1;
	hw_crtc_timing->v_addressable = s.v_total - ((s.v_total - s.v_blank_start) + s.v_blank_end);
	hw_crtc_timing->v_front_porch = s.v_total + 1 - s.v_blank_start;
	hw_crtc_timing->v_sync_width = s.v_sync_a_end - s.v_sync_a_start;

	return true;
}


void optc1_read_otg_state(struct optc *optc1,
		struct dcn_otg_state *s)
{
	REG_GET(OTG_CONTROL,
			OTG_MASTER_EN, &s->otg_enabled);

	REG_GET_2(OTG_V_BLANK_START_END,
			OTG_V_BLANK_START, &s->v_blank_start,
			OTG_V_BLANK_END, &s->v_blank_end);

	REG_GET(OTG_V_SYNC_A_CNTL,
			OTG_V_SYNC_A_POL, &s->v_sync_a_pol);

	REG_GET(OTG_V_TOTAL,
			OTG_V_TOTAL, &s->v_total);

	REG_GET(OTG_V_TOTAL_MAX,
			OTG_V_TOTAL_MAX, &s->v_total_max);

	REG_GET(OTG_V_TOTAL_MIN,
			OTG_V_TOTAL_MIN, &s->v_total_min);

	REG_GET(OTG_V_TOTAL_CONTROL,
			OTG_V_TOTAL_MAX_SEL, &s->v_total_max_sel);

	REG_GET(OTG_V_TOTAL_CONTROL,
			OTG_V_TOTAL_MIN_SEL, &s->v_total_min_sel);

	REG_GET_2(OTG_V_SYNC_A,
			OTG_V_SYNC_A_START, &s->v_sync_a_start,
			OTG_V_SYNC_A_END, &s->v_sync_a_end);

	REG_GET_2(OTG_H_BLANK_START_END,
			OTG_H_BLANK_START, &s->h_blank_start,
			OTG_H_BLANK_END, &s->h_blank_end);

	REG_GET_2(OTG_H_SYNC_A,
			OTG_H_SYNC_A_START, &s->h_sync_a_start,
			OTG_H_SYNC_A_END, &s->h_sync_a_end);

	REG_GET(OTG_H_SYNC_A_CNTL,
			OTG_H_SYNC_A_POL, &s->h_sync_a_pol);

	REG_GET(OTG_H_TOTAL,
			OTG_H_TOTAL, &s->h_total);

	REG_GET(OPTC_INPUT_GLOBAL_CONTROL,
			OPTC_UNDERFLOW_OCCURRED_STATUS, &s->underflow_occurred_status);
}

bool optc1_get_otg_active_size(struct timing_generator *optc,
		uint32_t *otg_active_width,
		uint32_t *otg_active_height)
{
	uint32_t otg_enabled;
	uint32_t v_blank_start;
	uint32_t v_blank_end;
	uint32_t h_blank_start;
	uint32_t h_blank_end;
	struct optc *optc1 = DCN10TG_FROM_TG(optc);


	REG_GET(OTG_CONTROL,
			OTG_MASTER_EN, &otg_enabled);

	if (otg_enabled == 0)
		return false;

	REG_GET_2(OTG_V_BLANK_START_END,
			OTG_V_BLANK_START, &v_blank_start,
			OTG_V_BLANK_END, &v_blank_end);

	REG_GET_2(OTG_H_BLANK_START_END,
			OTG_H_BLANK_START, &h_blank_start,
			OTG_H_BLANK_END, &h_blank_end);

	*otg_active_width = v_blank_start - v_blank_end;
	*otg_active_height = h_blank_start - h_blank_end;
	return true;
}

void optc1_clear_optc_underflow(struct timing_generator *optc)
{
	struct optc *optc1 = DCN10TG_FROM_TG(optc);

	REG_UPDATE(OPTC_INPUT_GLOBAL_CONTROL, OPTC_UNDERFLOW_CLEAR, 1);
}

void optc1_tg_init(struct timing_generator *optc)
{
	optc1_set_blank_data_double_buffer(optc, true);
	optc1_set_timing_double_buffer(optc, true);
	optc1_clear_optc_underflow(optc);
}

bool optc1_is_tg_enabled(struct timing_generator *optc)
{
	struct optc *optc1 = DCN10TG_FROM_TG(optc);
	uint32_t otg_enabled = 0;

	REG_GET(OTG_CONTROL, OTG_MASTER_EN, &otg_enabled);

	return (otg_enabled != 0);

}

bool optc1_is_optc_underflow_occurred(struct timing_generator *optc)
{
	struct optc *optc1 = DCN10TG_FROM_TG(optc);
	uint32_t underflow_occurred = 0;

	REG_GET(OPTC_INPUT_GLOBAL_CONTROL,
			OPTC_UNDERFLOW_OCCURRED_STATUS,
			&underflow_occurred);

	return (underflow_occurred == 1);
}

bool optc1_configure_crc(struct timing_generator *optc,
			  const struct crc_params *params)
{
	struct optc *optc1 = DCN10TG_FROM_TG(optc);

	/* Cannot configure crc on a CRTC that is disabled */
	if (!optc1_is_tg_enabled(optc))
		return false;

	REG_WRITE(OTG_CRC_CNTL, 0);

	if (!params->enable)
		return true;

	/* Program frame boundaries */
	/* Window A x axis start and end. */
	REG_UPDATE_2(OTG_CRC0_WINDOWA_X_CONTROL,
			OTG_CRC0_WINDOWA_X_START, params->windowa_x_start,
			OTG_CRC0_WINDOWA_X_END, params->windowa_x_end);

	/* Window A y axis start and end. */
	REG_UPDATE_2(OTG_CRC0_WINDOWA_Y_CONTROL,
			OTG_CRC0_WINDOWA_Y_START, params->windowa_y_start,
			OTG_CRC0_WINDOWA_Y_END, params->windowa_y_end);

	/* Window B x axis start and end. */
	REG_UPDATE_2(OTG_CRC0_WINDOWB_X_CONTROL,
			OTG_CRC0_WINDOWB_X_START, params->windowb_x_start,
			OTG_CRC0_WINDOWB_X_END, params->windowb_x_end);

	/* Window B y axis start and end. */
	REG_UPDATE_2(OTG_CRC0_WINDOWB_Y_CONTROL,
			OTG_CRC0_WINDOWB_Y_START, params->windowb_y_start,
			OTG_CRC0_WINDOWB_Y_END, params->windowb_y_end);

	/* Set crc mode and selection, and enable. Only using CRC0*/
	REG_UPDATE_3(OTG_CRC_CNTL,
			OTG_CRC_CONT_EN, params->continuous_mode ? 1 : 0,
			OTG_CRC0_SELECT, params->selection,
			OTG_CRC_EN, 1);

	return true;
}

bool optc1_get_crc(struct timing_generator *optc,
		    uint32_t *r_cr, uint32_t *g_y, uint32_t *b_cb)
{
	uint32_t field = 0;
	struct optc *optc1 = DCN10TG_FROM_TG(optc);

	REG_GET(OTG_CRC_CNTL, OTG_CRC_EN, &field);

	/* Early return if CRC is not enabled for this CRTC */
	if (!field)
		return false;

	REG_GET_2(OTG_CRC0_DATA_RG,
			CRC0_R_CR, r_cr,
			CRC0_G_Y, g_y);

	REG_GET(OTG_CRC0_DATA_B,
			CRC0_B_CB, b_cb);

	return true;
}

static const struct timing_generator_funcs dcn10_tg_funcs = {
		.validate_timing = optc1_validate_timing,
		.program_timing = optc1_program_timing,
		.setup_vertical_interrupt0 = optc1_setup_vertical_interrupt0,
		.setup_vertical_interrupt1 = optc1_setup_vertical_interrupt1,
		.setup_vertical_interrupt2 = optc1_setup_vertical_interrupt2,
		.program_global_sync = optc1_program_global_sync,
		.enable_crtc = optc1_enable_crtc,
		.disable_crtc = optc1_disable_crtc,
		/* used by enable_timing_synchronization. Not need for FPGA */
		.is_counter_moving = optc1_is_counter_moving,
		.get_position = optc1_get_position,
		.get_frame_count = optc1_get_vblank_counter,
		.get_scanoutpos = optc1_get_crtc_scanoutpos,
		.get_otg_active_size = optc1_get_otg_active_size,
		.set_early_control = optc1_set_early_control,
		/* used by enable_timing_synchronization. Not need for FPGA */
		.wait_for_state = optc1_wait_for_state,
		.set_blank = optc1_set_blank,
		.is_blanked = optc1_is_blanked,
		.set_blank_color = optc1_program_blank_color,
		.did_triggered_reset_occur = optc1_did_triggered_reset_occur,
		.enable_reset_trigger = optc1_enable_reset_trigger,
		.enable_crtc_reset = optc1_enable_crtc_reset,
		.disable_reset_trigger = optc1_disable_reset_trigger,
		.lock = optc1_lock,
		.unlock = optc1_unlock,
		.enable_optc_clock = optc1_enable_optc_clock,
		.set_drr = optc1_set_drr,
		.set_static_screen_control = optc1_set_static_screen_control,
		.set_test_pattern = optc1_set_test_pattern,
		.program_stereo = optc1_program_stereo,
		.is_stereo_left_eye = optc1_is_stereo_left_eye,
		.set_blank_data_double_buffer = optc1_set_blank_data_double_buffer,
		.tg_init = optc1_tg_init,
		.is_tg_enabled = optc1_is_tg_enabled,
		.is_optc_underflow_occurred = optc1_is_optc_underflow_occurred,
		.clear_optc_underflow = optc1_clear_optc_underflow,
		.get_crc = optc1_get_crc,
		.configure_crc = optc1_configure_crc,
		.set_vtg_params = optc1_set_vtg_params,
		.program_manual_trigger = optc1_program_manual_trigger,
		.setup_manual_trigger = optc1_setup_manual_trigger,
		.get_hw_timing = optc1_get_hw_timing,
};

void dcn10_timing_generator_init(struct optc *optc1)
{
	optc1->base.funcs = &dcn10_tg_funcs;

	optc1->max_h_total = optc1->tg_mask->OTG_H_TOTAL + 1;
	optc1->max_v_total = optc1->tg_mask->OTG_V_TOTAL + 1;

	optc1->min_h_blank = 32;
	optc1->min_v_blank = 3;
	optc1->min_v_blank_interlace = 5;
	optc1->min_h_sync_width = 8;
	optc1->min_v_sync_width = 1;
}

/* "Containter" vs. "pixel" is a concept within HW blocks, mostly those closer to the back-end. It works like this:
 *
 * - In most of the formats (RGB or YCbCr 4:4:4, 4:2:2 uncompressed and DSC 4:2:2 Simple) pixel rate is the same as
 *   containter rate.
 *
 * - In 4:2:0 (DSC or uncompressed) there are two pixels per container, hence the target container rate has to be
 *   halved to maintain the correct pixel rate.
 *
 * - Unlike 4:2:2 uncompressed, DSC 4:2:2 Native also has two pixels per container (this happens when DSC is applied
 *   to it) and has to be treated the same as 4:2:0, i.e. target containter rate has to be halved in this case as well.
 *
 */
bool optc1_is_two_pixels_per_containter(const struct dc_crtc_timing *timing)
{
	bool two_pix = timing->pixel_encoding == PIXEL_ENCODING_YCBCR420;

	two_pix = two_pix || (timing->flags.DSC && timing->pixel_encoding == PIXEL_ENCODING_YCBCR422
			&& !timing->dsc_cfg.ycbcr422_simple);
	return two_pix;
}
<|MERGE_RESOLUTION|>--- conflicted
+++ resolved
@@ -299,10 +299,6 @@
 		REG_UPDATE(OPTC_DATA_FORMAT_CONTROL, OPTC_DATA_FORMAT, data_fmt);
 	}
 
-<<<<<<< HEAD
-#if defined(CONFIG_DRM_AMD_DC_DCN3_0)
-=======
->>>>>>> e2018d0c
 	if (optc1->tg_mask->OTG_H_TIMING_DIV_MODE != 0) {
 		if (optc1->opp_count == 4)
 			h_div = H_TIMING_DIV_BY4;
