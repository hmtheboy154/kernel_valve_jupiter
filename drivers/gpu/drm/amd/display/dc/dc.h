/*
 * Copyright 2012-14 Advanced Micro Devices, Inc.
 *
 * Permission is hereby granted, free of charge, to any person obtaining a
 * copy of this software and associated documentation files (the "Software"),
 * to deal in the Software without restriction, including without limitation
 * the rights to use, copy, modify, merge, publish, distribute, sublicense,
 * and/or sell copies of the Software, and to permit persons to whom the
 * Software is furnished to do so, subject to the following conditions:
 *
 * The above copyright notice and this permission notice shall be included in
 * all copies or substantial portions of the Software.
 *
 * THE SOFTWARE IS PROVIDED "AS IS", WITHOUT WARRANTY OF ANY KIND, EXPRESS OR
 * IMPLIED, INCLUDING BUT NOT LIMITED TO THE WARRANTIES OF MERCHANTABILITY,
 * FITNESS FOR A PARTICULAR PURPOSE AND NONINFRINGEMENT.  IN NO EVENT SHALL
 * THE COPYRIGHT HOLDER(S) OR AUTHOR(S) BE LIABLE FOR ANY CLAIM, DAMAGES OR
 * OTHER LIABILITY, WHETHER IN AN ACTION OF CONTRACT, TORT OR OTHERWISE,
 * ARISING FROM, OUT OF OR IN CONNECTION WITH THE SOFTWARE OR THE USE OR
 * OTHER DEALINGS IN THE SOFTWARE.
 *
 * Authors: AMD
 *
 */

#ifndef DC_INTERFACE_H_
#define DC_INTERFACE_H_

#include "dc_types.h"
#include "grph_object_defs.h"
#include "logger_types.h"
#if defined(CONFIG_DRM_AMD_DC_HDCP)
#include "hdcp_types.h"
#endif
#include "gpio_types.h"
#include "link_service_types.h"
#include "grph_object_ctrl_defs.h"
#include <inc/hw/opp.h>

#include "inc/hw_sequencer.h"
#include "inc/compressor.h"
#include "inc/hw/dmcu.h"
#include "dml/display_mode_lib.h"

/* forward declaration */
struct aux_payload;
struct set_config_cmd_payload;
struct dmub_notification;

#define DC_VER "3.2.198"

#define MAX_SURFACES 3
#define MAX_PLANES 6
#define MAX_STREAMS 6
#define MAX_SINKS_PER_LINK 4
#define MIN_VIEWPORT_SIZE 12
#define MAX_NUM_EDP 2

/*******************************************************************************
 * Display Core Interfaces
 ******************************************************************************/
struct dc_versions {
	const char *dc_ver;
	struct dmcu_version dmcu_version;
};

enum dp_protocol_version {
	DP_VERSION_1_4,
};

enum dc_plane_type {
	DC_PLANE_TYPE_INVALID,
	DC_PLANE_TYPE_DCE_RGB,
	DC_PLANE_TYPE_DCE_UNDERLAY,
	DC_PLANE_TYPE_DCN_UNIVERSAL,
};

// Sizes defined as multiples of 64KB
enum det_size {
	DET_SIZE_DEFAULT = 0,
	DET_SIZE_192KB = 3,
	DET_SIZE_256KB = 4,
	DET_SIZE_320KB = 5,
	DET_SIZE_384KB = 6
};


struct dc_plane_cap {
	enum dc_plane_type type;
	uint32_t blends_with_above : 1;
	uint32_t blends_with_below : 1;
	uint32_t per_pixel_alpha : 1;
	struct {
		uint32_t argb8888 : 1;
		uint32_t nv12 : 1;
		uint32_t fp16 : 1;
		uint32_t p010 : 1;
		uint32_t ayuv : 1;
	} pixel_format_support;
	// max upscaling factor x1000
	// upscaling factors are always >= 1
	// for example, 1080p -> 8K is 4.0, or 4000 raw value
	struct {
		uint32_t argb8888;
		uint32_t nv12;
		uint32_t fp16;
	} max_upscale_factor;
	// max downscale factor x1000
	// downscale factors are always <= 1
	// for example, 8K -> 1080p is 0.25, or 250 raw value
	struct {
		uint32_t argb8888;
		uint32_t nv12;
		uint32_t fp16;
	} max_downscale_factor;
	// minimal width/height
	uint32_t min_width;
	uint32_t min_height;
};

/**
 * DOC: color-management-caps
 *
 * **Color management caps (DPP and MPC)**
 *
 * Modules/color calculates various color operations which are translated to
 * abstracted HW. DCE 5-12 had almost no important changes, but starting with
 * DCN1, every new generation comes with fairly major differences in color
 * pipeline. Therefore, we abstract color pipe capabilities so modules/DM can
 * decide mapping to HW block based on logical capabilities.
 */

/**
 * struct rom_curve_caps - predefined transfer function caps for degamma and regamma
 * @srgb: RGB color space transfer func
 * @bt2020: BT.2020 transfer func
 * @gamma2_2: standard gamma
 * @pq: perceptual quantizer transfer function
 * @hlg: hybrid log–gamma transfer function
 */
struct rom_curve_caps {
	uint16_t srgb : 1;
	uint16_t bt2020 : 1;
	uint16_t gamma2_2 : 1;
	uint16_t pq : 1;
	uint16_t hlg : 1;
};

/**
 * struct dpp_color_caps - color pipeline capabilities for display pipe and
 * plane blocks
 *
 * @dcn_arch: all DCE generations treated the same
 * @input_lut_shared: shared with DGAM. Input LUT is different than most LUTs,
 * just plain 256-entry lookup
 * @icsc: input color space conversion
 * @dgam_ram: programmable degamma LUT
 * @post_csc: post color space conversion, before gamut remap
 * @gamma_corr: degamma correction
 * @hw_3d_lut: 3D LUT support. It implies a shaper LUT before. It may be shared
 * with MPC by setting mpc:shared_3d_lut flag
 * @ogam_ram: programmable out/blend gamma LUT
 * @ocsc: output color space conversion
 * @dgam_rom_for_yuv: pre-defined degamma LUT for YUV planes
 * @dgam_rom_caps: pre-definied curve caps for degamma 1D LUT
 * @ogam_rom_caps: pre-definied curve caps for regamma 1D LUT
 *
 * Note: hdr_mult and gamut remap (CTM) are always available in DPP (in that order)
 */
struct dpp_color_caps {
	uint16_t dcn_arch : 1;
	uint16_t input_lut_shared : 1;
	uint16_t icsc : 1;
	uint16_t dgam_ram : 1;
	uint16_t post_csc : 1;
	uint16_t gamma_corr : 1;
	uint16_t hw_3d_lut : 1;
	uint16_t ogam_ram : 1;
	uint16_t ocsc : 1;
	uint16_t dgam_rom_for_yuv : 1;
	struct rom_curve_caps dgam_rom_caps;
	struct rom_curve_caps ogam_rom_caps;
};

/**
 * struct mpc_color_caps - color pipeline capabilities for multiple pipe and
 * plane combined blocks
 *
 * @gamut_remap: color transformation matrix
 * @ogam_ram: programmable out gamma LUT
 * @ocsc: output color space conversion matrix
 * @num_3dluts: MPC 3D LUT; always assumes a preceding shaper LUT
 * @shared_3d_lut: shared 3D LUT flag. Can be either DPP or MPC, but single
 * instance
 * @ogam_rom_caps: pre-definied curve caps for regamma 1D LUT
 */
struct mpc_color_caps {
	uint16_t gamut_remap : 1;
	uint16_t ogam_ram : 1;
	uint16_t ocsc : 1;
	uint16_t num_3dluts : 3;
	uint16_t shared_3d_lut:1;
	struct rom_curve_caps ogam_rom_caps;
};

/**
 * struct dc_color_caps - color pipes capabilities for DPP and MPC hw blocks
 * @dpp: color pipes caps for DPP
 * @mpc: color pipes caps for MPC
 */
struct dc_color_caps {
	struct dpp_color_caps dpp;
	struct mpc_color_caps mpc;
};

struct dc_dmub_caps {
	bool psr;
	bool mclk_sw;
};

struct dc_caps {
	uint32_t max_streams;
	uint32_t max_links;
	uint32_t max_audios;
	uint32_t max_slave_planes;
	uint32_t max_slave_yuv_planes;
	uint32_t max_slave_rgb_planes;
	uint32_t max_planes;
	uint32_t max_downscale_ratio;
	uint32_t i2c_speed_in_khz;
	uint32_t i2c_speed_in_khz_hdcp;
	uint32_t dmdata_alloc_size;
	unsigned int max_cursor_size;
	unsigned int max_video_width;
	unsigned int min_horizontal_blanking_period;
	int linear_pitch_alignment;
	bool dcc_const_color;
	bool dynamic_audio;
	bool is_apu;
	bool dual_link_dvi;
	bool post_blend_color_processing;
	bool force_dp_tps4_for_cp2520;
	bool disable_dp_clk_share;
	bool psp_setup_panel_mode;
	bool extended_aux_timeout_support;
	bool dmcub_support;
	bool zstate_support;
	uint32_t num_of_internal_disp;
	enum dp_protocol_version max_dp_protocol_version;
	unsigned int mall_size_per_mem_channel;
	unsigned int mall_size_total;
	unsigned int cursor_cache_size;
	struct dc_plane_cap planes[MAX_PLANES];
	struct dc_color_caps color;
	struct dc_dmub_caps dmub_caps;
	bool dp_hpo;
	bool dp_hdmi21_pcon_support;
	bool edp_dsc_support;
	bool vbios_lttpr_aware;
	bool vbios_lttpr_enable;
	uint32_t max_otg_num;
	uint32_t max_cab_allocation_bytes;
	uint32_t cache_line_size;
	uint32_t cache_num_ways;
	uint16_t subvp_fw_processing_delay_us;
	uint16_t subvp_prefetch_end_to_mall_start_us;
	uint8_t subvp_swath_height_margin_lines; // subvp start line must be aligned to 2 x swath height
	uint16_t subvp_pstate_allow_width_us;
	uint16_t subvp_vertical_int_margin_us;
	bool seamless_odm;
};

struct dc_bug_wa {
	bool no_connect_phy_config;
	bool dedcn20_305_wa;
	bool skip_clock_update;
	bool lt_early_cr_pattern;
};

struct dc_dcc_surface_param {
	struct dc_size surface_size;
	enum surface_pixel_format format;
	enum swizzle_mode_values swizzle_mode;
	enum dc_scan_direction scan;
};

struct dc_dcc_setting {
	unsigned int max_compressed_blk_size;
	unsigned int max_uncompressed_blk_size;
	bool independent_64b_blks;
	//These bitfields to be used starting with DCN
	struct {
		uint32_t dcc_256_64_64 : 1;//available in ASICs before DCN (the worst compression case)
		uint32_t dcc_128_128_uncontrained : 1;  //available in ASICs before DCN
		uint32_t dcc_256_128_128 : 1;		//available starting with DCN
		uint32_t dcc_256_256_unconstrained : 1;  //available in ASICs before DCN (the best compression case)
	} dcc_controls;
};

struct dc_surface_dcc_cap {
	union {
		struct {
			struct dc_dcc_setting rgb;
		} grph;

		struct {
			struct dc_dcc_setting luma;
			struct dc_dcc_setting chroma;
		} video;
	};

	bool capable;
	bool const_color_support;
};

struct dc_static_screen_params {
	struct {
		bool force_trigger;
		bool cursor_update;
		bool surface_update;
		bool overlay_update;
	} triggers;
	unsigned int num_frames;
};


/* Surface update type is used by dc_update_surfaces_and_stream
 * The update type is determined at the very beginning of the function based
 * on parameters passed in and decides how much programming (or updating) is
 * going to be done during the call.
 *
 * UPDATE_TYPE_FAST is used for really fast updates that do not require much
 * logical calculations or hardware register programming. This update MUST be
 * ISR safe on windows. Currently fast update will only be used to flip surface
 * address.
 *
 * UPDATE_TYPE_MED is used for slower updates which require significant hw
 * re-programming however do not affect bandwidth consumption or clock
 * requirements. At present, this is the level at which front end updates
 * that do not require us to run bw_calcs happen. These are in/out transfer func
 * updates, viewport offset changes, recout size changes and pixel depth changes.
 * This update can be done at ISR, but we want to minimize how often this happens.
 *
 * UPDATE_TYPE_FULL is slow. Really slow. This requires us to recalculate our
 * bandwidth and clocks, possibly rearrange some pipes and reprogram anything front
 * end related. Any time viewport dimensions, recout dimensions, scaling ratios or
 * gamma need to be adjusted or pipe needs to be turned on (or disconnected) we do
 * a full update. This cannot be done at ISR level and should be a rare event.
 * Unless someone is stress testing mpo enter/exit, playing with colour or adjusting
 * underscan we don't expect to see this call at all.
 */

enum surface_update_type {
	UPDATE_TYPE_FAST, /* super fast, safe to execute in isr */
	UPDATE_TYPE_MED,  /* ISR safe, most of programming needed, no bw/clk change*/
	UPDATE_TYPE_FULL, /* may need to shuffle resources */
};

/* Forward declaration*/
struct dc;
struct dc_plane_state;
struct dc_state;


struct dc_cap_funcs {
	bool (*get_dcc_compression_cap)(const struct dc *dc,
			const struct dc_dcc_surface_param *input,
			struct dc_surface_dcc_cap *output);
};

struct link_training_settings;

union allow_lttpr_non_transparent_mode {
	struct {
		bool DP1_4A : 1;
		bool DP2_0 : 1;
	} bits;
	unsigned char raw;
};

/* Structure to hold configuration flags set by dm at dc creation. */
struct dc_config {
	bool gpu_vm_support;
	bool disable_disp_pll_sharing;
	bool fbc_support;
	bool disable_fractional_pwm;
	bool allow_seamless_boot_optimization;
	bool seamless_boot_edp_requested;
	bool edp_not_connected;
	bool edp_no_power_sequencing;
	bool force_enum_edp;
	bool forced_clocks;
	union allow_lttpr_non_transparent_mode allow_lttpr_non_transparent_mode;
	bool multi_mon_pp_mclk_switch;
	bool disable_dmcu;
	bool enable_4to1MPC;
	bool enable_windowed_mpo_odm;
	uint32_t allow_edp_hotplug_detection;
	bool clamp_min_dcfclk;
	uint64_t vblank_alignment_dto_params;
	uint8_t  vblank_alignment_max_frame_time_diff;
	bool is_asymmetric_memory;
	bool is_single_rank_dimm;
	bool use_pipe_ctx_sync_logic;
	bool ignore_dpref_ss;
	bool enable_mipi_converter_optimization;
	bool use_default_clock_table;
};

enum visual_confirm {
	VISUAL_CONFIRM_DISABLE = 0,
	VISUAL_CONFIRM_SURFACE = 1,
	VISUAL_CONFIRM_HDR = 2,
	VISUAL_CONFIRM_MPCTREE = 4,
	VISUAL_CONFIRM_PSR = 5,
	VISUAL_CONFIRM_SWAPCHAIN = 6,
	VISUAL_CONFIRM_FAMS = 7,
	VISUAL_CONFIRM_SWIZZLE = 9,
};

enum dc_psr_power_opts {
	psr_power_opt_invalid = 0x0,
	psr_power_opt_smu_opt_static_screen = 0x1,
	psr_power_opt_z10_static_screen = 0x10,
	psr_power_opt_ds_disable_allow = 0x100,
};

enum dml_hostvm_override_opts {
	DML_HOSTVM_NO_OVERRIDE = 0x0,
	DML_HOSTVM_OVERRIDE_FALSE = 0x1,
	DML_HOSTVM_OVERRIDE_TRUE = 0x2,
};

enum dcc_option {
	DCC_ENABLE = 0,
	DCC_DISABLE = 1,
	DCC_HALF_REQ_DISALBE = 2,
};

/**
 * enum pipe_split_policy - Pipe split strategy supported by DCN
 *
 * This enum is used to define the pipe split policy supported by DCN. By
 * default, DC favors MPC_SPLIT_DYNAMIC.
 */
enum pipe_split_policy {
	/**
	 * @MPC_SPLIT_DYNAMIC: DC will automatically decide how to split the
	 * pipe in order to bring the best trade-off between performance and
	 * power consumption. This is the recommended option.
	 */
	MPC_SPLIT_DYNAMIC = 0,

	/**
	 * @MPC_SPLIT_DYNAMIC: Avoid pipe split, which means that DC will not
	 * try any sort of split optimization.
	 */
	MPC_SPLIT_AVOID = 1,

	/**
	 * @MPC_SPLIT_DYNAMIC: With this option, DC will only try to optimize
	 * the pipe utilization when using a single display; if the user
	 * connects to a second display, DC will avoid pipe split.
	 */
	MPC_SPLIT_AVOID_MULT_DISP = 2,
};

enum wm_report_mode {
	WM_REPORT_DEFAULT = 0,
	WM_REPORT_OVERRIDE = 1,
};
enum dtm_pstate{
	dtm_level_p0 = 0,/*highest voltage*/
	dtm_level_p1,
	dtm_level_p2,
	dtm_level_p3,
	dtm_level_p4,/*when active_display_count = 0*/
};

enum dcn_pwr_state {
	DCN_PWR_STATE_UNKNOWN = -1,
	DCN_PWR_STATE_MISSION_MODE = 0,
	DCN_PWR_STATE_LOW_POWER = 3,
};

enum dcn_zstate_support_state {
	DCN_ZSTATE_SUPPORT_UNKNOWN,
	DCN_ZSTATE_SUPPORT_ALLOW,
	DCN_ZSTATE_SUPPORT_ALLOW_Z10_ONLY,
	DCN_ZSTATE_SUPPORT_DISALLOW,
};
/*
 * For any clocks that may differ per pipe
 * only the max is stored in this structure
 */
struct dc_clocks {
	int dispclk_khz;
	int actual_dispclk_khz;
	int dppclk_khz;
	int actual_dppclk_khz;
	int disp_dpp_voltage_level_khz;
	int dcfclk_khz;
	int socclk_khz;
	int dcfclk_deep_sleep_khz;
	int fclk_khz;
	int phyclk_khz;
	int dramclk_khz;
	bool p_state_change_support;
	enum dcn_zstate_support_state zstate_support;
	bool dtbclk_en;
	int ref_dtbclk_khz;
	bool fclk_p_state_change_support;
	enum dcn_pwr_state pwr_state;
	/*
	 * Elements below are not compared for the purposes of
	 * optimization required
	 */
	bool prev_p_state_change_support;
	bool fclk_prev_p_state_change_support;
	int num_ways;
	bool fw_based_mclk_switching;
	bool fw_based_mclk_switching_shut_down;
	int prev_num_ways;
	enum dtm_pstate dtm_level;
	int max_supported_dppclk_khz;
	int max_supported_dispclk_khz;
	int bw_dppclk_khz; /*a copy of dppclk_khz*/
	int bw_dispclk_khz;
};

struct dc_bw_validation_profile {
	bool enable;

	unsigned long long total_ticks;
	unsigned long long voltage_level_ticks;
	unsigned long long watermark_ticks;
	unsigned long long rq_dlg_ticks;

	unsigned long long total_count;
	unsigned long long skip_fast_count;
	unsigned long long skip_pass_count;
	unsigned long long skip_fail_count;
};

#define BW_VAL_TRACE_SETUP() \
		unsigned long long end_tick = 0; \
		unsigned long long voltage_level_tick = 0; \
		unsigned long long watermark_tick = 0; \
		unsigned long long start_tick = dc->debug.bw_val_profile.enable ? \
				dm_get_timestamp(dc->ctx) : 0

#define BW_VAL_TRACE_COUNT() \
		if (dc->debug.bw_val_profile.enable) \
			dc->debug.bw_val_profile.total_count++

#define BW_VAL_TRACE_SKIP(status) \
		if (dc->debug.bw_val_profile.enable) { \
			if (!voltage_level_tick) \
				voltage_level_tick = dm_get_timestamp(dc->ctx); \
			dc->debug.bw_val_profile.skip_ ## status ## _count++; \
		}

#define BW_VAL_TRACE_END_VOLTAGE_LEVEL() \
		if (dc->debug.bw_val_profile.enable) \
			voltage_level_tick = dm_get_timestamp(dc->ctx)

#define BW_VAL_TRACE_END_WATERMARKS() \
		if (dc->debug.bw_val_profile.enable) \
			watermark_tick = dm_get_timestamp(dc->ctx)

#define BW_VAL_TRACE_FINISH() \
		if (dc->debug.bw_val_profile.enable) { \
			end_tick = dm_get_timestamp(dc->ctx); \
			dc->debug.bw_val_profile.total_ticks += end_tick - start_tick; \
			dc->debug.bw_val_profile.voltage_level_ticks += voltage_level_tick - start_tick; \
			if (watermark_tick) { \
				dc->debug.bw_val_profile.watermark_ticks += watermark_tick - voltage_level_tick; \
				dc->debug.bw_val_profile.rq_dlg_ticks += end_tick - watermark_tick; \
			} \
		}

union mem_low_power_enable_options {
	struct {
		bool vga: 1;
		bool i2c: 1;
		bool dmcu: 1;
		bool dscl: 1;
		bool cm: 1;
		bool mpc: 1;
		bool optc: 1;
		bool vpg: 1;
		bool afmt: 1;
	} bits;
	uint32_t u32All;
};

union root_clock_optimization_options {
	struct {
		bool dpp: 1;
		bool dsc: 1;
		bool hdmistream: 1;
		bool hdmichar: 1;
		bool dpstream: 1;
		bool symclk32_se: 1;
		bool symclk32_le: 1;
		bool symclk_fe: 1;
		bool physymclk: 1;
		bool dpiasymclk: 1;
		uint32_t reserved: 22;
	} bits;
	uint32_t u32All;
};

union dpia_debug_options {
	struct {
		uint32_t disable_dpia:1; /* bit 0 */
		uint32_t force_non_lttpr:1; /* bit 1 */
		uint32_t extend_aux_rd_interval:1; /* bit 2 */
		uint32_t disable_mst_dsc_work_around:1; /* bit 3 */
		uint32_t enable_force_tbt3_work_around:1; /* bit 4 */
		uint32_t reserved:27;
	} bits;
	uint32_t raw;
};

/* AUX wake work around options
 * 0: enable/disable work around
 * 1: use default timeout LINK_AUX_WAKE_TIMEOUT_MS
 * 15-2: reserved
 * 31-16: timeout in ms
 */
union aux_wake_wa_options {
	struct {
		uint32_t enable_wa : 1;
		uint32_t use_default_timeout : 1;
		uint32_t rsvd: 14;
		uint32_t timeout_ms : 16;
	} bits;
	uint32_t raw;
};

struct dc_debug_data {
	uint32_t ltFailCount;
	uint32_t i2cErrorCount;
	uint32_t auxErrorCount;
};

struct dc_phy_addr_space_config {
	struct {
		uint64_t start_addr;
		uint64_t end_addr;
		uint64_t fb_top;
		uint64_t fb_offset;
		uint64_t fb_base;
		uint64_t agp_top;
		uint64_t agp_bot;
		uint64_t agp_base;
	} system_aperture;

	struct {
		uint64_t page_table_start_addr;
		uint64_t page_table_end_addr;
		uint64_t page_table_base_addr;
		bool base_addr_is_mc_addr;
	} gart_config;

	bool valid;
	bool is_hvm_enabled;
	uint64_t page_table_default_page_addr;
};

struct dc_virtual_addr_space_config {
	uint64_t	page_table_base_addr;
	uint64_t	page_table_start_addr;
	uint64_t	page_table_end_addr;
	uint32_t	page_table_block_size_in_bytes;
	uint8_t		page_table_depth; // 1 = 1 level, 2 = 2 level, etc.  0 = invalid
};

struct dc_bounding_box_overrides {
	int sr_exit_time_ns;
	int sr_enter_plus_exit_time_ns;
	int urgent_latency_ns;
	int percent_of_ideal_drambw;
	int dram_clock_change_latency_ns;
	int dummy_clock_change_latency_ns;
	int fclk_clock_change_latency_ns;
	/* This forces a hard min on the DCFCLK we use
	 * for DML.  Unlike the debug option for forcing
	 * DCFCLK, this override affects watermark calculations
	 */
	int min_dcfclk_mhz;
};

struct dc_state;
struct resource_pool;
struct dce_hwseq;

/**
 * struct dc_debug_options - DC debug struct
 *
 * This struct provides a simple mechanism for developers to change some
 * configurations, enable/disable features, and activate extra debug options.
 * This can be very handy to narrow down whether some specific feature is
 * causing an issue or not.
 */
struct dc_debug_options {
	bool native422_support;
	bool disable_dsc;
	enum visual_confirm visual_confirm;
	int visual_confirm_rect_height;

	bool sanity_checks;
	bool max_disp_clk;
	bool surface_trace;
	bool timing_trace;
	bool clock_trace;
	bool validation_trace;
	bool bandwidth_calcs_trace;
	int max_downscale_src_width;

	/* stutter efficiency related */
	bool disable_stutter;
	bool use_max_lb;
	enum dcc_option disable_dcc;

	/**
	 * @pipe_split_policy: Define which pipe split policy is used by the
	 * display core.
	 */
	enum pipe_split_policy pipe_split_policy;
	bool force_single_disp_pipe_split;
	bool voltage_align_fclk;
	bool disable_min_fclk;

	bool disable_dfs_bypass;
	bool disable_dpp_power_gate;
	bool disable_hubp_power_gate;
	bool disable_dsc_power_gate;
	int dsc_min_slice_height_override;
	int dsc_bpp_increment_div;
	bool disable_pplib_wm_range;
	enum wm_report_mode pplib_wm_report_mode;
	unsigned int min_disp_clk_khz;
	unsigned int min_dpp_clk_khz;
	unsigned int min_dram_clk_khz;
	int sr_exit_time_dpm0_ns;
	int sr_enter_plus_exit_time_dpm0_ns;
	int sr_exit_time_ns;
	int sr_enter_plus_exit_time_ns;
	int urgent_latency_ns;
	uint32_t underflow_assert_delay_us;
	int percent_of_ideal_drambw;
	int dram_clock_change_latency_ns;
	bool optimized_watermark;
	int always_scale;
	bool disable_pplib_clock_request;
	bool disable_clock_gate;
	bool disable_mem_low_power;
	bool pstate_enabled;
	bool disable_dmcu;
	bool disable_psr;
	bool force_abm_enable;
	bool disable_stereo_support;
	bool vsr_support;
	bool performance_trace;
	bool az_endpoint_mute_only;
	bool always_use_regamma;
	bool recovery_enabled;
	bool avoid_vbios_exec_table;
	bool scl_reset_length10;
	bool hdmi20_disable;
	bool skip_detection_link_training;
	uint32_t edid_read_retry_times;
	unsigned int force_odm_combine; //bit vector based on otg inst
	unsigned int seamless_boot_odm_combine;
	unsigned int force_odm_combine_4to1; //bit vector based on otg inst
	bool disable_z9_mpc;
	unsigned int force_fclk_khz;
	bool enable_tri_buf;
	bool dmub_offload_enabled;
	bool dmcub_emulation;
	bool disable_idle_power_optimizations;
	unsigned int mall_size_override;
	unsigned int mall_additional_timer_percent;
	bool mall_error_as_fatal;
	bool dmub_command_table; /* for testing only */
	struct dc_bw_validation_profile bw_val_profile;
	bool disable_fec;
	bool disable_48mhz_pwrdwn;
	/* This forces a hard min on the DCFCLK requested to SMU/PP
	 * watermarks are not affected.
	 */
	unsigned int force_min_dcfclk_mhz;
	int dwb_fi_phase;
	bool disable_timing_sync;
	bool cm_in_bypass;
	int force_clock_mode;/*every mode change.*/

	bool disable_dram_clock_change_vactive_support;
	bool validate_dml_output;
	bool enable_dmcub_surface_flip;
	bool usbc_combo_phy_reset_wa;
	bool disable_dsc_edp;
	unsigned int  force_dsc_edp_policy;
	bool enable_dram_clock_change_one_display_vactive;
	/* TODO - remove once tested */
	bool legacy_dp2_lt;
	bool set_mst_en_for_sst;
	bool disable_uhbr;
	bool force_dp2_lt_fallback_method;
	bool ignore_cable_id;
	union mem_low_power_enable_options enable_mem_low_power;
	union root_clock_optimization_options root_clock_optimization;
	bool hpo_optimization;
	bool force_vblank_alignment;

	/* Enable dmub aux for legacy ddc */
	bool enable_dmub_aux_for_legacy_ddc;
	bool disable_fams;
	bool optimize_edp_link_rate; /* eDP ILR */
	/* FEC/PSR1 sequence enable delay in 100us */
	uint8_t fec_enable_delay_in100us;
	bool enable_driver_sequence_debug;
	enum det_size crb_alloc_policy;
	int crb_alloc_policy_min_disp_count;
	bool disable_z10;
	bool enable_z9_disable_interface;
	bool enable_sw_cntl_psr;
	union dpia_debug_options dpia_debug;
	bool disable_fixed_vs_aux_timeout_wa;
	bool force_disable_subvp;
	bool force_subvp_mclk_switch;
	bool force_usr_allow;
	/* uses value at boot and disables switch */
	bool disable_dtb_ref_clk_switch;
	uint32_t fixed_vs_aux_delay_config_wa;
	bool extended_blank_optimization;
	union aux_wake_wa_options aux_wake_wa;
	uint32_t mst_start_top_delay;
	uint8_t psr_power_use_phy_fsm;
	enum dml_hostvm_override_opts dml_hostvm_override;
	bool dml_disallow_alternate_prefetch_modes;
	bool use_legacy_soc_bb_mechanism;
	bool exit_idle_opt_for_cursor_updates;
	bool enable_single_display_2to1_odm_policy;
	bool enable_dp_dig_pixel_rate_div_policy;
};

struct gpu_info_soc_bounding_box_v1_0;
struct dc {
	struct dc_debug_options debug;
	struct dc_versions versions;
	struct dc_caps caps;
	struct dc_cap_funcs cap_funcs;
	struct dc_config config;
	struct dc_bounding_box_overrides bb_overrides;
	struct dc_bug_wa work_arounds;
	struct dc_context *ctx;
	struct dc_phy_addr_space_config vm_pa_config;

	uint8_t link_count;
	struct dc_link *links[MAX_PIPES * 2];

	struct dc_state *current_state;
	struct resource_pool *res_pool;

	struct clk_mgr *clk_mgr;

	/* Display Engine Clock levels */
	struct dm_pp_clock_levels sclk_lvls;

	/* Inputs into BW and WM calculations. */
	struct bw_calcs_dceip *bw_dceip;
	struct bw_calcs_vbios *bw_vbios;
	struct dcn_soc_bounding_box *dcn_soc;
	struct dcn_ip_params *dcn_ip;
	struct display_mode_lib dml;

	/* HW functions */
	struct hw_sequencer_funcs hwss;
	struct dce_hwseq *hwseq;

	/* Require to optimize clocks and bandwidth for added/removed planes */
	bool optimized_required;
	bool wm_optimized_required;
	bool idle_optimizations_allowed;
	bool enable_c20_dtm_b0;

	/* Require to maintain clocks and bandwidth for UEFI enabled HW */

	/* FBC compressor */
	struct compressor *fbc_compressor;

	struct dc_debug_data debug_data;
	struct dpcd_vendor_signature vendor_signature;

	const char *build_id;
	struct vm_helper *vm_helper;

	uint32_t *dcn_reg_offsets;
	uint32_t *nbio_reg_offsets;
<<<<<<< HEAD
=======

	/* Scratch memory */
	struct {
		struct {
			/*
			 * For matching clock_limits table in driver with table
			 * from PMFW.
			 */
			struct _vcs_dpi_voltage_scaling_st clock_limits[DC__VOLTAGE_STATES];
		} update_bw_bounding_box;
	} scratch;
>>>>>>> 6933fa43
};

enum frame_buffer_mode {
	FRAME_BUFFER_MODE_LOCAL_ONLY = 0,
	FRAME_BUFFER_MODE_ZFB_ONLY,
	FRAME_BUFFER_MODE_MIXED_ZFB_AND_LOCAL,
} ;

struct dchub_init_data {
	int64_t zfb_phys_addr_base;
	int64_t zfb_mc_base_addr;
	uint64_t zfb_size_in_byte;
	enum frame_buffer_mode fb_mode;
	bool dchub_initialzied;
	bool dchub_info_valid;
};

struct dc_init_data {
	struct hw_asic_id asic_id;
	void *driver; /* ctx */
	struct cgs_device *cgs_device;
	struct dc_bounding_box_overrides bb_overrides;

	int num_virtual_links;
	/*
	 * If 'vbios_override' not NULL, it will be called instead
	 * of the real VBIOS. Intended use is Diagnostics on FPGA.
	 */
	struct dc_bios *vbios_override;
	enum dce_environment dce_environment;

	struct dmub_offload_funcs *dmub_if;
	struct dc_reg_helper_state *dmub_offload;

	struct dc_config flags;
	uint64_t log_mask;

	struct dpcd_vendor_signature vendor_signature;
	bool force_smu_not_present;
	/*
	 * IP offset for run time initializaion of register addresses
	 *
	 * DCN3.5+ will fail dc_create() if these fields are null for them. They are
	 * applicable starting with DCN32/321 and are not used for ASICs upstreamed
	 * before them.
	 */
	uint32_t *dcn_reg_offsets;
	uint32_t *nbio_reg_offsets;
};

struct dc_callback_init {
#ifdef CONFIG_DRM_AMD_DC_HDCP
	struct cp_psp cp_psp;
#else
	uint8_t reserved;
#endif
};

struct dc *dc_create(const struct dc_init_data *init_params);
void dc_hardware_init(struct dc *dc);

int dc_get_vmid_use_vector(struct dc *dc);
void dc_setup_vm_context(struct dc *dc, struct dc_virtual_addr_space_config *va_config, int vmid);
/* Returns the number of vmids supported */
int dc_setup_system_context(struct dc *dc, struct dc_phy_addr_space_config *pa_config);
void dc_init_callbacks(struct dc *dc,
		const struct dc_callback_init *init_params);
void dc_deinit_callbacks(struct dc *dc);
void dc_destroy(struct dc **dc);

/*******************************************************************************
 * Surface Interfaces
 ******************************************************************************/

enum {
	TRANSFER_FUNC_POINTS = 1025
};

struct dc_hdr_static_metadata {
	/* display chromaticities and white point in units of 0.00001 */
	unsigned int chromaticity_green_x;
	unsigned int chromaticity_green_y;
	unsigned int chromaticity_blue_x;
	unsigned int chromaticity_blue_y;
	unsigned int chromaticity_red_x;
	unsigned int chromaticity_red_y;
	unsigned int chromaticity_white_point_x;
	unsigned int chromaticity_white_point_y;

	uint32_t min_luminance;
	uint32_t max_luminance;
	uint32_t maximum_content_light_level;
	uint32_t maximum_frame_average_light_level;
};

enum dc_transfer_func_type {
	TF_TYPE_PREDEFINED,
	TF_TYPE_DISTRIBUTED_POINTS,
	TF_TYPE_BYPASS,
	TF_TYPE_HWPWL
};

struct dc_transfer_func_distributed_points {
	struct fixed31_32 red[TRANSFER_FUNC_POINTS];
	struct fixed31_32 green[TRANSFER_FUNC_POINTS];
	struct fixed31_32 blue[TRANSFER_FUNC_POINTS];

	uint16_t end_exponent;
	uint16_t x_point_at_y1_red;
	uint16_t x_point_at_y1_green;
	uint16_t x_point_at_y1_blue;
};

enum dc_transfer_func_predefined {
	TRANSFER_FUNCTION_SRGB,
	TRANSFER_FUNCTION_BT709,
	TRANSFER_FUNCTION_PQ,
	TRANSFER_FUNCTION_LINEAR,
	TRANSFER_FUNCTION_UNITY,
	TRANSFER_FUNCTION_HLG,
	TRANSFER_FUNCTION_HLG12,
	TRANSFER_FUNCTION_GAMMA22,
	TRANSFER_FUNCTION_GAMMA24,
	TRANSFER_FUNCTION_GAMMA26
};


struct dc_transfer_func {
	struct kref refcount;
	enum dc_transfer_func_type type;
	enum dc_transfer_func_predefined tf;
	/* FP16 1.0 reference level in nits, default is 80 nits, only for PQ*/
	uint32_t sdr_ref_white_level;
	union {
		struct pwl_params pwl;
		struct dc_transfer_func_distributed_points tf_pts;
	};
};


union dc_3dlut_state {
	struct {
		uint32_t initialized:1;		/*if 3dlut is went through color module for initialization */
		uint32_t rmu_idx_valid:1;	/*if mux settings are valid*/
		uint32_t rmu_mux_num:3;		/*index of mux to use*/
		uint32_t mpc_rmu0_mux:4;	/*select mpcc on mux, one of the following : mpcc0, mpcc1, mpcc2, mpcc3*/
		uint32_t mpc_rmu1_mux:4;
		uint32_t mpc_rmu2_mux:4;
		uint32_t reserved:15;
	} bits;
	uint32_t raw;
};


struct dc_3dlut {
	struct kref refcount;
	struct tetrahedral_params lut_3d;
	struct fixed31_32 hdr_multiplier;
	union dc_3dlut_state state;
};
/*
 * This structure is filled in by dc_surface_get_status and contains
 * the last requested address and the currently active address so the called
 * can determine if there are any outstanding flips
 */
struct dc_plane_status {
	struct dc_plane_address requested_address;
	struct dc_plane_address current_address;
	bool is_flip_pending;
	bool is_right_eye;
};

union surface_update_flags {

	struct {
		uint32_t addr_update:1;
		/* Medium updates */
		uint32_t dcc_change:1;
		uint32_t color_space_change:1;
		uint32_t horizontal_mirror_change:1;
		uint32_t per_pixel_alpha_change:1;
		uint32_t global_alpha_change:1;
		uint32_t hdr_mult:1;
		uint32_t rotation_change:1;
		uint32_t swizzle_change:1;
		uint32_t scaling_change:1;
		uint32_t position_change:1;
		uint32_t in_transfer_func_change:1;
		uint32_t input_csc_change:1;
		uint32_t coeff_reduction_change:1;
		uint32_t output_tf_change:1;
		uint32_t pixel_format_change:1;
		uint32_t plane_size_change:1;
		uint32_t gamut_remap_change:1;

		/* Full updates */
		uint32_t new_plane:1;
		uint32_t bpp_change:1;
		uint32_t gamma_change:1;
		uint32_t bandwidth_change:1;
		uint32_t clock_change:1;
		uint32_t stereo_format_change:1;
		uint32_t lut_3d:1;
		uint32_t full_update:1;
	} bits;

	uint32_t raw;
};

struct dc_plane_state {
	struct dc_plane_address address;
	struct dc_plane_flip_time time;
	bool triplebuffer_flips;
	struct scaling_taps scaling_quality;
	struct rect src_rect;
	struct rect dst_rect;
	struct rect clip_rect;

	struct plane_size plane_size;
	union dc_tiling_info tiling_info;

	struct dc_plane_dcc_param dcc;

	struct dc_gamma *gamma_correction;
	struct dc_transfer_func *in_transfer_func;
	struct dc_bias_and_scale *bias_and_scale;
	struct dc_csc_transform input_csc_color_matrix;
	struct fixed31_32 coeff_reduction_factor;
	struct fixed31_32 hdr_mult;
	struct colorspace_transform gamut_remap_matrix;

	// TODO: No longer used, remove
	struct dc_hdr_static_metadata hdr_static_ctx;

	enum dc_color_space color_space;

	struct dc_3dlut *lut3d_func;
	struct dc_transfer_func *in_shaper_func;
	struct dc_transfer_func *blend_tf;

	struct dc_transfer_func *gamcor_tf;
	enum surface_pixel_format format;
	enum dc_rotation_angle rotation;
	enum plane_stereo_format stereo_format;

	bool is_tiling_rotated;
	bool per_pixel_alpha;
	bool pre_multiplied_alpha;
	bool global_alpha;
	int  global_alpha_value;
	bool visible;
	bool flip_immediate;
	bool horizontal_mirror;
	int layer_index;

	union surface_update_flags update_flags;
	bool flip_int_enabled;
	bool skip_manual_trigger;

	/* private to DC core */
	struct dc_plane_status status;
	struct dc_context *ctx;

	/* HACK: Workaround for forcing full reprogramming under some conditions */
	bool force_full_update;

	bool is_phantom; // TODO: Change mall_stream_config into mall_plane_config instead

	/* private to dc_surface.c */
	enum dc_irq_source irq_source;
	struct kref refcount;
};

struct dc_plane_info {
	struct plane_size plane_size;
	union dc_tiling_info tiling_info;
	struct dc_plane_dcc_param dcc;
	enum surface_pixel_format format;
	enum dc_rotation_angle rotation;
	enum plane_stereo_format stereo_format;
	enum dc_color_space color_space;
	bool horizontal_mirror;
	bool visible;
	bool per_pixel_alpha;
	bool pre_multiplied_alpha;
	bool global_alpha;
	int  global_alpha_value;
	bool input_csc_enabled;
	int layer_index;
};

struct dc_scaling_info {
	struct rect src_rect;
	struct rect dst_rect;
	struct rect clip_rect;
	struct scaling_taps scaling_quality;
};

struct dc_surface_update {
	struct dc_plane_state *surface;

	/* isr safe update parameters.  null means no updates */
	const struct dc_flip_addrs *flip_addr;
	const struct dc_plane_info *plane_info;
	const struct dc_scaling_info *scaling_info;
	struct fixed31_32 hdr_mult;
	/* following updates require alloc/sleep/spin that is not isr safe,
	 * null means no updates
	 */
	const struct dc_gamma *gamma;
	const struct dc_transfer_func *in_transfer_func;

	const struct dc_csc_transform *input_csc_color_matrix;
	const struct fixed31_32 *coeff_reduction_factor;
	const struct dc_transfer_func *func_shaper;
	const struct dc_3dlut *lut3d_func;
	const struct dc_transfer_func *blend_tf;
	const struct colorspace_transform *gamut_remap_matrix;
};

/*
 * Create a new surface with default parameters;
 */
struct dc_plane_state *dc_create_plane_state(struct dc *dc);
const struct dc_plane_status *dc_plane_get_status(
		const struct dc_plane_state *plane_state);

void dc_plane_state_retain(struct dc_plane_state *plane_state);
void dc_plane_state_release(struct dc_plane_state *plane_state);

void dc_gamma_retain(struct dc_gamma *dc_gamma);
void dc_gamma_release(struct dc_gamma **dc_gamma);
struct dc_gamma *dc_create_gamma(void);

void dc_transfer_func_retain(struct dc_transfer_func *dc_tf);
void dc_transfer_func_release(struct dc_transfer_func *dc_tf);
struct dc_transfer_func *dc_create_transfer_func(void);

struct dc_3dlut *dc_create_3dlut_func(void);
void dc_3dlut_func_release(struct dc_3dlut *lut);
void dc_3dlut_func_retain(struct dc_3dlut *lut);

void dc_post_update_surfaces_to_stream(
		struct dc *dc);

#include "dc_stream.h"

/*
 * Structure to store surface/stream associations for validation
 */
struct dc_validation_set {
	struct dc_stream_state *stream;
	struct dc_plane_state *plane_states[MAX_SURFACES];
	uint8_t plane_count;
};

bool dc_validate_boot_timing(const struct dc *dc,
				const struct dc_sink *sink,
				struct dc_crtc_timing *crtc_timing);

enum dc_status dc_validate_plane(struct dc *dc, const struct dc_plane_state *plane_state);

void get_clock_requirements_for_state(struct dc_state *state, struct AsicStateEx *info);

bool dc_set_generic_gpio_for_stereo(bool enable,
		struct gpio_service *gpio_service);

/*
 * fast_validate: we return after determining if we can support the new state,
 * but before we populate the programming info
 */
enum dc_status dc_validate_global_state(
		struct dc *dc,
		struct dc_state *new_ctx,
		bool fast_validate);


void dc_resource_state_construct(
		const struct dc *dc,
		struct dc_state *dst_ctx);

bool dc_acquire_release_mpc_3dlut(
		struct dc *dc, bool acquire,
		struct dc_stream_state *stream,
		struct dc_3dlut **lut,
		struct dc_transfer_func **shaper);

void dc_resource_state_copy_construct(
		const struct dc_state *src_ctx,
		struct dc_state *dst_ctx);

void dc_resource_state_copy_construct_current(
		const struct dc *dc,
		struct dc_state *dst_ctx);

void dc_resource_state_destruct(struct dc_state *context);

bool dc_resource_is_dsc_encoding_supported(const struct dc *dc);

/*
 * TODO update to make it about validation sets
 * Set up streams and links associated to drive sinks
 * The streams parameter is an absolute set of all active streams.
 *
 * After this call:
 *   Phy, Encoder, Timing Generator are programmed and enabled.
 *   New streams are enabled with blank stream; no memory read.
 */
bool dc_commit_state(struct dc *dc, struct dc_state *context);

struct dc_state *dc_create_state(struct dc *dc);
struct dc_state *dc_copy_state(struct dc_state *src_ctx);
void dc_retain_state(struct dc_state *context);
void dc_release_state(struct dc_state *context);

/*******************************************************************************
 * Link Interfaces
 ******************************************************************************/

struct dpcd_caps {
	union dpcd_rev dpcd_rev;
	union max_lane_count max_ln_count;
	union max_down_spread max_down_spread;
	union dprx_feature dprx_feature;

	/* valid only for eDP v1.4 or higher*/
	uint8_t edp_supported_link_rates_count;
	enum dc_link_rate edp_supported_link_rates[8];

	/* dongle type (DP converter, CV smart dongle) */
	enum display_dongle_type dongle_type;
	bool is_dongle_type_one;
	/* branch device or sink device */
	bool is_branch_dev;
	/* Dongle's downstream count. */
	union sink_count sink_count;
	bool is_mst_capable;
	/* If dongle_type == DISPLAY_DONGLE_DP_HDMI_CONVERTER,
	indicates 'Frame Sequential-to-lllFrame Pack' conversion capability.*/
	struct dc_dongle_caps dongle_caps;

	uint32_t sink_dev_id;
	int8_t sink_dev_id_str[6];
	int8_t sink_hw_revision;
	int8_t sink_fw_revision[2];

	uint32_t branch_dev_id;
	int8_t branch_dev_name[6];
	int8_t branch_hw_revision;
	int8_t branch_fw_revision[2];

	bool allow_invalid_MSA_timing_param;
	bool panel_mode_edp;
	bool dpcd_display_control_capable;
	bool ext_receiver_cap_field_present;
	bool set_power_state_capable_edp;
	bool dynamic_backlight_capable_edp;
	union dpcd_fec_capability fec_cap;
	struct dpcd_dsc_capabilities dsc_caps;
	struct dc_lttpr_caps lttpr_caps;
	struct dpcd_usb4_dp_tunneling_info usb4_dp_tun_info;

	union dp_128b_132b_supported_link_rates dp_128b_132b_supported_link_rates;
	union dp_main_line_channel_coding_cap channel_coding_cap;
	union dp_sink_video_fallback_formats fallback_formats;
	union dp_fec_capability1 fec_cap1;
	union dp_cable_id cable_id;
	uint8_t edp_rev;
	union edp_alpm_caps alpm_caps;
	struct edp_psr_info psr_info;
};

union dpcd_sink_ext_caps {
	struct {
		/* 0 - Sink supports backlight adjust via PWM during SDR/HDR mode
		 * 1 - Sink supports backlight adjust via AUX during SDR/HDR mode.
		 */
		uint8_t sdr_aux_backlight_control : 1;
		uint8_t hdr_aux_backlight_control : 1;
		uint8_t reserved_1 : 2;
		uint8_t oled : 1;
		uint8_t reserved : 3;
	} bits;
	uint8_t raw;
};

#if defined(CONFIG_DRM_AMD_DC_HDCP)
union hdcp_rx_caps {
	struct {
		uint8_t version;
		uint8_t reserved;
		struct {
			uint8_t repeater	: 1;
			uint8_t hdcp_capable	: 1;
			uint8_t reserved	: 6;
		} byte0;
	} fields;
	uint8_t raw[3];
};

union hdcp_bcaps {
	struct {
		uint8_t HDCP_CAPABLE:1;
		uint8_t REPEATER:1;
		uint8_t RESERVED:6;
	} bits;
	uint8_t raw;
};

struct hdcp_caps {
	union hdcp_rx_caps rx_caps;
	union hdcp_bcaps bcaps;
};
#endif

#include "dc_link.h"

uint32_t dc_get_opp_for_plane(struct dc *dc, struct dc_plane_state *plane);

/*******************************************************************************
 * Sink Interfaces - A sink corresponds to a display output device
 ******************************************************************************/

struct dc_container_id {
	// 128bit GUID in binary form
	unsigned char  guid[16];
	// 8 byte port ID -> ELD.PortID
	unsigned int   portId[2];
	// 128bit GUID in binary formufacturer name -> ELD.ManufacturerName
	unsigned short manufacturerName;
	// 2 byte product code -> ELD.ProductCode
	unsigned short productCode;
};


struct dc_sink_dsc_caps {
	// 'true' if these are virtual DPCD's DSC caps (immediately upstream of sink in MST topology),
	// 'false' if they are sink's DSC caps
	bool is_virtual_dpcd_dsc;
#if defined(CONFIG_DRM_AMD_DC_DCN)
	// 'true' if MST topology supports DSC passthrough for sink
	// 'false' if MST topology does not support DSC passthrough
	bool is_dsc_passthrough_supported;
#endif
	struct dsc_dec_dpcd_caps dsc_dec_caps;
};

struct dc_sink_fec_caps {
	bool is_rx_fec_supported;
	bool is_topology_fec_supported;
};

/*
 * The sink structure contains EDID and other display device properties
 */
struct dc_sink {
	enum signal_type sink_signal;
	struct dc_edid dc_edid; /* raw edid */
	struct dc_edid_caps edid_caps; /* parse display caps */
	struct dc_container_id *dc_container_id;
	uint32_t dongle_max_pix_clk;
	void *priv;
	struct stereo_3d_features features_3d[TIMING_3D_FORMAT_MAX];
	bool converter_disable_audio;

	struct dc_sink_dsc_caps dsc_caps;
	struct dc_sink_fec_caps fec_caps;

	bool is_vsc_sdp_colorimetry_supported;

	/* private to DC core */
	struct dc_link *link;
	struct dc_context *ctx;

	uint32_t sink_id;

	/* private to dc_sink.c */
	// refcount must be the last member in dc_sink, since we want the
	// sink structure to be logically cloneable up to (but not including)
	// refcount
	struct kref refcount;
};

void dc_sink_retain(struct dc_sink *sink);
void dc_sink_release(struct dc_sink *sink);

struct dc_sink_init_data {
	enum signal_type sink_signal;
	struct dc_link *link;
	uint32_t dongle_max_pix_clk;
	bool converter_disable_audio;
};

bool dc_extended_blank_supported(struct dc *dc);

struct dc_sink *dc_sink_create(const struct dc_sink_init_data *init_params);

/* Newer interfaces  */
struct dc_cursor {
	struct dc_plane_address address;
	struct dc_cursor_attributes attributes;
};


/*******************************************************************************
 * Interrupt interfaces
 ******************************************************************************/
enum dc_irq_source dc_interrupt_to_irq_source(
		struct dc *dc,
		uint32_t src_id,
		uint32_t ext_id);
bool dc_interrupt_set(struct dc *dc, enum dc_irq_source src, bool enable);
void dc_interrupt_ack(struct dc *dc, enum dc_irq_source src);
enum dc_irq_source dc_get_hpd_irq_source_at_index(
		struct dc *dc, uint32_t link_index);

void dc_notify_vsync_int_state(struct dc *dc, struct dc_stream_state *stream, bool enable);

/*******************************************************************************
 * Power Interfaces
 ******************************************************************************/

void dc_set_power_state(
		struct dc *dc,
		enum dc_acpi_cm_power_state power_state);
void dc_resume(struct dc *dc);

void dc_power_down_on_boot(struct dc *dc);

#if defined(CONFIG_DRM_AMD_DC_HDCP)
/*
 * HDCP Interfaces
 */
enum hdcp_message_status dc_process_hdcp_msg(
		enum signal_type signal,
		struct dc_link *link,
		struct hdcp_protection_message *message_info);
#endif
bool dc_is_dmcu_initialized(struct dc *dc);

enum dc_status dc_set_clock(struct dc *dc, enum dc_clock_type clock_type, uint32_t clk_khz, uint32_t stepping);
void dc_get_clock(struct dc *dc, enum dc_clock_type clock_type, struct dc_clock_config *clock_cfg);

bool dc_is_plane_eligible_for_idle_optimizations(struct dc *dc, struct dc_plane_state *plane,
				struct dc_cursor_attributes *cursor_attr);

void dc_allow_idle_optimizations(struct dc *dc, bool allow);

/* set min and max memory clock to lowest and highest DPM level, respectively */
void dc_unlock_memory_clock_frequency(struct dc *dc);

/* set min memory clock to the min required for current mode, max to maxDPM */
void dc_lock_memory_clock_frequency(struct dc *dc);

/* set soft max for memclk, to be used for AC/DC switching clock limitations */
void dc_enable_dcmode_clk_limit(struct dc *dc, bool enable);

/* cleanup on driver unload */
void dc_hardware_release(struct dc *dc);

/* disables fw based mclk switch */
void dc_mclk_switch_using_fw_based_vblank_stretch_shut_down(struct dc *dc);

bool dc_set_psr_allow_active(struct dc *dc, bool enable);
void dc_z10_restore(const struct dc *dc);
void dc_z10_save_init(struct dc *dc);

bool dc_is_dmub_outbox_supported(struct dc *dc);
bool dc_enable_dmub_notifications(struct dc *dc);

void dc_enable_dmub_outbox(struct dc *dc);

bool dc_process_dmub_aux_transfer_async(struct dc *dc,
				uint32_t link_index,
				struct aux_payload *payload);

/* Get dc link index from dpia port index */
uint8_t get_link_index_from_dpia_port_index(const struct dc *dc,
				uint8_t dpia_port_index);

bool dc_process_dmub_set_config_async(struct dc *dc,
				uint32_t link_index,
				struct set_config_cmd_payload *payload,
				struct dmub_notification *notify);

enum dc_status dc_process_dmub_set_mst_slots(const struct dc *dc,
				uint32_t link_index,
				uint8_t mst_alloc_slots,
				uint8_t *mst_slots_in_use);

/*******************************************************************************
 * DSC Interfaces
 ******************************************************************************/
#include "dc_dsc.h"

/*******************************************************************************
 * Disable acc mode Interfaces
 ******************************************************************************/
void dc_disable_accelerated_mode(struct dc *dc);

#endif /* DC_INTERFACE_H_ */<|MERGE_RESOLUTION|>--- conflicted
+++ resolved
@@ -900,8 +900,6 @@
 
 	uint32_t *dcn_reg_offsets;
 	uint32_t *nbio_reg_offsets;
-<<<<<<< HEAD
-=======
 
 	/* Scratch memory */
 	struct {
@@ -913,7 +911,6 @@
 			struct _vcs_dpi_voltage_scaling_st clock_limits[DC__VOLTAGE_STATES];
 		} update_bw_bounding_box;
 	} scratch;
->>>>>>> 6933fa43
 };
 
 enum frame_buffer_mode {
