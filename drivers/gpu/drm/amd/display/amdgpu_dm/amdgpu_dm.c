--- conflicted
+++ resolved
@@ -5594,7 +5594,6 @@
 			return;
 		}
 	}
-<<<<<<< HEAD
 
 	if (dc_dsc_compute_config(dc->res_pool->dscs[0],
 				dsc_caps,
@@ -5830,144 +5829,10 @@
 		mod_build_vsc_infopacket(stream, &stream->vsc_infopacket, stream->output_color_space);
 		aconnector->psr_skip_count = AMDGPU_DM_PSR_ENTRY_DELAY;
 
-=======
-
-	if (dc_dsc_compute_config(dc->res_pool->dscs[0],
-				dsc_caps,
-				dc->debug.dsc_min_slice_height_override,
-				max_dsc_target_bpp_limit_override,
-				link_bw_in_kbps,
-				&stream->timing,
-				&dsc_cfg)) {
-		stream->timing.dsc_cfg = dsc_cfg;
-		stream->timing.flags.DSC = 1;
-	}
-}
-
-
-static void apply_dsc_policy_for_stream(struct amdgpu_dm_connector *aconnector,
-					struct dc_sink *sink, struct dc_stream_state *stream,
-					struct dsc_dec_dpcd_caps *dsc_caps)
-{
-	struct drm_connector *drm_connector = &aconnector->base;
-	uint32_t link_bandwidth_kbps;
-	uint32_t max_dsc_target_bpp_limit_override = 0;
-	struct dc *dc = sink->ctx->dc;
-	uint32_t max_supported_bw_in_kbps, timing_bw_in_kbps;
-	uint32_t dsc_max_supported_bw_in_kbps;
-
-	link_bandwidth_kbps = dc_link_bandwidth_kbps(aconnector->dc_link,
-							dc_link_get_link_cap(aconnector->dc_link));
-	if (stream->link && stream->link->local_sink)
-		max_dsc_target_bpp_limit_override =
-			stream->link->local_sink->edid_caps.panel_patch.max_dsc_target_bpp_limit;
-
-	/* Set DSC policy according to dsc_clock_en */
-	dc_dsc_policy_set_enable_dsc_when_not_needed(
-		aconnector->dsc_settings.dsc_force_enable == DSC_CLK_FORCE_ENABLE);
-
-	if (aconnector->dc_link && sink->sink_signal == SIGNAL_TYPE_EDP && !dc->debug.disable_dsc_edp &&
-	    dc->caps.edp_dsc_support && aconnector->dsc_settings.dsc_force_enable != DSC_CLK_FORCE_DISABLE) {
-
-		apply_dsc_policy_for_edp(aconnector, sink, stream, dsc_caps, max_dsc_target_bpp_limit_override);
-
-	} else if (aconnector->dc_link && sink->sink_signal == SIGNAL_TYPE_DISPLAY_PORT) {
-		if (sink->link->dpcd_caps.dongle_type == DISPLAY_DONGLE_NONE) {
-			if (dc_dsc_compute_config(aconnector->dc_link->ctx->dc->res_pool->dscs[0],
-						dsc_caps,
-						aconnector->dc_link->ctx->dc->debug.dsc_min_slice_height_override,
-						max_dsc_target_bpp_limit_override,
-						link_bandwidth_kbps,
-						&stream->timing,
-						&stream->timing.dsc_cfg)) {
-				stream->timing.flags.DSC = 1;
-				DRM_DEBUG_DRIVER("%s: [%s] DSC is selected from SST RX\n", __func__, drm_connector->name);
-			}
-		} else if (sink->link->dpcd_caps.dongle_type == DISPLAY_DONGLE_DP_HDMI_CONVERTER) {
-			timing_bw_in_kbps = dc_bandwidth_in_kbps_from_timing(&stream->timing);
-			max_supported_bw_in_kbps = link_bandwidth_kbps;
-			dsc_max_supported_bw_in_kbps = link_bandwidth_kbps;
-
-			if (timing_bw_in_kbps > max_supported_bw_in_kbps &&
-					max_supported_bw_in_kbps > 0 &&
-					dsc_max_supported_bw_in_kbps > 0)
-				if (dc_dsc_compute_config(aconnector->dc_link->ctx->dc->res_pool->dscs[0],
-						dsc_caps,
-						aconnector->dc_link->ctx->dc->debug.dsc_min_slice_height_override,
-						max_dsc_target_bpp_limit_override,
-						dsc_max_supported_bw_in_kbps,
-						&stream->timing,
-						&stream->timing.dsc_cfg)) {
-					stream->timing.flags.DSC = 1;
-					DRM_DEBUG_DRIVER("%s: [%s] DSC is selected from DP-HDMI PCON\n",
-									 __func__, drm_connector->name);
-				}
-		}
-	}
-
-	/* Overwrite the stream flag if DSC is enabled through debugfs */
-	if (aconnector->dsc_settings.dsc_force_enable == DSC_CLK_FORCE_ENABLE)
-		stream->timing.flags.DSC = 1;
-
-	if (stream->timing.flags.DSC && aconnector->dsc_settings.dsc_num_slices_h)
-		stream->timing.dsc_cfg.num_slices_h = aconnector->dsc_settings.dsc_num_slices_h;
-
-	if (stream->timing.flags.DSC && aconnector->dsc_settings.dsc_num_slices_v)
-		stream->timing.dsc_cfg.num_slices_v = aconnector->dsc_settings.dsc_num_slices_v;
-
-	if (stream->timing.flags.DSC && aconnector->dsc_settings.dsc_bits_per_pixel)
-		stream->timing.dsc_cfg.bits_per_pixel = aconnector->dsc_settings.dsc_bits_per_pixel;
-}
-#endif /* CONFIG_DRM_AMD_DC_DCN */
-
-static struct dc_stream_state *
-create_stream_for_sink(struct amdgpu_dm_connector *aconnector,
-		       const struct drm_display_mode *drm_mode,
-		       const struct dm_connector_state *dm_state,
-		       const struct dc_stream_state *old_stream,
-		       int requested_bpc)
-{
-	struct drm_display_mode *preferred_mode = NULL;
-	struct drm_connector *drm_connector;
-	const struct drm_connector_state *con_state =
-		dm_state ? &dm_state->base : NULL;
-	struct dc_stream_state *stream = NULL;
-	struct drm_display_mode mode = *drm_mode;
-	struct drm_display_mode saved_mode;
-	struct drm_display_mode *freesync_mode = NULL;
-	bool native_mode_found = false;
-	bool recalculate_timing = false;
-	bool scale = dm_state ? (dm_state->scaling != RMX_OFF) : false;
-	int mode_refresh;
-	int preferred_refresh = 0;
-#if defined(CONFIG_DRM_AMD_DC_DCN)
-	struct dsc_dec_dpcd_caps dsc_caps;
-#endif
-
-	struct dc_sink *sink = NULL;
-
-	memset(&saved_mode, 0, sizeof(saved_mode));
-
-	if (aconnector == NULL) {
-		DRM_ERROR("aconnector is NULL!\n");
-		return stream;
-	}
-
-	drm_connector = &aconnector->base;
-
-	if (!aconnector->dc_sink) {
-		sink = create_fake_sink(aconnector);
-		if (!sink)
-			return stream;
-	} else {
-		sink = aconnector->dc_sink;
-		dc_sink_retain(sink);
->>>>>>> 6933fa43
 	}
 finish:
 	dc_sink_release(sink);
 
-<<<<<<< HEAD
 	return stream;
 }
 
@@ -6188,334 +6053,6 @@
 	if (!new_state)
 		return NULL;
 
-=======
-	stream = dc_create_stream_for_sink(sink);
-
-	if (stream == NULL) {
-		DRM_ERROR("Failed to create stream for sink!\n");
-		goto finish;
-	}
-
-	stream->dm_stream_context = aconnector;
-
-	stream->timing.flags.LTE_340MCSC_SCRAMBLE =
-		drm_connector->display_info.hdmi.scdc.scrambling.low_rates;
-
-	list_for_each_entry(preferred_mode, &aconnector->base.modes, head) {
-		/* Search for preferred mode */
-		if (preferred_mode->type & DRM_MODE_TYPE_PREFERRED) {
-			native_mode_found = true;
-			break;
-		}
-	}
-	if (!native_mode_found)
-		preferred_mode = list_first_entry_or_null(
-				&aconnector->base.modes,
-				struct drm_display_mode,
-				head);
-
-	mode_refresh = drm_mode_vrefresh(&mode);
-
-	if (preferred_mode == NULL) {
-		/*
-		 * This may not be an error, the use case is when we have no
-		 * usermode calls to reset and set mode upon hotplug. In this
-		 * case, we call set mode ourselves to restore the previous mode
-		 * and the modelist may not be filled in in time.
-		 */
-		DRM_DEBUG_DRIVER("No preferred mode found\n");
-	} else {
-		recalculate_timing = is_freesync_video_mode(&mode, aconnector);
-		if (recalculate_timing) {
-			freesync_mode = get_highest_refresh_rate_mode(aconnector, false);
-			drm_mode_copy(&saved_mode, &mode);
-			drm_mode_copy(&mode, freesync_mode);
-		} else {
-			decide_crtc_timing_for_drm_display_mode(
-					&mode, preferred_mode, scale);
-
-			preferred_refresh = drm_mode_vrefresh(preferred_mode);
-		}
-	}
-
-	if (recalculate_timing)
-		drm_mode_set_crtcinfo(&saved_mode, 0);
-	else if (!dm_state)
-		drm_mode_set_crtcinfo(&mode, 0);
-
-	/*
-	* If scaling is enabled and refresh rate didn't change
-	* we copy the vic and polarities of the old timings
-	*/
-	if (!scale || mode_refresh != preferred_refresh)
-		fill_stream_properties_from_drm_display_mode(
-			stream, &mode, &aconnector->base, con_state, NULL,
-			requested_bpc);
-	else
-		fill_stream_properties_from_drm_display_mode(
-			stream, &mode, &aconnector->base, con_state, old_stream,
-			requested_bpc);
-
-#if defined(CONFIG_DRM_AMD_DC_DCN)
-	/* SST DSC determination policy */
-	update_dsc_caps(aconnector, sink, stream, &dsc_caps);
-	if (aconnector->dsc_settings.dsc_force_enable != DSC_CLK_FORCE_DISABLE && dsc_caps.is_dsc_supported)
-		apply_dsc_policy_for_stream(aconnector, sink, stream, &dsc_caps);
-#endif
-
-	update_stream_scaling_settings(&mode, dm_state, stream);
-
-	fill_audio_info(
-		&stream->audio_info,
-		drm_connector,
-		sink);
-
-	update_stream_signal(stream, sink);
-
-	if (stream->signal == SIGNAL_TYPE_HDMI_TYPE_A)
-		mod_build_hf_vsif_infopacket(stream, &stream->vsp_infopacket);
-
-	if (stream->link->psr_settings.psr_feature_enabled) {
-		//
-		// should decide stream support vsc sdp colorimetry capability
-		// before building vsc info packet
-		//
-		stream->use_vsc_sdp_for_colorimetry = false;
-		if (aconnector->dc_sink->sink_signal == SIGNAL_TYPE_DISPLAY_PORT_MST) {
-			stream->use_vsc_sdp_for_colorimetry =
-				aconnector->dc_sink->is_vsc_sdp_colorimetry_supported;
-		} else {
-			if (stream->link->dpcd_caps.dprx_feature.bits.VSC_SDP_COLORIMETRY_SUPPORTED)
-				stream->use_vsc_sdp_for_colorimetry = true;
-		}
-		mod_build_vsc_infopacket(stream, &stream->vsc_infopacket, stream->output_color_space);
-		aconnector->psr_skip_count = AMDGPU_DM_PSR_ENTRY_DELAY;
-
-	}
-finish:
-	dc_sink_release(sink);
-
-	return stream;
-}
-
-static enum drm_connector_status
-amdgpu_dm_connector_detect(struct drm_connector *connector, bool force)
-{
-	bool connected;
-	struct amdgpu_dm_connector *aconnector = to_amdgpu_dm_connector(connector);
-
-	/*
-	 * Notes:
-	 * 1. This interface is NOT called in context of HPD irq.
-	 * 2. This interface *is called* in context of user-mode ioctl. Which
-	 * makes it a bad place for *any* MST-related activity.
-	 */
-
-	if (aconnector->base.force == DRM_FORCE_UNSPECIFIED &&
-	    !aconnector->fake_enable)
-		connected = (aconnector->dc_sink != NULL);
-	else
-		connected = (aconnector->base.force == DRM_FORCE_ON ||
-				aconnector->base.force == DRM_FORCE_ON_DIGITAL);
-
-	update_subconnector_property(aconnector);
-
-	return (connected ? connector_status_connected :
-			connector_status_disconnected);
-}
-
-int amdgpu_dm_connector_atomic_set_property(struct drm_connector *connector,
-					    struct drm_connector_state *connector_state,
-					    struct drm_property *property,
-					    uint64_t val)
-{
-	struct drm_device *dev = connector->dev;
-	struct amdgpu_device *adev = drm_to_adev(dev);
-	struct dm_connector_state *dm_old_state =
-		to_dm_connector_state(connector->state);
-	struct dm_connector_state *dm_new_state =
-		to_dm_connector_state(connector_state);
-
-	int ret = -EINVAL;
-
-	if (property == dev->mode_config.scaling_mode_property) {
-		enum amdgpu_rmx_type rmx_type;
-
-		switch (val) {
-		case DRM_MODE_SCALE_CENTER:
-			rmx_type = RMX_CENTER;
-			break;
-		case DRM_MODE_SCALE_ASPECT:
-			rmx_type = RMX_ASPECT;
-			break;
-		case DRM_MODE_SCALE_FULLSCREEN:
-			rmx_type = RMX_FULL;
-			break;
-		case DRM_MODE_SCALE_NONE:
-		default:
-			rmx_type = RMX_OFF;
-			break;
-		}
-
-		if (dm_old_state->scaling == rmx_type)
-			return 0;
-
-		dm_new_state->scaling = rmx_type;
-		ret = 0;
-	} else if (property == adev->mode_info.underscan_hborder_property) {
-		dm_new_state->underscan_hborder = val;
-		ret = 0;
-	} else if (property == adev->mode_info.underscan_vborder_property) {
-		dm_new_state->underscan_vborder = val;
-		ret = 0;
-	} else if (property == adev->mode_info.underscan_property) {
-		dm_new_state->underscan_enable = val;
-		ret = 0;
-	} else if (property == adev->mode_info.abm_level_property) {
-		dm_new_state->abm_level = val;
-		ret = 0;
-	}
-
-	return ret;
-}
-
-int amdgpu_dm_connector_atomic_get_property(struct drm_connector *connector,
-					    const struct drm_connector_state *state,
-					    struct drm_property *property,
-					    uint64_t *val)
-{
-	struct drm_device *dev = connector->dev;
-	struct amdgpu_device *adev = drm_to_adev(dev);
-	struct dm_connector_state *dm_state =
-		to_dm_connector_state(state);
-	int ret = -EINVAL;
-
-	if (property == dev->mode_config.scaling_mode_property) {
-		switch (dm_state->scaling) {
-		case RMX_CENTER:
-			*val = DRM_MODE_SCALE_CENTER;
-			break;
-		case RMX_ASPECT:
-			*val = DRM_MODE_SCALE_ASPECT;
-			break;
-		case RMX_FULL:
-			*val = DRM_MODE_SCALE_FULLSCREEN;
-			break;
-		case RMX_OFF:
-		default:
-			*val = DRM_MODE_SCALE_NONE;
-			break;
-		}
-		ret = 0;
-	} else if (property == adev->mode_info.underscan_hborder_property) {
-		*val = dm_state->underscan_hborder;
-		ret = 0;
-	} else if (property == adev->mode_info.underscan_vborder_property) {
-		*val = dm_state->underscan_vborder;
-		ret = 0;
-	} else if (property == adev->mode_info.underscan_property) {
-		*val = dm_state->underscan_enable;
-		ret = 0;
-	} else if (property == adev->mode_info.abm_level_property) {
-		*val = dm_state->abm_level;
-		ret = 0;
-	}
-
-	return ret;
-}
-
-static void amdgpu_dm_connector_unregister(struct drm_connector *connector)
-{
-	struct amdgpu_dm_connector *amdgpu_dm_connector = to_amdgpu_dm_connector(connector);
-
-	drm_dp_aux_unregister(&amdgpu_dm_connector->dm_dp_aux.aux);
-}
-
-static void amdgpu_dm_connector_destroy(struct drm_connector *connector)
-{
-	struct amdgpu_dm_connector *aconnector = to_amdgpu_dm_connector(connector);
-	const struct dc_link *link = aconnector->dc_link;
-	struct amdgpu_device *adev = drm_to_adev(connector->dev);
-	struct amdgpu_display_manager *dm = &adev->dm;
-	int i;
-
-	/*
-	 * Call only if mst_mgr was initialized before since it's not done
-	 * for all connector types.
-	 */
-	if (aconnector->mst_mgr.dev)
-		drm_dp_mst_topology_mgr_destroy(&aconnector->mst_mgr);
-
-#if defined(CONFIG_BACKLIGHT_CLASS_DEVICE) ||\
-	defined(CONFIG_BACKLIGHT_CLASS_DEVICE_MODULE)
-	for (i = 0; i < dm->num_of_edps; i++) {
-		if ((link == dm->backlight_link[i]) && dm->backlight_dev[i]) {
-			backlight_device_unregister(dm->backlight_dev[i]);
-			dm->backlight_dev[i] = NULL;
-		}
-	}
-#endif
-
-	if (aconnector->dc_em_sink)
-		dc_sink_release(aconnector->dc_em_sink);
-	aconnector->dc_em_sink = NULL;
-	if (aconnector->dc_sink)
-		dc_sink_release(aconnector->dc_sink);
-	aconnector->dc_sink = NULL;
-
-	drm_dp_cec_unregister_connector(&aconnector->dm_dp_aux.aux);
-	drm_connector_unregister(connector);
-	drm_connector_cleanup(connector);
-	if (aconnector->i2c) {
-		i2c_del_adapter(&aconnector->i2c->base);
-		kfree(aconnector->i2c);
-	}
-	kfree(aconnector->dm_dp_aux.aux.name);
-
-	kfree(connector);
-}
-
-void amdgpu_dm_connector_funcs_reset(struct drm_connector *connector)
-{
-	struct dm_connector_state *state =
-		to_dm_connector_state(connector->state);
-
-	if (connector->state)
-		__drm_atomic_helper_connector_destroy_state(connector->state);
-
-	kfree(state);
-
-	state = kzalloc(sizeof(*state), GFP_KERNEL);
-
-	if (state) {
-		state->scaling = RMX_OFF;
-		state->underscan_enable = false;
-		state->underscan_hborder = 0;
-		state->underscan_vborder = 0;
-		state->base.max_requested_bpc = 8;
-		state->vcpi_slots = 0;
-		state->pbn = 0;
-
-		if (connector->connector_type == DRM_MODE_CONNECTOR_eDP)
-			state->abm_level = amdgpu_dm_abm_level;
-
-		__drm_atomic_helper_connector_reset(connector, &state->base);
-	}
-}
-
-struct drm_connector_state *
-amdgpu_dm_connector_atomic_duplicate_state(struct drm_connector *connector)
-{
-	struct dm_connector_state *state =
-		to_dm_connector_state(connector->state);
-
-	struct dm_connector_state *new_state =
-			kmemdup(state, sizeof(*state), GFP_KERNEL);
-
-	if (!new_state)
-		return NULL;
-
->>>>>>> 6933fa43
 	__drm_atomic_helper_connector_duplicate_state(connector, &new_state->base);
 
 	new_state->freesync_capable = state->freesync_capable;
