/*
 * Copyright 2021 Advanced Micro Devices, Inc.
 *
 * Permission is hereby granted, free of charge, to any person obtaining a
 * copy of this software and associated documentation files (the "Software"),
 * to deal in the Software without restriction, including without limitation
 * the rights to use, copy, modify, merge, publish, distribute, sublicense,
 * and/or sell copies of the Software, and to permit persons to whom the
 * Software is furnished to do so, subject to the following conditions:
 *
 * The above copyright notice and this permission notice shall be included in
 * all copies or substantial portions of the Software.
 *
 * THE SOFTWARE IS PROVIDED "AS IS", WITHOUT WARRANTY OF ANY KIND, EXPRESS OR
 * IMPLIED, INCLUDING BUT NOT LIMITED TO THE WARRANTIES OF MERCHANTABILITY,
 * FITNESS FOR A PARTICULAR PURPOSE AND NONINFRINGEMENT.  IN NO EVENT SHALL
 * THE COPYRIGHT HOLDER(S) OR AUTHOR(S) BE LIABLE FOR ANY CLAIM, DAMAGES OR
 * OTHER LIABILITY, WHETHER IN AN ACTION OF CONTRACT, TORT OR OTHERWISE,
 * ARISING FROM, OUT OF OR IN CONNECTION WITH THE SOFTWARE OR THE USE OR
 * OTHER DEALINGS IN THE SOFTWARE.
 *
 */
#include <linux/delay.h>
#include <linux/kernel.h>
#include <linux/firmware.h>
#include <linux/module.h>
#include <linux/pci.h>
#include "amdgpu.h"
#include "amdgpu_gfx.h"
#include "amdgpu_psp.h"
#include "amdgpu_smu.h"
#include "amdgpu_atomfirmware.h"
#include "imu_v11_0.h"
#include "soc21.h"
#include "nvd.h"

#include "gc/gc_11_0_0_offset.h"
#include "gc/gc_11_0_0_sh_mask.h"
#include "smuio/smuio_13_0_6_offset.h"
#include "smuio/smuio_13_0_6_sh_mask.h"
#include "navi10_enum.h"
#include "ivsrcid/gfx/irqsrcs_gfx_11_0_0.h"

#include "soc15.h"
#include "soc15d.h"
#include "clearstate_gfx11.h"
#include "v11_structs.h"
#include "gfx_v11_0.h"
#include "nbio_v4_3.h"
#include "mes_v11_0.h"

#define GFX11_NUM_GFX_RINGS		1
#define GFX11_MEC_HPD_SIZE	2048

#define RLCG_UCODE_LOADING_START_ADDRESS	0x00002000L
#define RLC_PG_DELAY_3_DEFAULT_GC_11_0_1	0x1388

#define regCGTT_WD_CLK_CTRL		0x5086
#define regCGTT_WD_CLK_CTRL_BASE_IDX	1
#define regRLC_RLCS_BOOTLOAD_STATUS_gc_11_0_1	0x4e7e
#define regRLC_RLCS_BOOTLOAD_STATUS_gc_11_0_1_BASE_IDX	1

MODULE_FIRMWARE("amdgpu/gc_11_0_0_pfp.bin");
MODULE_FIRMWARE("amdgpu/gc_11_0_0_me.bin");
MODULE_FIRMWARE("amdgpu/gc_11_0_0_mec.bin");
MODULE_FIRMWARE("amdgpu/gc_11_0_0_rlc.bin");
MODULE_FIRMWARE("amdgpu/gc_11_0_0_toc.bin");
MODULE_FIRMWARE("amdgpu/gc_11_0_1_pfp.bin");
MODULE_FIRMWARE("amdgpu/gc_11_0_1_me.bin");
MODULE_FIRMWARE("amdgpu/gc_11_0_1_mec.bin");
MODULE_FIRMWARE("amdgpu/gc_11_0_1_rlc.bin");
MODULE_FIRMWARE("amdgpu/gc_11_0_2_pfp.bin");
MODULE_FIRMWARE("amdgpu/gc_11_0_2_me.bin");
MODULE_FIRMWARE("amdgpu/gc_11_0_2_mec.bin");
MODULE_FIRMWARE("amdgpu/gc_11_0_2_rlc.bin");

static const struct soc15_reg_golden golden_settings_gc_11_0[] =
{
	/* Pending on emulation bring up */
};

static const struct soc15_reg_golden golden_settings_gc_11_0_0[] =
{
	/* Pending on emulation bring up */
};

static const struct soc15_reg_golden golden_settings_gc_rlc_spm_11_0[] =
{
	/* Pending on emulation bring up */
};

static const struct soc15_reg_golden golden_settings_gc_11_0_1[] =
{
	SOC15_REG_GOLDEN_VALUE(GC, 0, regCGTT_GS_NGG_CLK_CTRL, 0x9fff8fff, 0x00000010),
	SOC15_REG_GOLDEN_VALUE(GC, 0, regCGTT_WD_CLK_CTRL, 0xffff8fff, 0x00000010),
	SOC15_REG_GOLDEN_VALUE(GC, 0, regCPF_GCR_CNTL, 0x0007ffff, 0x0000c200),
	SOC15_REG_GOLDEN_VALUE(GC, 0, regGL2C_CTRL3, 0xffff001b, 0x00f01988),
	SOC15_REG_GOLDEN_VALUE(GC, 0, regPA_CL_ENHANCE, 0xf0ffffff, 0x00880007),
	SOC15_REG_GOLDEN_VALUE(GC, 0, regPA_SC_ENHANCE_3, 0xfffffffd, 0x00000008),
	SOC15_REG_GOLDEN_VALUE(GC, 0, regPA_SC_VRS_SURFACE_CNTL_1, 0xfff891ff, 0x55480100),
	SOC15_REG_GOLDEN_VALUE(GC, 0, regTA_CNTL_AUX, 0xf7f7ffff, 0x01030000),
	SOC15_REG_GOLDEN_VALUE(GC, 0, regTCP_CNTL2, 0xfcffffff, 0x0000000a)
};

#define DEFAULT_SH_MEM_CONFIG \
	((SH_MEM_ADDRESS_MODE_64 << SH_MEM_CONFIG__ADDRESS_MODE__SHIFT) | \
	 (SH_MEM_ALIGNMENT_MODE_UNALIGNED << SH_MEM_CONFIG__ALIGNMENT_MODE__SHIFT) | \
	 (3 << SH_MEM_CONFIG__INITIAL_INST_PREFETCH__SHIFT))

static void gfx_v11_0_disable_gpa_mode(struct amdgpu_device *adev);
static void gfx_v11_0_set_ring_funcs(struct amdgpu_device *adev);
static void gfx_v11_0_set_irq_funcs(struct amdgpu_device *adev);
static void gfx_v11_0_set_gds_init(struct amdgpu_device *adev);
static void gfx_v11_0_set_rlc_funcs(struct amdgpu_device *adev);
static void gfx_v11_0_set_mqd_funcs(struct amdgpu_device *adev);
static void gfx_v11_0_set_imu_funcs(struct amdgpu_device *adev);
static int gfx_v11_0_get_cu_info(struct amdgpu_device *adev,
                                 struct amdgpu_cu_info *cu_info);
static uint64_t gfx_v11_0_get_gpu_clock_counter(struct amdgpu_device *adev);
static void gfx_v11_0_select_se_sh(struct amdgpu_device *adev, u32 se_num,
				   u32 sh_num, u32 instance);
static u32 gfx_v11_0_get_wgp_active_bitmap_per_sh(struct amdgpu_device *adev);

static void gfx_v11_0_ring_emit_de_meta(struct amdgpu_ring *ring, bool resume);
static void gfx_v11_0_ring_emit_frame_cntl(struct amdgpu_ring *ring, bool start, bool secure);
static void gfx_v11_0_ring_emit_wreg(struct amdgpu_ring *ring, uint32_t reg,
				     uint32_t val);
static int gfx_v11_0_wait_for_rlc_autoload_complete(struct amdgpu_device *adev);
static void gfx_v11_0_ring_invalidate_tlbs(struct amdgpu_ring *ring,
					   uint16_t pasid, uint32_t flush_type,
					   bool all_hub, uint8_t dst_sel);
static void gfx_v11_0_set_safe_mode(struct amdgpu_device *adev);
static void gfx_v11_0_unset_safe_mode(struct amdgpu_device *adev);

static void gfx11_kiq_set_resources(struct amdgpu_ring *kiq_ring, uint64_t queue_mask)
{
	amdgpu_ring_write(kiq_ring, PACKET3(PACKET3_SET_RESOURCES, 6));
	amdgpu_ring_write(kiq_ring, PACKET3_SET_RESOURCES_VMID_MASK(0) |
			  PACKET3_SET_RESOURCES_QUEUE_TYPE(0));	/* vmid_mask:0 queue_type:0 (KIQ) */
	amdgpu_ring_write(kiq_ring, lower_32_bits(queue_mask));	/* queue mask lo */
	amdgpu_ring_write(kiq_ring, upper_32_bits(queue_mask));	/* queue mask hi */
	amdgpu_ring_write(kiq_ring, 0);	/* gws mask lo */
	amdgpu_ring_write(kiq_ring, 0);	/* gws mask hi */
	amdgpu_ring_write(kiq_ring, 0);	/* oac mask */
	amdgpu_ring_write(kiq_ring, 0);	/* gds heap base:0, gds heap size:0 */
}

static void gfx11_kiq_map_queues(struct amdgpu_ring *kiq_ring,
				 struct amdgpu_ring *ring)
{
	uint64_t mqd_addr = amdgpu_bo_gpu_offset(ring->mqd_obj);
	uint64_t wptr_addr = ring->wptr_gpu_addr;
	uint32_t me = 0, eng_sel = 0;

	switch (ring->funcs->type) {
	case AMDGPU_RING_TYPE_COMPUTE:
		me = 1;
		eng_sel = 0;
		break;
	case AMDGPU_RING_TYPE_GFX:
		me = 0;
		eng_sel = 4;
		break;
	case AMDGPU_RING_TYPE_MES:
		me = 2;
		eng_sel = 5;
		break;
	default:
		WARN_ON(1);
	}

	amdgpu_ring_write(kiq_ring, PACKET3(PACKET3_MAP_QUEUES, 5));
	/* Q_sel:0, vmid:0, vidmem: 1, engine:0, num_Q:1*/
	amdgpu_ring_write(kiq_ring, /* Q_sel: 0, vmid: 0, engine: 0, num_Q: 1 */
			  PACKET3_MAP_QUEUES_QUEUE_SEL(0) | /* Queue_Sel */
			  PACKET3_MAP_QUEUES_VMID(0) | /* VMID */
			  PACKET3_MAP_QUEUES_QUEUE(ring->queue) |
			  PACKET3_MAP_QUEUES_PIPE(ring->pipe) |
			  PACKET3_MAP_QUEUES_ME((me)) |
			  PACKET3_MAP_QUEUES_QUEUE_TYPE(0) | /*queue_type: normal compute queue */
			  PACKET3_MAP_QUEUES_ALLOC_FORMAT(0) | /* alloc format: all_on_one_pipe */
			  PACKET3_MAP_QUEUES_ENGINE_SEL(eng_sel) |
			  PACKET3_MAP_QUEUES_NUM_QUEUES(1)); /* num_queues: must be 1 */
	amdgpu_ring_write(kiq_ring, PACKET3_MAP_QUEUES_DOORBELL_OFFSET(ring->doorbell_index));
	amdgpu_ring_write(kiq_ring, lower_32_bits(mqd_addr));
	amdgpu_ring_write(kiq_ring, upper_32_bits(mqd_addr));
	amdgpu_ring_write(kiq_ring, lower_32_bits(wptr_addr));
	amdgpu_ring_write(kiq_ring, upper_32_bits(wptr_addr));
}

static void gfx11_kiq_unmap_queues(struct amdgpu_ring *kiq_ring,
				   struct amdgpu_ring *ring,
				   enum amdgpu_unmap_queues_action action,
				   u64 gpu_addr, u64 seq)
{
	struct amdgpu_device *adev = kiq_ring->adev;
	uint32_t eng_sel = ring->funcs->type == AMDGPU_RING_TYPE_GFX ? 4 : 0;

	if (adev->enable_mes && !adev->gfx.kiq.ring.sched.ready) {
		amdgpu_mes_unmap_legacy_queue(adev, ring, action, gpu_addr, seq);
		return;
	}

	amdgpu_ring_write(kiq_ring, PACKET3(PACKET3_UNMAP_QUEUES, 4));
	amdgpu_ring_write(kiq_ring, /* Q_sel: 0, vmid: 0, engine: 0, num_Q: 1 */
			  PACKET3_UNMAP_QUEUES_ACTION(action) |
			  PACKET3_UNMAP_QUEUES_QUEUE_SEL(0) |
			  PACKET3_UNMAP_QUEUES_ENGINE_SEL(eng_sel) |
			  PACKET3_UNMAP_QUEUES_NUM_QUEUES(1));
	amdgpu_ring_write(kiq_ring,
		  PACKET3_UNMAP_QUEUES_DOORBELL_OFFSET0(ring->doorbell_index));

	if (action == PREEMPT_QUEUES_NO_UNMAP) {
		amdgpu_ring_write(kiq_ring, lower_32_bits(gpu_addr));
		amdgpu_ring_write(kiq_ring, upper_32_bits(gpu_addr));
		amdgpu_ring_write(kiq_ring, seq);
	} else {
		amdgpu_ring_write(kiq_ring, 0);
		amdgpu_ring_write(kiq_ring, 0);
		amdgpu_ring_write(kiq_ring, 0);
	}
}

static void gfx11_kiq_query_status(struct amdgpu_ring *kiq_ring,
				   struct amdgpu_ring *ring,
				   u64 addr,
				   u64 seq)
{
	uint32_t eng_sel = ring->funcs->type == AMDGPU_RING_TYPE_GFX ? 4 : 0;

	amdgpu_ring_write(kiq_ring, PACKET3(PACKET3_QUERY_STATUS, 5));
	amdgpu_ring_write(kiq_ring,
			  PACKET3_QUERY_STATUS_CONTEXT_ID(0) |
			  PACKET3_QUERY_STATUS_INTERRUPT_SEL(0) |
			  PACKET3_QUERY_STATUS_COMMAND(2));
	amdgpu_ring_write(kiq_ring, /* Q_sel: 0, vmid: 0, engine: 0, num_Q: 1 */
			  PACKET3_QUERY_STATUS_DOORBELL_OFFSET(ring->doorbell_index) |
			  PACKET3_QUERY_STATUS_ENG_SEL(eng_sel));
	amdgpu_ring_write(kiq_ring, lower_32_bits(addr));
	amdgpu_ring_write(kiq_ring, upper_32_bits(addr));
	amdgpu_ring_write(kiq_ring, lower_32_bits(seq));
	amdgpu_ring_write(kiq_ring, upper_32_bits(seq));
}

static void gfx11_kiq_invalidate_tlbs(struct amdgpu_ring *kiq_ring,
				uint16_t pasid, uint32_t flush_type,
				bool all_hub)
{
	gfx_v11_0_ring_invalidate_tlbs(kiq_ring, pasid, flush_type, all_hub, 1);
}

static const struct kiq_pm4_funcs gfx_v11_0_kiq_pm4_funcs = {
	.kiq_set_resources = gfx11_kiq_set_resources,
	.kiq_map_queues = gfx11_kiq_map_queues,
	.kiq_unmap_queues = gfx11_kiq_unmap_queues,
	.kiq_query_status = gfx11_kiq_query_status,
	.kiq_invalidate_tlbs = gfx11_kiq_invalidate_tlbs,
	.set_resources_size = 8,
	.map_queues_size = 7,
	.unmap_queues_size = 6,
	.query_status_size = 7,
	.invalidate_tlbs_size = 2,
};

static void gfx_v11_0_set_kiq_pm4_funcs(struct amdgpu_device *adev)
{
	adev->gfx.kiq.pmf = &gfx_v11_0_kiq_pm4_funcs;
}

static void gfx_v11_0_init_spm_golden_registers(struct amdgpu_device *adev)
{
	switch (adev->ip_versions[GC_HWIP][0]) {
	case IP_VERSION(11, 0, 0):
		soc15_program_register_sequence(adev,
						golden_settings_gc_rlc_spm_11_0,
						(const u32)ARRAY_SIZE(golden_settings_gc_rlc_spm_11_0));
		break;
	default:
		break;
	}
}

static void gfx_v11_0_init_golden_registers(struct amdgpu_device *adev)
{
	switch (adev->ip_versions[GC_HWIP][0]) {
	case IP_VERSION(11, 0, 0):
		soc15_program_register_sequence(adev,
						golden_settings_gc_11_0,
						(const u32)ARRAY_SIZE(golden_settings_gc_11_0));
		soc15_program_register_sequence(adev,
						golden_settings_gc_11_0_0,
						(const u32)ARRAY_SIZE(golden_settings_gc_11_0_0));
		break;
	case IP_VERSION(11, 0, 1):
		soc15_program_register_sequence(adev,
						golden_settings_gc_11_0,
						(const u32)ARRAY_SIZE(golden_settings_gc_11_0));
		soc15_program_register_sequence(adev,
						golden_settings_gc_11_0_1,
						(const u32)ARRAY_SIZE(golden_settings_gc_11_0_1));
		break;
	default:
		break;
	}
	gfx_v11_0_init_spm_golden_registers(adev);
}

static void gfx_v11_0_write_data_to_reg(struct amdgpu_ring *ring, int eng_sel,
				       bool wc, uint32_t reg, uint32_t val)
{
	amdgpu_ring_write(ring, PACKET3(PACKET3_WRITE_DATA, 3));
	amdgpu_ring_write(ring, WRITE_DATA_ENGINE_SEL(eng_sel) |
			  WRITE_DATA_DST_SEL(0) | (wc ? WR_CONFIRM : 0));
	amdgpu_ring_write(ring, reg);
	amdgpu_ring_write(ring, 0);
	amdgpu_ring_write(ring, val);
}

static void gfx_v11_0_wait_reg_mem(struct amdgpu_ring *ring, int eng_sel,
				  int mem_space, int opt, uint32_t addr0,
				  uint32_t addr1, uint32_t ref, uint32_t mask,
				  uint32_t inv)
{
	amdgpu_ring_write(ring, PACKET3(PACKET3_WAIT_REG_MEM, 5));
	amdgpu_ring_write(ring,
			  /* memory (1) or register (0) */
			  (WAIT_REG_MEM_MEM_SPACE(mem_space) |
			   WAIT_REG_MEM_OPERATION(opt) | /* wait */
			   WAIT_REG_MEM_FUNCTION(3) |  /* equal */
			   WAIT_REG_MEM_ENGINE(eng_sel)));

	if (mem_space)
		BUG_ON(addr0 & 0x3); /* Dword align */
	amdgpu_ring_write(ring, addr0);
	amdgpu_ring_write(ring, addr1);
	amdgpu_ring_write(ring, ref);
	amdgpu_ring_write(ring, mask);
	amdgpu_ring_write(ring, inv); /* poll interval */
}

static int gfx_v11_0_ring_test_ring(struct amdgpu_ring *ring)
{
	struct amdgpu_device *adev = ring->adev;
	uint32_t scratch = SOC15_REG_OFFSET(GC, 0, regSCRATCH_REG0);
	uint32_t tmp = 0;
	unsigned i;
	int r;

	WREG32(scratch, 0xCAFEDEAD);
	r = amdgpu_ring_alloc(ring, 5);
	if (r) {
		DRM_ERROR("amdgpu: cp failed to lock ring %d (%d).\n",
			  ring->idx, r);
		return r;
	}

	if (ring->funcs->type == AMDGPU_RING_TYPE_KIQ) {
		gfx_v11_0_ring_emit_wreg(ring, scratch, 0xDEADBEEF);
	} else {
		amdgpu_ring_write(ring, PACKET3(PACKET3_SET_UCONFIG_REG, 1));
		amdgpu_ring_write(ring, scratch -
				  PACKET3_SET_UCONFIG_REG_START);
		amdgpu_ring_write(ring, 0xDEADBEEF);
	}
	amdgpu_ring_commit(ring);

	for (i = 0; i < adev->usec_timeout; i++) {
		tmp = RREG32(scratch);
		if (tmp == 0xDEADBEEF)
			break;
		if (amdgpu_emu_mode == 1)
			msleep(1);
		else
			udelay(1);
	}

	if (i >= adev->usec_timeout)
		r = -ETIMEDOUT;
	return r;
}

static int gfx_v11_0_ring_test_ib(struct amdgpu_ring *ring, long timeout)
{
	struct amdgpu_device *adev = ring->adev;
	struct amdgpu_ib ib;
	struct dma_fence *f = NULL;
	unsigned index;
	uint64_t gpu_addr;
	volatile uint32_t *cpu_ptr;
	long r;

	/* MES KIQ fw hasn't indirect buffer support for now */
	if (adev->enable_mes_kiq &&
	    ring->funcs->type == AMDGPU_RING_TYPE_KIQ)
		return 0;

	memset(&ib, 0, sizeof(ib));

	if (ring->is_mes_queue) {
		uint32_t padding, offset;

		offset = amdgpu_mes_ctx_get_offs(ring, AMDGPU_MES_CTX_IB_OFFS);
		padding = amdgpu_mes_ctx_get_offs(ring,
						  AMDGPU_MES_CTX_PADDING_OFFS);

		ib.gpu_addr = amdgpu_mes_ctx_get_offs_gpu_addr(ring, offset);
		ib.ptr = amdgpu_mes_ctx_get_offs_cpu_addr(ring, offset);

		gpu_addr = amdgpu_mes_ctx_get_offs_gpu_addr(ring, padding);
		cpu_ptr = amdgpu_mes_ctx_get_offs_cpu_addr(ring, padding);
		*cpu_ptr = cpu_to_le32(0xCAFEDEAD);
	} else {
		r = amdgpu_device_wb_get(adev, &index);
		if (r)
			return r;

		gpu_addr = adev->wb.gpu_addr + (index * 4);
		adev->wb.wb[index] = cpu_to_le32(0xCAFEDEAD);
		cpu_ptr = &adev->wb.wb[index];

		r = amdgpu_ib_get(adev, NULL, 16, AMDGPU_IB_POOL_DIRECT, &ib);
		if (r) {
			DRM_ERROR("amdgpu: failed to get ib (%ld).\n", r);
			goto err1;
		}
	}

	ib.ptr[0] = PACKET3(PACKET3_WRITE_DATA, 3);
	ib.ptr[1] = WRITE_DATA_DST_SEL(5) | WR_CONFIRM;
	ib.ptr[2] = lower_32_bits(gpu_addr);
	ib.ptr[3] = upper_32_bits(gpu_addr);
	ib.ptr[4] = 0xDEADBEEF;
	ib.length_dw = 5;

	r = amdgpu_ib_schedule(ring, 1, &ib, NULL, &f);
	if (r)
		goto err2;

	r = dma_fence_wait_timeout(f, false, timeout);
	if (r == 0) {
		r = -ETIMEDOUT;
		goto err2;
	} else if (r < 0) {
		goto err2;
	}

	if (le32_to_cpu(*cpu_ptr) == 0xDEADBEEF)
		r = 0;
	else
		r = -EINVAL;
err2:
	if (!ring->is_mes_queue)
		amdgpu_ib_free(adev, &ib, NULL);
	dma_fence_put(f);
err1:
	if (!ring->is_mes_queue)
		amdgpu_device_wb_free(adev, index);
	return r;
}

static void gfx_v11_0_free_microcode(struct amdgpu_device *adev)
{
	release_firmware(adev->gfx.pfp_fw);
	adev->gfx.pfp_fw = NULL;
	release_firmware(adev->gfx.me_fw);
	adev->gfx.me_fw = NULL;
	release_firmware(adev->gfx.rlc_fw);
	adev->gfx.rlc_fw = NULL;
	release_firmware(adev->gfx.mec_fw);
	adev->gfx.mec_fw = NULL;

	kfree(adev->gfx.rlc.register_list_format);
}

static void gfx_v11_0_init_rlc_ext_microcode(struct amdgpu_device *adev)
{
	const struct rlc_firmware_header_v2_1 *rlc_hdr;

	rlc_hdr = (const struct rlc_firmware_header_v2_1 *)adev->gfx.rlc_fw->data;
	adev->gfx.rlc_srlc_fw_version = le32_to_cpu(rlc_hdr->save_restore_list_cntl_ucode_ver);
	adev->gfx.rlc_srlc_feature_version = le32_to_cpu(rlc_hdr->save_restore_list_cntl_feature_ver);
	adev->gfx.rlc.save_restore_list_cntl_size_bytes = le32_to_cpu(rlc_hdr->save_restore_list_cntl_size_bytes);
	adev->gfx.rlc.save_restore_list_cntl = (u8 *)rlc_hdr + le32_to_cpu(rlc_hdr->save_restore_list_cntl_offset_bytes);
	adev->gfx.rlc_srlg_fw_version = le32_to_cpu(rlc_hdr->save_restore_list_gpm_ucode_ver);
	adev->gfx.rlc_srlg_feature_version = le32_to_cpu(rlc_hdr->save_restore_list_gpm_feature_ver);
	adev->gfx.rlc.save_restore_list_gpm_size_bytes = le32_to_cpu(rlc_hdr->save_restore_list_gpm_size_bytes);
	adev->gfx.rlc.save_restore_list_gpm = (u8 *)rlc_hdr + le32_to_cpu(rlc_hdr->save_restore_list_gpm_offset_bytes);
	adev->gfx.rlc_srls_fw_version = le32_to_cpu(rlc_hdr->save_restore_list_srm_ucode_ver);
	adev->gfx.rlc_srls_feature_version = le32_to_cpu(rlc_hdr->save_restore_list_srm_feature_ver);
	adev->gfx.rlc.save_restore_list_srm_size_bytes = le32_to_cpu(rlc_hdr->save_restore_list_srm_size_bytes);
	adev->gfx.rlc.save_restore_list_srm = (u8 *)rlc_hdr + le32_to_cpu(rlc_hdr->save_restore_list_srm_offset_bytes);
	adev->gfx.rlc.reg_list_format_direct_reg_list_length =
			le32_to_cpu(rlc_hdr->reg_list_format_direct_reg_list_length);
}

static void gfx_v11_0_init_rlc_iram_dram_microcode(struct amdgpu_device *adev)
{
	const struct rlc_firmware_header_v2_2 *rlc_hdr;

	rlc_hdr = (const struct rlc_firmware_header_v2_2 *)adev->gfx.rlc_fw->data;
	adev->gfx.rlc.rlc_iram_ucode_size_bytes = le32_to_cpu(rlc_hdr->rlc_iram_ucode_size_bytes);
	adev->gfx.rlc.rlc_iram_ucode = (u8 *)rlc_hdr + le32_to_cpu(rlc_hdr->rlc_iram_ucode_offset_bytes);
	adev->gfx.rlc.rlc_dram_ucode_size_bytes = le32_to_cpu(rlc_hdr->rlc_dram_ucode_size_bytes);
	adev->gfx.rlc.rlc_dram_ucode = (u8 *)rlc_hdr + le32_to_cpu(rlc_hdr->rlc_dram_ucode_offset_bytes);
}

static void gfx_v11_0_init_rlcp_rlcv_microcode(struct amdgpu_device *adev)
{
	const struct rlc_firmware_header_v2_3 *rlc_hdr;

	rlc_hdr = (const struct rlc_firmware_header_v2_3 *)adev->gfx.rlc_fw->data;
	adev->gfx.rlc.rlcp_ucode_size_bytes = le32_to_cpu(rlc_hdr->rlcp_ucode_size_bytes);
	adev->gfx.rlc.rlcp_ucode = (u8 *)rlc_hdr + le32_to_cpu(rlc_hdr->rlcp_ucode_offset_bytes);
	adev->gfx.rlc.rlcv_ucode_size_bytes = le32_to_cpu(rlc_hdr->rlcv_ucode_size_bytes);
	adev->gfx.rlc.rlcv_ucode = (u8 *)rlc_hdr + le32_to_cpu(rlc_hdr->rlcv_ucode_offset_bytes);
}

static int gfx_v11_0_init_microcode(struct amdgpu_device *adev)
{
	char fw_name[40];
	char ucode_prefix[30];
	int err;
	struct amdgpu_firmware_info *info = NULL;
	const struct common_firmware_header *header = NULL;
	const struct gfx_firmware_header_v1_0 *cp_hdr;
	const struct gfx_firmware_header_v2_0 *cp_hdr_v2_0;
	const struct rlc_firmware_header_v2_0 *rlc_hdr;
	unsigned int *tmp = NULL;
	unsigned int i = 0;
	uint16_t version_major;
	uint16_t version_minor;

	DRM_DEBUG("\n");

	amdgpu_ucode_ip_version_decode(adev, GC_HWIP, ucode_prefix, sizeof(ucode_prefix));

	snprintf(fw_name, sizeof(fw_name), "amdgpu/%s_pfp.bin", ucode_prefix);
	err = request_firmware(&adev->gfx.pfp_fw, fw_name, adev->dev);
	if (err)
		goto out;
	err = amdgpu_ucode_validate(adev->gfx.pfp_fw);
	if (err)
		goto out;
	/* check pfp fw hdr version to decide if enable rs64 for gfx11.*/
	adev->gfx.rs64_enable = amdgpu_ucode_hdr_version(
				(union amdgpu_firmware_header *)
				adev->gfx.pfp_fw->data, 2, 0);
	if (adev->gfx.rs64_enable) {
		dev_info(adev->dev, "CP RS64 enable\n");
		cp_hdr_v2_0 = (const struct gfx_firmware_header_v2_0 *)adev->gfx.pfp_fw->data;
		adev->gfx.pfp_fw_version = le32_to_cpu(cp_hdr_v2_0->header.ucode_version);
		adev->gfx.pfp_feature_version = le32_to_cpu(cp_hdr_v2_0->ucode_feature_version);
		
	} else {
		cp_hdr = (const struct gfx_firmware_header_v1_0 *)adev->gfx.pfp_fw->data;
		adev->gfx.pfp_fw_version = le32_to_cpu(cp_hdr->header.ucode_version);
		adev->gfx.pfp_feature_version = le32_to_cpu(cp_hdr->ucode_feature_version);
	}

	snprintf(fw_name, sizeof(fw_name), "amdgpu/%s_me.bin", ucode_prefix);
	err = request_firmware(&adev->gfx.me_fw, fw_name, adev->dev);
	if (err)
		goto out;
	err = amdgpu_ucode_validate(adev->gfx.me_fw);
	if (err)
		goto out;
	if (adev->gfx.rs64_enable) {
		cp_hdr_v2_0 = (const struct gfx_firmware_header_v2_0 *)adev->gfx.me_fw->data;
		adev->gfx.me_fw_version = le32_to_cpu(cp_hdr_v2_0->header.ucode_version);
		adev->gfx.me_feature_version = le32_to_cpu(cp_hdr_v2_0->ucode_feature_version);
		
	} else {
		cp_hdr = (const struct gfx_firmware_header_v1_0 *)adev->gfx.me_fw->data;
		adev->gfx.me_fw_version = le32_to_cpu(cp_hdr->header.ucode_version);
		adev->gfx.me_feature_version = le32_to_cpu(cp_hdr->ucode_feature_version);
	}

	if (!amdgpu_sriov_vf(adev)) {
		snprintf(fw_name, sizeof(fw_name), "amdgpu/%s_rlc.bin", ucode_prefix);
		err = request_firmware(&adev->gfx.rlc_fw, fw_name, adev->dev);
		if (err)
			goto out;
		err = amdgpu_ucode_validate(adev->gfx.rlc_fw);
		rlc_hdr = (const struct rlc_firmware_header_v2_0 *)adev->gfx.rlc_fw->data;
		version_major = le16_to_cpu(rlc_hdr->header.header_version_major);
		version_minor = le16_to_cpu(rlc_hdr->header.header_version_minor);

		adev->gfx.rlc_fw_version = le32_to_cpu(rlc_hdr->header.ucode_version);
		adev->gfx.rlc_feature_version = le32_to_cpu(rlc_hdr->ucode_feature_version);
		adev->gfx.rlc.save_and_restore_offset =
			le32_to_cpu(rlc_hdr->save_and_restore_offset);
		adev->gfx.rlc.clear_state_descriptor_offset =
			le32_to_cpu(rlc_hdr->clear_state_descriptor_offset);
		adev->gfx.rlc.avail_scratch_ram_locations =
			le32_to_cpu(rlc_hdr->avail_scratch_ram_locations);
		adev->gfx.rlc.reg_restore_list_size =
			le32_to_cpu(rlc_hdr->reg_restore_list_size);
		adev->gfx.rlc.reg_list_format_start =
			le32_to_cpu(rlc_hdr->reg_list_format_start);
		adev->gfx.rlc.reg_list_format_separate_start =
			le32_to_cpu(rlc_hdr->reg_list_format_separate_start);
		adev->gfx.rlc.starting_offsets_start =
			le32_to_cpu(rlc_hdr->starting_offsets_start);
		adev->gfx.rlc.reg_list_format_size_bytes =
			le32_to_cpu(rlc_hdr->reg_list_format_size_bytes);
		adev->gfx.rlc.reg_list_size_bytes =
			le32_to_cpu(rlc_hdr->reg_list_size_bytes);
		adev->gfx.rlc.register_list_format =
			kmalloc(adev->gfx.rlc.reg_list_format_size_bytes +
					adev->gfx.rlc.reg_list_size_bytes, GFP_KERNEL);
		if (!adev->gfx.rlc.register_list_format) {
			err = -ENOMEM;
			goto out;
		}

		tmp = (unsigned int *)((uintptr_t)rlc_hdr +
							   le32_to_cpu(rlc_hdr->reg_list_format_array_offset_bytes));
		for (i = 0 ; i < (rlc_hdr->reg_list_format_size_bytes >> 2); i++)
			adev->gfx.rlc.register_list_format[i] =	le32_to_cpu(tmp[i]);

		adev->gfx.rlc.register_restore = adev->gfx.rlc.register_list_format + i;

		tmp = (unsigned int *)((uintptr_t)rlc_hdr +
							   le32_to_cpu(rlc_hdr->reg_list_array_offset_bytes));
		for (i = 0 ; i < (rlc_hdr->reg_list_size_bytes >> 2); i++)
			adev->gfx.rlc.register_restore[i] = le32_to_cpu(tmp[i]);

		if (version_major == 2) {
			if (version_minor >= 1)
				gfx_v11_0_init_rlc_ext_microcode(adev);
			if (version_minor >= 2)
				gfx_v11_0_init_rlc_iram_dram_microcode(adev);
			if (version_minor == 3)
				gfx_v11_0_init_rlcp_rlcv_microcode(adev);
		}
	}

	snprintf(fw_name, sizeof(fw_name), "amdgpu/%s_mec.bin", ucode_prefix);
	err = request_firmware(&adev->gfx.mec_fw, fw_name, adev->dev);
	if (err)
		goto out;
	err = amdgpu_ucode_validate(adev->gfx.mec_fw);
	if (err)
		goto out;
	if (adev->gfx.rs64_enable) {
		cp_hdr_v2_0 = (const struct gfx_firmware_header_v2_0 *)adev->gfx.mec_fw->data;
		adev->gfx.mec_fw_version = le32_to_cpu(cp_hdr_v2_0->header.ucode_version);
		adev->gfx.mec_feature_version = le32_to_cpu(cp_hdr_v2_0->ucode_feature_version);
		
	} else {
		cp_hdr = (const struct gfx_firmware_header_v1_0 *)adev->gfx.mec_fw->data;
		adev->gfx.mec_fw_version = le32_to_cpu(cp_hdr->header.ucode_version);
		adev->gfx.mec_feature_version = le32_to_cpu(cp_hdr->ucode_feature_version);
	}

	/* only one MEC for gfx 11.0.0. */
	adev->gfx.mec2_fw = NULL;

	if (adev->firmware.load_type == AMDGPU_FW_LOAD_PSP) {
		if (adev->gfx.rs64_enable) {
			cp_hdr_v2_0 = (const struct gfx_firmware_header_v2_0 *)adev->gfx.pfp_fw->data;
			info = &adev->firmware.ucode[AMDGPU_UCODE_ID_CP_RS64_PFP];
			info->ucode_id = AMDGPU_UCODE_ID_CP_RS64_PFP;
			info->fw = adev->gfx.pfp_fw;
			header = (const struct common_firmware_header *)info->fw->data;
			adev->firmware.fw_size +=
				ALIGN(le32_to_cpu(cp_hdr_v2_0->ucode_size_bytes), PAGE_SIZE);

			info = &adev->firmware.ucode[AMDGPU_UCODE_ID_CP_RS64_PFP_P0_STACK];
			info->ucode_id = AMDGPU_UCODE_ID_CP_RS64_PFP_P0_STACK;
			info->fw = adev->gfx.pfp_fw;
			header = (const struct common_firmware_header *)info->fw->data;
			adev->firmware.fw_size +=
				ALIGN(le32_to_cpu(cp_hdr_v2_0->data_size_bytes), PAGE_SIZE);

			info = &adev->firmware.ucode[AMDGPU_UCODE_ID_CP_RS64_PFP_P1_STACK];
			info->ucode_id = AMDGPU_UCODE_ID_CP_RS64_PFP_P1_STACK;
			info->fw = adev->gfx.pfp_fw;
			header = (const struct common_firmware_header *)info->fw->data;
			adev->firmware.fw_size +=
				ALIGN(le32_to_cpu(cp_hdr_v2_0->data_size_bytes), PAGE_SIZE);

			cp_hdr_v2_0 = (const struct gfx_firmware_header_v2_0 *)adev->gfx.me_fw->data;
			info = &adev->firmware.ucode[AMDGPU_UCODE_ID_CP_RS64_ME];
			info->ucode_id = AMDGPU_UCODE_ID_CP_RS64_ME;
			info->fw = adev->gfx.me_fw;
			header = (const struct common_firmware_header *)info->fw->data;
			adev->firmware.fw_size +=
				ALIGN(le32_to_cpu(cp_hdr_v2_0->ucode_size_bytes), PAGE_SIZE);

			info = &adev->firmware.ucode[AMDGPU_UCODE_ID_CP_RS64_ME_P0_STACK];
			info->ucode_id = AMDGPU_UCODE_ID_CP_RS64_ME_P0_STACK;
			info->fw = adev->gfx.me_fw;
			header = (const struct common_firmware_header *)info->fw->data;
			adev->firmware.fw_size +=
				ALIGN(le32_to_cpu(cp_hdr_v2_0->data_size_bytes), PAGE_SIZE);

			info = &adev->firmware.ucode[AMDGPU_UCODE_ID_CP_RS64_ME_P1_STACK];
			info->ucode_id = AMDGPU_UCODE_ID_CP_RS64_ME_P1_STACK;
			info->fw = adev->gfx.me_fw;
			header = (const struct common_firmware_header *)info->fw->data;
			adev->firmware.fw_size +=
				ALIGN(le32_to_cpu(cp_hdr_v2_0->data_size_bytes), PAGE_SIZE);

			cp_hdr_v2_0 = (const struct gfx_firmware_header_v2_0 *)adev->gfx.mec_fw->data;
			info = &adev->firmware.ucode[AMDGPU_UCODE_ID_CP_RS64_MEC];
			info->ucode_id = AMDGPU_UCODE_ID_CP_RS64_MEC;
			info->fw = adev->gfx.mec_fw;
			header = (const struct common_firmware_header *)info->fw->data;
			adev->firmware.fw_size +=
				ALIGN(le32_to_cpu(cp_hdr_v2_0->ucode_size_bytes), PAGE_SIZE);

			info = &adev->firmware.ucode[AMDGPU_UCODE_ID_CP_RS64_MEC_P0_STACK];
			info->ucode_id = AMDGPU_UCODE_ID_CP_RS64_MEC_P0_STACK;
			info->fw = adev->gfx.mec_fw;
			header = (const struct common_firmware_header *)info->fw->data;
			adev->firmware.fw_size +=
				ALIGN(le32_to_cpu(cp_hdr_v2_0->data_size_bytes), PAGE_SIZE);

			info = &adev->firmware.ucode[AMDGPU_UCODE_ID_CP_RS64_MEC_P1_STACK];
			info->ucode_id = AMDGPU_UCODE_ID_CP_RS64_MEC_P1_STACK;
			info->fw = adev->gfx.mec_fw;
			header = (const struct common_firmware_header *)info->fw->data;
			adev->firmware.fw_size +=
				ALIGN(le32_to_cpu(cp_hdr_v2_0->data_size_bytes), PAGE_SIZE);

			info = &adev->firmware.ucode[AMDGPU_UCODE_ID_CP_RS64_MEC_P2_STACK];
			info->ucode_id = AMDGPU_UCODE_ID_CP_RS64_MEC_P2_STACK;
			info->fw = adev->gfx.mec_fw;
			header = (const struct common_firmware_header *)info->fw->data;
			adev->firmware.fw_size +=
				ALIGN(le32_to_cpu(cp_hdr_v2_0->data_size_bytes), PAGE_SIZE);

			info = &adev->firmware.ucode[AMDGPU_UCODE_ID_CP_RS64_MEC_P3_STACK];
			info->ucode_id = AMDGPU_UCODE_ID_CP_RS64_MEC_P3_STACK;
			info->fw = adev->gfx.mec_fw;
			header = (const struct common_firmware_header *)info->fw->data;
			adev->firmware.fw_size +=
				ALIGN(le32_to_cpu(cp_hdr_v2_0->data_size_bytes), PAGE_SIZE);
		} else {
			info = &adev->firmware.ucode[AMDGPU_UCODE_ID_CP_PFP];
			info->ucode_id = AMDGPU_UCODE_ID_CP_PFP;
			info->fw = adev->gfx.pfp_fw;
			header = (const struct common_firmware_header *)info->fw->data;
			adev->firmware.fw_size +=
				ALIGN(le32_to_cpu(header->ucode_size_bytes), PAGE_SIZE);

			info = &adev->firmware.ucode[AMDGPU_UCODE_ID_CP_ME];
			info->ucode_id = AMDGPU_UCODE_ID_CP_ME;
			info->fw = adev->gfx.me_fw;
			header = (const struct common_firmware_header *)info->fw->data;
			adev->firmware.fw_size +=
				ALIGN(le32_to_cpu(header->ucode_size_bytes), PAGE_SIZE);

			info = &adev->firmware.ucode[AMDGPU_UCODE_ID_CP_MEC1];
			info->ucode_id = AMDGPU_UCODE_ID_CP_MEC1;
			info->fw = adev->gfx.mec_fw;
			header = (const struct common_firmware_header *)info->fw->data;
			cp_hdr = (const struct gfx_firmware_header_v1_0 *)info->fw->data;
			adev->firmware.fw_size +=
				ALIGN(le32_to_cpu(header->ucode_size_bytes) -
				      le32_to_cpu(cp_hdr->jt_size) * 4, PAGE_SIZE);

			info = &adev->firmware.ucode[AMDGPU_UCODE_ID_CP_MEC1_JT];
			info->ucode_id = AMDGPU_UCODE_ID_CP_MEC1_JT;
			info->fw = adev->gfx.mec_fw;
			adev->firmware.fw_size +=
				ALIGN(le32_to_cpu(cp_hdr->jt_size) * 4, PAGE_SIZE);
		}

		info = &adev->firmware.ucode[AMDGPU_UCODE_ID_RLC_G];
		info->ucode_id = AMDGPU_UCODE_ID_RLC_G;
		info->fw = adev->gfx.rlc_fw;
		if (info->fw) {
			header = (const struct common_firmware_header *)info->fw->data;
			adev->firmware.fw_size +=
				ALIGN(le32_to_cpu(header->ucode_size_bytes), PAGE_SIZE);
		}
		if (adev->gfx.rlc.save_restore_list_gpm_size_bytes &&
		    adev->gfx.rlc.save_restore_list_srm_size_bytes) {
			info = &adev->firmware.ucode[AMDGPU_UCODE_ID_RLC_RESTORE_LIST_GPM_MEM];
			info->ucode_id = AMDGPU_UCODE_ID_RLC_RESTORE_LIST_GPM_MEM;
			info->fw = adev->gfx.rlc_fw;
			adev->firmware.fw_size +=
				ALIGN(adev->gfx.rlc.save_restore_list_gpm_size_bytes, PAGE_SIZE);

			info = &adev->firmware.ucode[AMDGPU_UCODE_ID_RLC_RESTORE_LIST_SRM_MEM];
			info->ucode_id = AMDGPU_UCODE_ID_RLC_RESTORE_LIST_SRM_MEM;
			info->fw = adev->gfx.rlc_fw;
			adev->firmware.fw_size +=
				ALIGN(adev->gfx.rlc.save_restore_list_srm_size_bytes, PAGE_SIZE);
		}

		if (adev->gfx.rlc.rlc_iram_ucode_size_bytes &&
		    adev->gfx.rlc.rlc_dram_ucode_size_bytes) {
			info = &adev->firmware.ucode[AMDGPU_UCODE_ID_RLC_IRAM];
			info->ucode_id = AMDGPU_UCODE_ID_RLC_IRAM;
			info->fw = adev->gfx.rlc_fw;
			adev->firmware.fw_size +=
				ALIGN(adev->gfx.rlc.rlc_iram_ucode_size_bytes, PAGE_SIZE);

			info = &adev->firmware.ucode[AMDGPU_UCODE_ID_RLC_DRAM];
			info->ucode_id = AMDGPU_UCODE_ID_RLC_DRAM;
			info->fw = adev->gfx.rlc_fw;
			adev->firmware.fw_size +=
				ALIGN(adev->gfx.rlc.rlc_dram_ucode_size_bytes, PAGE_SIZE);
		}

		if (adev->gfx.rlc.rlcp_ucode_size_bytes) {
			info = &adev->firmware.ucode[AMDGPU_UCODE_ID_RLC_P];
			info->ucode_id = AMDGPU_UCODE_ID_RLC_P;
			info->fw = adev->gfx.rlc_fw;
			adev->firmware.fw_size +=
				ALIGN(adev->gfx.rlc.rlcp_ucode_size_bytes, PAGE_SIZE);
		}

		if (adev->gfx.rlc.rlcv_ucode_size_bytes) {
			info = &adev->firmware.ucode[AMDGPU_UCODE_ID_RLC_V];
			info->ucode_id = AMDGPU_UCODE_ID_RLC_V;
			info->fw = adev->gfx.rlc_fw;
			adev->firmware.fw_size +=
				ALIGN(adev->gfx.rlc.rlcv_ucode_size_bytes, PAGE_SIZE);
		}
	}

out:
	if (err) {
		dev_err(adev->dev,
			"gfx11: Failed to load firmware \"%s\"\n",
			fw_name);
		release_firmware(adev->gfx.pfp_fw);
		adev->gfx.pfp_fw = NULL;
		release_firmware(adev->gfx.me_fw);
		adev->gfx.me_fw = NULL;
		release_firmware(adev->gfx.rlc_fw);
		adev->gfx.rlc_fw = NULL;
		release_firmware(adev->gfx.mec_fw);
		adev->gfx.mec_fw = NULL;
	}

	return err;
}

static int gfx_v11_0_init_toc_microcode(struct amdgpu_device *adev)
{
	const struct psp_firmware_header_v1_0 *toc_hdr;
	int err = 0;
	char fw_name[40];
	char ucode_prefix[30];

	amdgpu_ucode_ip_version_decode(adev, GC_HWIP, ucode_prefix, sizeof(ucode_prefix));

	snprintf(fw_name, sizeof(fw_name), "amdgpu/%s_toc.bin", ucode_prefix);
	err = request_firmware(&adev->psp.toc_fw, fw_name, adev->dev);
	if (err)
		goto out;

	err = amdgpu_ucode_validate(adev->psp.toc_fw);
	if (err)
		goto out;

	toc_hdr = (const struct psp_firmware_header_v1_0 *)adev->psp.toc_fw->data;
	adev->psp.toc.fw_version = le32_to_cpu(toc_hdr->header.ucode_version);
	adev->psp.toc.feature_version = le32_to_cpu(toc_hdr->sos.fw_version);
	adev->psp.toc.size_bytes = le32_to_cpu(toc_hdr->header.ucode_size_bytes);
	adev->psp.toc.start_addr = (uint8_t *)toc_hdr +
				le32_to_cpu(toc_hdr->header.ucode_array_offset_bytes);
	return 0;
out:
	dev_err(adev->dev, "Failed to load TOC microcode\n");
	release_firmware(adev->psp.toc_fw);
	adev->psp.toc_fw = NULL;
	return err;
}

static u32 gfx_v11_0_get_csb_size(struct amdgpu_device *adev)
{
	u32 count = 0;
	const struct cs_section_def *sect = NULL;
	const struct cs_extent_def *ext = NULL;

	/* begin clear state */
	count += 2;
	/* context control state */
	count += 3;

	for (sect = gfx11_cs_data; sect->section != NULL; ++sect) {
		for (ext = sect->section; ext->extent != NULL; ++ext) {
			if (sect->id == SECT_CONTEXT)
				count += 2 + ext->reg_count;
			else
				return 0;
		}
	}

	/* set PA_SC_TILE_STEERING_OVERRIDE */
	count += 3;
	/* end clear state */
	count += 2;
	/* clear state */
	count += 2;

	return count;
}

static void gfx_v11_0_get_csb_buffer(struct amdgpu_device *adev,
				    volatile u32 *buffer)
{
	u32 count = 0, i;
	const struct cs_section_def *sect = NULL;
	const struct cs_extent_def *ext = NULL;
	int ctx_reg_offset;

	if (adev->gfx.rlc.cs_data == NULL)
		return;
	if (buffer == NULL)
		return;

	buffer[count++] = cpu_to_le32(PACKET3(PACKET3_PREAMBLE_CNTL, 0));
	buffer[count++] = cpu_to_le32(PACKET3_PREAMBLE_BEGIN_CLEAR_STATE);

	buffer[count++] = cpu_to_le32(PACKET3(PACKET3_CONTEXT_CONTROL, 1));
	buffer[count++] = cpu_to_le32(0x80000000);
	buffer[count++] = cpu_to_le32(0x80000000);

	for (sect = adev->gfx.rlc.cs_data; sect->section != NULL; ++sect) {
		for (ext = sect->section; ext->extent != NULL; ++ext) {
			if (sect->id == SECT_CONTEXT) {
				buffer[count++] =
					cpu_to_le32(PACKET3(PACKET3_SET_CONTEXT_REG, ext->reg_count));
				buffer[count++] = cpu_to_le32(ext->reg_index -
						PACKET3_SET_CONTEXT_REG_START);
				for (i = 0; i < ext->reg_count; i++)
					buffer[count++] = cpu_to_le32(ext->extent[i]);
			} else {
				return;
			}
		}
	}

	ctx_reg_offset =
		SOC15_REG_OFFSET(GC, 0, regPA_SC_TILE_STEERING_OVERRIDE) - PACKET3_SET_CONTEXT_REG_START;
	buffer[count++] = cpu_to_le32(PACKET3(PACKET3_SET_CONTEXT_REG, 1));
	buffer[count++] = cpu_to_le32(ctx_reg_offset);
	buffer[count++] = cpu_to_le32(adev->gfx.config.pa_sc_tile_steering_override);

	buffer[count++] = cpu_to_le32(PACKET3(PACKET3_PREAMBLE_CNTL, 0));
	buffer[count++] = cpu_to_le32(PACKET3_PREAMBLE_END_CLEAR_STATE);

	buffer[count++] = cpu_to_le32(PACKET3(PACKET3_CLEAR_STATE, 0));
	buffer[count++] = cpu_to_le32(0);
}

static void gfx_v11_0_rlc_fini(struct amdgpu_device *adev)
{
	/* clear state block */
	amdgpu_bo_free_kernel(&adev->gfx.rlc.clear_state_obj,
			&adev->gfx.rlc.clear_state_gpu_addr,
			(void **)&adev->gfx.rlc.cs_ptr);

	/* jump table block */
	amdgpu_bo_free_kernel(&adev->gfx.rlc.cp_table_obj,
			&adev->gfx.rlc.cp_table_gpu_addr,
			(void **)&adev->gfx.rlc.cp_table_ptr);
}

static void gfx_v11_0_init_rlcg_reg_access_ctrl(struct amdgpu_device *adev)
{
	struct amdgpu_rlcg_reg_access_ctrl *reg_access_ctrl;

	reg_access_ctrl = &adev->gfx.rlc.reg_access_ctrl;
	reg_access_ctrl->scratch_reg0 = SOC15_REG_OFFSET(GC, 0, regSCRATCH_REG0);
	reg_access_ctrl->scratch_reg1 = SOC15_REG_OFFSET(GC, 0, regSCRATCH_REG1);
	reg_access_ctrl->scratch_reg2 = SOC15_REG_OFFSET(GC, 0, regSCRATCH_REG2);
	reg_access_ctrl->scratch_reg3 = SOC15_REG_OFFSET(GC, 0, regSCRATCH_REG3);
	reg_access_ctrl->grbm_cntl = SOC15_REG_OFFSET(GC, 0, regGRBM_GFX_CNTL);
	reg_access_ctrl->grbm_idx = SOC15_REG_OFFSET(GC, 0, regGRBM_GFX_INDEX);
	reg_access_ctrl->spare_int = SOC15_REG_OFFSET(GC, 0, regRLC_SPARE_INT_0);
	adev->gfx.rlc.rlcg_reg_access_supported = true;
}

static int gfx_v11_0_rlc_init(struct amdgpu_device *adev)
{
	const struct cs_section_def *cs_data;
	int r;

	adev->gfx.rlc.cs_data = gfx11_cs_data;

	cs_data = adev->gfx.rlc.cs_data;

	if (cs_data) {
		/* init clear state block */
		r = amdgpu_gfx_rlc_init_csb(adev);
		if (r)
			return r;
	}

	/* init spm vmid with 0xf */
	if (adev->gfx.rlc.funcs->update_spm_vmid)
		adev->gfx.rlc.funcs->update_spm_vmid(adev, 0xf);

	return 0;
}

static void gfx_v11_0_mec_fini(struct amdgpu_device *adev)
{
	amdgpu_bo_free_kernel(&adev->gfx.mec.hpd_eop_obj, NULL, NULL);
	amdgpu_bo_free_kernel(&adev->gfx.mec.mec_fw_obj, NULL, NULL);
	amdgpu_bo_free_kernel(&adev->gfx.mec.mec_fw_data_obj, NULL, NULL);
}

static int gfx_v11_0_me_init(struct amdgpu_device *adev)
{
	int r;

	bitmap_zero(adev->gfx.me.queue_bitmap, AMDGPU_MAX_GFX_QUEUES);

	amdgpu_gfx_graphics_queue_acquire(adev);

	r = gfx_v11_0_init_microcode(adev);
	if (r)
		DRM_ERROR("Failed to load gfx firmware!\n");

	return r;
}

static int gfx_v11_0_mec_init(struct amdgpu_device *adev)
{
	int r;
	u32 *hpd;
	size_t mec_hpd_size;

	bitmap_zero(adev->gfx.mec.queue_bitmap, AMDGPU_MAX_COMPUTE_QUEUES);

	/* take ownership of the relevant compute queues */
	amdgpu_gfx_compute_queue_acquire(adev);
	mec_hpd_size = adev->gfx.num_compute_rings * GFX11_MEC_HPD_SIZE;

	if (mec_hpd_size) {
		r = amdgpu_bo_create_reserved(adev, mec_hpd_size, PAGE_SIZE,
					      AMDGPU_GEM_DOMAIN_GTT,
					      &adev->gfx.mec.hpd_eop_obj,
					      &adev->gfx.mec.hpd_eop_gpu_addr,
					      (void **)&hpd);
		if (r) {
			dev_warn(adev->dev, "(%d) create HDP EOP bo failed\n", r);
			gfx_v11_0_mec_fini(adev);
			return r;
		}

		memset(hpd, 0, mec_hpd_size);

		amdgpu_bo_kunmap(adev->gfx.mec.hpd_eop_obj);
		amdgpu_bo_unreserve(adev->gfx.mec.hpd_eop_obj);
	}

	return 0;
}

static uint32_t wave_read_ind(struct amdgpu_device *adev, uint32_t wave, uint32_t address)
{
	WREG32_SOC15(GC, 0, regSQ_IND_INDEX,
		(wave << SQ_IND_INDEX__WAVE_ID__SHIFT) |
		(address << SQ_IND_INDEX__INDEX__SHIFT));
	return RREG32_SOC15(GC, 0, regSQ_IND_DATA);
}

static void wave_read_regs(struct amdgpu_device *adev, uint32_t wave,
			   uint32_t thread, uint32_t regno,
			   uint32_t num, uint32_t *out)
{
	WREG32_SOC15(GC, 0, regSQ_IND_INDEX,
		(wave << SQ_IND_INDEX__WAVE_ID__SHIFT) |
		(regno << SQ_IND_INDEX__INDEX__SHIFT) |
		(thread << SQ_IND_INDEX__WORKITEM_ID__SHIFT) |
		(SQ_IND_INDEX__AUTO_INCR_MASK));
	while (num--)
		*(out++) = RREG32_SOC15(GC, 0, regSQ_IND_DATA);
}

static void gfx_v11_0_read_wave_data(struct amdgpu_device *adev, uint32_t simd, uint32_t wave, uint32_t *dst, int *no_fields)
{
	/* in gfx11 the SIMD_ID is specified as part of the INSTANCE
	 * field when performing a select_se_sh so it should be
	 * zero here */
	WARN_ON(simd != 0);

	/* type 2 wave data */
	dst[(*no_fields)++] = 2;
	dst[(*no_fields)++] = wave_read_ind(adev, wave, ixSQ_WAVE_STATUS);
	dst[(*no_fields)++] = wave_read_ind(adev, wave, ixSQ_WAVE_PC_LO);
	dst[(*no_fields)++] = wave_read_ind(adev, wave, ixSQ_WAVE_PC_HI);
	dst[(*no_fields)++] = wave_read_ind(adev, wave, ixSQ_WAVE_EXEC_LO);
	dst[(*no_fields)++] = wave_read_ind(adev, wave, ixSQ_WAVE_EXEC_HI);
	dst[(*no_fields)++] = wave_read_ind(adev, wave, ixSQ_WAVE_HW_ID1);
	dst[(*no_fields)++] = wave_read_ind(adev, wave, ixSQ_WAVE_HW_ID2);
	dst[(*no_fields)++] = wave_read_ind(adev, wave, ixSQ_WAVE_GPR_ALLOC);
	dst[(*no_fields)++] = wave_read_ind(adev, wave, ixSQ_WAVE_LDS_ALLOC);
	dst[(*no_fields)++] = wave_read_ind(adev, wave, ixSQ_WAVE_TRAPSTS);
	dst[(*no_fields)++] = wave_read_ind(adev, wave, ixSQ_WAVE_IB_STS);
	dst[(*no_fields)++] = wave_read_ind(adev, wave, ixSQ_WAVE_IB_STS2);
	dst[(*no_fields)++] = wave_read_ind(adev, wave, ixSQ_WAVE_IB_DBG1);
	dst[(*no_fields)++] = wave_read_ind(adev, wave, ixSQ_WAVE_M0);
	dst[(*no_fields)++] = wave_read_ind(adev, wave, ixSQ_WAVE_MODE);
}

static void gfx_v11_0_read_wave_sgprs(struct amdgpu_device *adev, uint32_t simd,
				     uint32_t wave, uint32_t start,
				     uint32_t size, uint32_t *dst)
{
	WARN_ON(simd != 0);

	wave_read_regs(
		adev, wave, 0, start + SQIND_WAVE_SGPRS_OFFSET, size,
		dst);
}

static void gfx_v11_0_read_wave_vgprs(struct amdgpu_device *adev, uint32_t simd,
				      uint32_t wave, uint32_t thread,
				      uint32_t start, uint32_t size,
				      uint32_t *dst)
{
	wave_read_regs(
		adev, wave, thread,
		start + SQIND_WAVE_VGPRS_OFFSET, size, dst);
}

static void gfx_v11_0_select_me_pipe_q(struct amdgpu_device *adev,
									  u32 me, u32 pipe, u32 q, u32 vm)
{
	soc21_grbm_select(adev, me, pipe, q, vm);
}

static const struct amdgpu_gfx_funcs gfx_v11_0_gfx_funcs = {
	.get_gpu_clock_counter = &gfx_v11_0_get_gpu_clock_counter,
	.select_se_sh = &gfx_v11_0_select_se_sh,
	.read_wave_data = &gfx_v11_0_read_wave_data,
	.read_wave_sgprs = &gfx_v11_0_read_wave_sgprs,
	.read_wave_vgprs = &gfx_v11_0_read_wave_vgprs,
	.select_me_pipe_q = &gfx_v11_0_select_me_pipe_q,
	.init_spm_golden = &gfx_v11_0_init_spm_golden_registers,
};

static int gfx_v11_0_gpu_early_init(struct amdgpu_device *adev)
{
	adev->gfx.funcs = &gfx_v11_0_gfx_funcs;

	switch (adev->ip_versions[GC_HWIP][0]) {
	case IP_VERSION(11, 0, 0):
	case IP_VERSION(11, 0, 2):
		adev->gfx.config.max_hw_contexts = 8;
		adev->gfx.config.sc_prim_fifo_size_frontend = 0x20;
		adev->gfx.config.sc_prim_fifo_size_backend = 0x100;
		adev->gfx.config.sc_hiz_tile_fifo_size = 0;
		adev->gfx.config.sc_earlyz_tile_fifo_size = 0x4C0;
		break;
	case IP_VERSION(11, 0, 1):
		adev->gfx.config.max_hw_contexts = 8;
		adev->gfx.config.sc_prim_fifo_size_frontend = 0x20;
		adev->gfx.config.sc_prim_fifo_size_backend = 0x100;
		adev->gfx.config.sc_hiz_tile_fifo_size = 0x80;
		adev->gfx.config.sc_earlyz_tile_fifo_size = 0x300;
		break;
	default:
		BUG();
		break;
	}

	return 0;
}

static int gfx_v11_0_gfx_ring_init(struct amdgpu_device *adev, int ring_id,
				   int me, int pipe, int queue)
{
	int r;
	struct amdgpu_ring *ring;
	unsigned int irq_type;

	ring = &adev->gfx.gfx_ring[ring_id];

	ring->me = me;
	ring->pipe = pipe;
	ring->queue = queue;

	ring->ring_obj = NULL;
	ring->use_doorbell = true;

	if (!ring_id)
		ring->doorbell_index = adev->doorbell_index.gfx_ring0 << 1;
	else
		ring->doorbell_index = adev->doorbell_index.gfx_ring1 << 1;
	sprintf(ring->name, "gfx_%d.%d.%d", ring->me, ring->pipe, ring->queue);

	irq_type = AMDGPU_CP_IRQ_GFX_ME0_PIPE0_EOP + ring->pipe;
	r = amdgpu_ring_init(adev, ring, 1024, &adev->gfx.eop_irq, irq_type,
			     AMDGPU_RING_PRIO_DEFAULT, NULL);
	if (r)
		return r;
	return 0;
}

static int gfx_v11_0_compute_ring_init(struct amdgpu_device *adev, int ring_id,
				       int mec, int pipe, int queue)
{
	int r;
	unsigned irq_type;
	struct amdgpu_ring *ring;
	unsigned int hw_prio;

	ring = &adev->gfx.compute_ring[ring_id];

	/* mec0 is me1 */
	ring->me = mec + 1;
	ring->pipe = pipe;
	ring->queue = queue;

	ring->ring_obj = NULL;
	ring->use_doorbell = true;
	ring->doorbell_index = (adev->doorbell_index.mec_ring0 + ring_id) << 1;
	ring->eop_gpu_addr = adev->gfx.mec.hpd_eop_gpu_addr
				+ (ring_id * GFX11_MEC_HPD_SIZE);
	sprintf(ring->name, "comp_%d.%d.%d", ring->me, ring->pipe, ring->queue);

	irq_type = AMDGPU_CP_IRQ_COMPUTE_MEC1_PIPE0_EOP
		+ ((ring->me - 1) * adev->gfx.mec.num_pipe_per_mec)
		+ ring->pipe;
	hw_prio = amdgpu_gfx_is_high_priority_compute_queue(adev, ring) ?
			AMDGPU_GFX_PIPE_PRIO_HIGH : AMDGPU_GFX_PIPE_PRIO_NORMAL;
	/* type-2 packets are deprecated on MEC, use type-3 instead */
	r = amdgpu_ring_init(adev, ring, 1024, &adev->gfx.eop_irq, irq_type,
			     hw_prio, NULL);
	if (r)
		return r;

	return 0;
}

static struct {
	SOC21_FIRMWARE_ID	id;
	unsigned int		offset;
	unsigned int		size;
} rlc_autoload_info[SOC21_FIRMWARE_ID_MAX];

static void gfx_v11_0_parse_rlc_toc(struct amdgpu_device *adev, void *rlc_toc)
{
	RLC_TABLE_OF_CONTENT *ucode = rlc_toc;

	while (ucode && (ucode->id > SOC21_FIRMWARE_ID_INVALID) &&
			(ucode->id < SOC21_FIRMWARE_ID_MAX)) {
		rlc_autoload_info[ucode->id].id = ucode->id;
		rlc_autoload_info[ucode->id].offset = ucode->offset * 4;
		rlc_autoload_info[ucode->id].size = ucode->size * 4;

		ucode++;
	}
}

static uint32_t gfx_v11_0_calc_toc_total_size(struct amdgpu_device *adev)
{
	uint32_t total_size = 0;
	SOC21_FIRMWARE_ID id;

	gfx_v11_0_parse_rlc_toc(adev, adev->psp.toc.start_addr);

	for (id = SOC21_FIRMWARE_ID_RLC_G_UCODE; id < SOC21_FIRMWARE_ID_MAX; id++)
		total_size += rlc_autoload_info[id].size;

	/* In case the offset in rlc toc ucode is aligned */
	if (total_size < rlc_autoload_info[SOC21_FIRMWARE_ID_MAX-1].offset)
		total_size = rlc_autoload_info[SOC21_FIRMWARE_ID_MAX-1].offset +
			rlc_autoload_info[SOC21_FIRMWARE_ID_MAX-1].size;

	return total_size;
}

static int gfx_v11_0_rlc_autoload_buffer_init(struct amdgpu_device *adev)
{
	int r;
	uint32_t total_size;

	total_size = gfx_v11_0_calc_toc_total_size(adev);

	r = amdgpu_bo_create_reserved(adev, total_size, 64 * 1024,
			AMDGPU_GEM_DOMAIN_VRAM,
			&adev->gfx.rlc.rlc_autoload_bo,
			&adev->gfx.rlc.rlc_autoload_gpu_addr,
			(void **)&adev->gfx.rlc.rlc_autoload_ptr);

	if (r) {
		dev_err(adev->dev, "(%d) failed to create fw autoload bo\n", r);
		return r;
	}

	return 0;
}

static void gfx_v11_0_rlc_backdoor_autoload_copy_ucode(struct amdgpu_device *adev,
					      SOC21_FIRMWARE_ID id,
			    		      const void *fw_data,
					      uint32_t fw_size,
					      uint32_t *fw_autoload_mask)
{
	uint32_t toc_offset;
	uint32_t toc_fw_size;
	char *ptr = adev->gfx.rlc.rlc_autoload_ptr;

	if (id <= SOC21_FIRMWARE_ID_INVALID || id >= SOC21_FIRMWARE_ID_MAX)
		return;

	toc_offset = rlc_autoload_info[id].offset;
	toc_fw_size = rlc_autoload_info[id].size;

	if (fw_size == 0)
		fw_size = toc_fw_size;

	if (fw_size > toc_fw_size)
		fw_size = toc_fw_size;

	memcpy(ptr + toc_offset, fw_data, fw_size);

	if (fw_size < toc_fw_size)
		memset(ptr + toc_offset + fw_size, 0, toc_fw_size - fw_size);

	if ((id != SOC21_FIRMWARE_ID_RS64_PFP) && (id != SOC21_FIRMWARE_ID_RS64_ME))
		*(uint64_t *)fw_autoload_mask |= 1ULL << id;
}

static void gfx_v11_0_rlc_backdoor_autoload_copy_toc_ucode(struct amdgpu_device *adev,
							uint32_t *fw_autoload_mask)
{
	void *data;
	uint32_t size;
	uint64_t *toc_ptr;

	*(uint64_t *)fw_autoload_mask |= 0x1;

	DRM_DEBUG("rlc autoload enabled fw: 0x%llx\n", *(uint64_t *)fw_autoload_mask);

	data = adev->psp.toc.start_addr;
	size = rlc_autoload_info[SOC21_FIRMWARE_ID_RLC_TOC].size;

	toc_ptr = (uint64_t *)data + size / 8 - 1;
	*toc_ptr = *(uint64_t *)fw_autoload_mask;

	gfx_v11_0_rlc_backdoor_autoload_copy_ucode(adev, SOC21_FIRMWARE_ID_RLC_TOC,
					data, size, fw_autoload_mask);
}

static void gfx_v11_0_rlc_backdoor_autoload_copy_gfx_ucode(struct amdgpu_device *adev,
							uint32_t *fw_autoload_mask)
{
	const __le32 *fw_data;
	uint32_t fw_size;
	const struct gfx_firmware_header_v1_0 *cp_hdr;
	const struct gfx_firmware_header_v2_0 *cpv2_hdr;
	const struct rlc_firmware_header_v2_0 *rlc_hdr;
	const struct rlc_firmware_header_v2_2 *rlcv22_hdr;
	uint16_t version_major, version_minor;

	if (adev->gfx.rs64_enable) {
		/* pfp ucode */
		cpv2_hdr = (const struct gfx_firmware_header_v2_0 *)
			adev->gfx.pfp_fw->data;
		/* instruction */
		fw_data = (const __le32 *)(adev->gfx.pfp_fw->data +
			le32_to_cpu(cpv2_hdr->ucode_offset_bytes));
		fw_size = le32_to_cpu(cpv2_hdr->ucode_size_bytes);
		gfx_v11_0_rlc_backdoor_autoload_copy_ucode(adev, SOC21_FIRMWARE_ID_RS64_PFP,
						fw_data, fw_size, fw_autoload_mask);
		/* data */
		fw_data = (const __le32 *)(adev->gfx.pfp_fw->data +
			le32_to_cpu(cpv2_hdr->data_offset_bytes));
		fw_size = le32_to_cpu(cpv2_hdr->data_size_bytes);
		gfx_v11_0_rlc_backdoor_autoload_copy_ucode(adev, SOC21_FIRMWARE_ID_RS64_PFP_P0_STACK,
						fw_data, fw_size, fw_autoload_mask);
		gfx_v11_0_rlc_backdoor_autoload_copy_ucode(adev, SOC21_FIRMWARE_ID_RS64_PFP_P1_STACK,
						fw_data, fw_size, fw_autoload_mask);
		/* me ucode */
		cpv2_hdr = (const struct gfx_firmware_header_v2_0 *)
			adev->gfx.me_fw->data;
		/* instruction */
		fw_data = (const __le32 *)(adev->gfx.me_fw->data +
			le32_to_cpu(cpv2_hdr->ucode_offset_bytes));
		fw_size = le32_to_cpu(cpv2_hdr->ucode_size_bytes);
		gfx_v11_0_rlc_backdoor_autoload_copy_ucode(adev, SOC21_FIRMWARE_ID_RS64_ME,
						fw_data, fw_size, fw_autoload_mask);
		/* data */
		fw_data = (const __le32 *)(adev->gfx.me_fw->data +
			le32_to_cpu(cpv2_hdr->data_offset_bytes));
		fw_size = le32_to_cpu(cpv2_hdr->data_size_bytes);
		gfx_v11_0_rlc_backdoor_autoload_copy_ucode(adev, SOC21_FIRMWARE_ID_RS64_ME_P0_STACK,
						fw_data, fw_size, fw_autoload_mask);
		gfx_v11_0_rlc_backdoor_autoload_copy_ucode(adev, SOC21_FIRMWARE_ID_RS64_ME_P1_STACK,
						fw_data, fw_size, fw_autoload_mask);
		/* mec ucode */
		cpv2_hdr = (const struct gfx_firmware_header_v2_0 *)
			adev->gfx.mec_fw->data;
		/* instruction */
		fw_data = (const __le32 *) (adev->gfx.mec_fw->data +
			le32_to_cpu(cpv2_hdr->ucode_offset_bytes));
		fw_size = le32_to_cpu(cpv2_hdr->ucode_size_bytes);
		gfx_v11_0_rlc_backdoor_autoload_copy_ucode(adev, SOC21_FIRMWARE_ID_RS64_MEC,
						fw_data, fw_size, fw_autoload_mask);
		/* data */
		fw_data = (const __le32 *) (adev->gfx.mec_fw->data +
			le32_to_cpu(cpv2_hdr->data_offset_bytes));
		fw_size = le32_to_cpu(cpv2_hdr->data_size_bytes);
		gfx_v11_0_rlc_backdoor_autoload_copy_ucode(adev, SOC21_FIRMWARE_ID_RS64_MEC_P0_STACK,
						fw_data, fw_size, fw_autoload_mask);
		gfx_v11_0_rlc_backdoor_autoload_copy_ucode(adev, SOC21_FIRMWARE_ID_RS64_MEC_P1_STACK,
						fw_data, fw_size, fw_autoload_mask);
		gfx_v11_0_rlc_backdoor_autoload_copy_ucode(adev, SOC21_FIRMWARE_ID_RS64_MEC_P2_STACK,
						fw_data, fw_size, fw_autoload_mask);
		gfx_v11_0_rlc_backdoor_autoload_copy_ucode(adev, SOC21_FIRMWARE_ID_RS64_MEC_P3_STACK,
						fw_data, fw_size, fw_autoload_mask);
	} else {
		/* pfp ucode */
		cp_hdr = (const struct gfx_firmware_header_v1_0 *)
			adev->gfx.pfp_fw->data;
		fw_data = (const __le32 *)(adev->gfx.pfp_fw->data +
				le32_to_cpu(cp_hdr->header.ucode_array_offset_bytes));
		fw_size = le32_to_cpu(cp_hdr->header.ucode_size_bytes);
		gfx_v11_0_rlc_backdoor_autoload_copy_ucode(adev, SOC21_FIRMWARE_ID_CP_PFP,
						fw_data, fw_size, fw_autoload_mask);

		/* me ucode */
		cp_hdr = (const struct gfx_firmware_header_v1_0 *)
			adev->gfx.me_fw->data;
		fw_data = (const __le32 *)(adev->gfx.me_fw->data +
				le32_to_cpu(cp_hdr->header.ucode_array_offset_bytes));
		fw_size = le32_to_cpu(cp_hdr->header.ucode_size_bytes);
		gfx_v11_0_rlc_backdoor_autoload_copy_ucode(adev, SOC21_FIRMWARE_ID_CP_ME,
						fw_data, fw_size, fw_autoload_mask);

		/* mec ucode */
		cp_hdr = (const struct gfx_firmware_header_v1_0 *)
			adev->gfx.mec_fw->data;
		fw_data = (const __le32 *) (adev->gfx.mec_fw->data +
				le32_to_cpu(cp_hdr->header.ucode_array_offset_bytes));
		fw_size = le32_to_cpu(cp_hdr->header.ucode_size_bytes) -
			cp_hdr->jt_size * 4;
		gfx_v11_0_rlc_backdoor_autoload_copy_ucode(adev, SOC21_FIRMWARE_ID_CP_MEC,
						fw_data, fw_size, fw_autoload_mask);
	}

	/* rlc ucode */
	rlc_hdr = (const struct rlc_firmware_header_v2_0 *)
		adev->gfx.rlc_fw->data;
	fw_data = (const __le32 *)(adev->gfx.rlc_fw->data +
			le32_to_cpu(rlc_hdr->header.ucode_array_offset_bytes));
	fw_size = le32_to_cpu(rlc_hdr->header.ucode_size_bytes);
	gfx_v11_0_rlc_backdoor_autoload_copy_ucode(adev, SOC21_FIRMWARE_ID_RLC_G_UCODE,
					fw_data, fw_size, fw_autoload_mask);

	version_major = le16_to_cpu(rlc_hdr->header.header_version_major);
	version_minor = le16_to_cpu(rlc_hdr->header.header_version_minor);
	if (version_major == 2) {
		if (version_minor >= 2) {
			rlcv22_hdr = (const struct rlc_firmware_header_v2_2 *)adev->gfx.rlc_fw->data;

			fw_data = (const __le32 *)(adev->gfx.rlc_fw->data +
					le32_to_cpu(rlcv22_hdr->rlc_iram_ucode_offset_bytes));
			fw_size = le32_to_cpu(rlcv22_hdr->rlc_iram_ucode_size_bytes);
			gfx_v11_0_rlc_backdoor_autoload_copy_ucode(adev, SOC21_FIRMWARE_ID_RLX6_UCODE,
					fw_data, fw_size, fw_autoload_mask);

			fw_data = (const __le32 *)(adev->gfx.rlc_fw->data +
					le32_to_cpu(rlcv22_hdr->rlc_dram_ucode_offset_bytes));
			fw_size = le32_to_cpu(rlcv22_hdr->rlc_dram_ucode_size_bytes);
			gfx_v11_0_rlc_backdoor_autoload_copy_ucode(adev, SOC21_FIRMWARE_ID_RLX6_DRAM_BOOT,
					fw_data, fw_size, fw_autoload_mask);
		}
	}
}

static void gfx_v11_0_rlc_backdoor_autoload_copy_sdma_ucode(struct amdgpu_device *adev,
							uint32_t *fw_autoload_mask)
{
	const __le32 *fw_data;
	uint32_t fw_size;
	const struct sdma_firmware_header_v2_0 *sdma_hdr;

	sdma_hdr = (const struct sdma_firmware_header_v2_0 *)
		adev->sdma.instance[0].fw->data;
	fw_data = (const __le32 *) (adev->sdma.instance[0].fw->data +
			le32_to_cpu(sdma_hdr->header.ucode_array_offset_bytes));
	fw_size = le32_to_cpu(sdma_hdr->ctx_ucode_size_bytes);

	gfx_v11_0_rlc_backdoor_autoload_copy_ucode(adev,
			SOC21_FIRMWARE_ID_SDMA_UCODE_TH0, fw_data, fw_size, fw_autoload_mask);

	fw_data = (const __le32 *) (adev->sdma.instance[0].fw->data +
			le32_to_cpu(sdma_hdr->ctl_ucode_offset));
	fw_size = le32_to_cpu(sdma_hdr->ctl_ucode_size_bytes);

	gfx_v11_0_rlc_backdoor_autoload_copy_ucode(adev,
			SOC21_FIRMWARE_ID_SDMA_UCODE_TH1, fw_data, fw_size, fw_autoload_mask);
}

static void gfx_v11_0_rlc_backdoor_autoload_copy_mes_ucode(struct amdgpu_device *adev,
							uint32_t *fw_autoload_mask)
{
	const __le32 *fw_data;
	unsigned fw_size;
	const struct mes_firmware_header_v1_0 *mes_hdr;
	int pipe, ucode_id, data_id;

	for (pipe = 0; pipe < 2; pipe++) {
		if (pipe==0) {
			ucode_id = SOC21_FIRMWARE_ID_RS64_MES_P0;
			data_id  = SOC21_FIRMWARE_ID_RS64_MES_P0_STACK;
		} else {
			ucode_id = SOC21_FIRMWARE_ID_RS64_MES_P1;
			data_id  = SOC21_FIRMWARE_ID_RS64_MES_P1_STACK;
		}

		mes_hdr = (const struct mes_firmware_header_v1_0 *)
			adev->mes.fw[pipe]->data;

		fw_data = (const __le32 *)(adev->mes.fw[pipe]->data +
				le32_to_cpu(mes_hdr->mes_ucode_offset_bytes));
		fw_size = le32_to_cpu(mes_hdr->mes_ucode_size_bytes);

		gfx_v11_0_rlc_backdoor_autoload_copy_ucode(adev,
				ucode_id, fw_data, fw_size, fw_autoload_mask);

		fw_data = (const __le32 *)(adev->mes.fw[pipe]->data +
				le32_to_cpu(mes_hdr->mes_ucode_data_offset_bytes));
		fw_size = le32_to_cpu(mes_hdr->mes_ucode_data_size_bytes);

		gfx_v11_0_rlc_backdoor_autoload_copy_ucode(adev,
				data_id, fw_data, fw_size, fw_autoload_mask);
	}
}

static int gfx_v11_0_rlc_backdoor_autoload_enable(struct amdgpu_device *adev)
{
	uint32_t rlc_g_offset, rlc_g_size;
	uint64_t gpu_addr;
	uint32_t autoload_fw_id[2];

	memset(autoload_fw_id, 0, sizeof(uint32_t) * 2);

	/* RLC autoload sequence 2: copy ucode */
	gfx_v11_0_rlc_backdoor_autoload_copy_sdma_ucode(adev, autoload_fw_id);
	gfx_v11_0_rlc_backdoor_autoload_copy_gfx_ucode(adev, autoload_fw_id);
	gfx_v11_0_rlc_backdoor_autoload_copy_mes_ucode(adev, autoload_fw_id);
	gfx_v11_0_rlc_backdoor_autoload_copy_toc_ucode(adev, autoload_fw_id);

	rlc_g_offset = rlc_autoload_info[SOC21_FIRMWARE_ID_RLC_G_UCODE].offset;
	rlc_g_size = rlc_autoload_info[SOC21_FIRMWARE_ID_RLC_G_UCODE].size;
	gpu_addr = adev->gfx.rlc.rlc_autoload_gpu_addr + rlc_g_offset;

	WREG32_SOC15(GC, 0, regGFX_IMU_RLC_BOOTLOADER_ADDR_HI, upper_32_bits(gpu_addr));
	WREG32_SOC15(GC, 0, regGFX_IMU_RLC_BOOTLOADER_ADDR_LO, lower_32_bits(gpu_addr));

	WREG32_SOC15(GC, 0, regGFX_IMU_RLC_BOOTLOADER_SIZE, rlc_g_size);

	/* RLC autoload sequence 3: load IMU fw */
	if (adev->gfx.imu.funcs->load_microcode)
		adev->gfx.imu.funcs->load_microcode(adev);
	/* RLC autoload sequence 4 init IMU fw */
	if (adev->gfx.imu.funcs->setup_imu)
		adev->gfx.imu.funcs->setup_imu(adev);
	if (adev->gfx.imu.funcs->start_imu)
		adev->gfx.imu.funcs->start_imu(adev);

	/* RLC autoload sequence 5 disable gpa mode */
	gfx_v11_0_disable_gpa_mode(adev);

	return 0;
}

static int gfx_v11_0_sw_init(void *handle)
{
	int i, j, k, r, ring_id = 0;
	struct amdgpu_kiq *kiq;
	struct amdgpu_device *adev = (struct amdgpu_device *)handle;

	adev->gfxhub.funcs->init(adev);

	switch (adev->ip_versions[GC_HWIP][0]) {
	case IP_VERSION(11, 0, 0):
	case IP_VERSION(11, 0, 1):
	case IP_VERSION(11, 0, 2):
		adev->gfx.me.num_me = 1;
		adev->gfx.me.num_pipe_per_me = 1;
		adev->gfx.me.num_queue_per_pipe = 1;
		adev->gfx.mec.num_mec = 2;
		adev->gfx.mec.num_pipe_per_mec = 4;
		adev->gfx.mec.num_queue_per_pipe = 4;
		break;
	default:
		adev->gfx.me.num_me = 1;
		adev->gfx.me.num_pipe_per_me = 1;
		adev->gfx.me.num_queue_per_pipe = 1;
		adev->gfx.mec.num_mec = 1;
		adev->gfx.mec.num_pipe_per_mec = 4;
		adev->gfx.mec.num_queue_per_pipe = 8;
		break;
	}

	/* EOP Event */
	r = amdgpu_irq_add_id(adev, SOC21_IH_CLIENTID_GRBM_CP,
			      GFX_11_0_0__SRCID__CP_EOP_INTERRUPT,
			      &adev->gfx.eop_irq);
	if (r)
		return r;

	/* Privileged reg */
	r = amdgpu_irq_add_id(adev, SOC21_IH_CLIENTID_GRBM_CP,
			      GFX_11_0_0__SRCID__CP_PRIV_REG_FAULT,
			      &adev->gfx.priv_reg_irq);
	if (r)
		return r;

	/* Privileged inst */
	r = amdgpu_irq_add_id(adev, SOC21_IH_CLIENTID_GRBM_CP,
			      GFX_11_0_0__SRCID__CP_PRIV_INSTR_FAULT,
			      &adev->gfx.priv_inst_irq);
	if (r)
		return r;

	adev->gfx.gfx_current_status = AMDGPU_GFX_NORMAL_MODE;

	if (adev->gfx.imu.funcs) {
		if (adev->gfx.imu.funcs->init_microcode) {
			r = adev->gfx.imu.funcs->init_microcode(adev);
			if (r)
				DRM_ERROR("Failed to load imu firmware!\n");
		}
	}

	r = gfx_v11_0_me_init(adev);
	if (r)
		return r;

	r = gfx_v11_0_rlc_init(adev);
	if (r) {
		DRM_ERROR("Failed to init rlc BOs!\n");
		return r;
	}

	r = gfx_v11_0_mec_init(adev);
	if (r) {
		DRM_ERROR("Failed to init MEC BOs!\n");
		return r;
	}

	/* set up the gfx ring */
	for (i = 0; i < adev->gfx.me.num_me; i++) {
		for (j = 0; j < adev->gfx.me.num_queue_per_pipe; j++) {
			for (k = 0; k < adev->gfx.me.num_pipe_per_me; k++) {
				if (!amdgpu_gfx_is_me_queue_enabled(adev, i, k, j))
					continue;

				r = gfx_v11_0_gfx_ring_init(adev, ring_id,
							    i, k, j);
				if (r)
					return r;
				ring_id++;
			}
		}
	}

	ring_id = 0;
	/* set up the compute queues - allocate horizontally across pipes */
	for (i = 0; i < adev->gfx.mec.num_mec; ++i) {
		for (j = 0; j < adev->gfx.mec.num_queue_per_pipe; j++) {
			for (k = 0; k < adev->gfx.mec.num_pipe_per_mec; k++) {
				if (!amdgpu_gfx_is_mec_queue_enabled(adev, i, k,
								     j))
					continue;

				r = gfx_v11_0_compute_ring_init(adev, ring_id,
								i, k, j);
				if (r)
					return r;

				ring_id++;
			}
		}
	}

	if (!adev->enable_mes_kiq) {
		r = amdgpu_gfx_kiq_init(adev, GFX11_MEC_HPD_SIZE);
		if (r) {
			DRM_ERROR("Failed to init KIQ BOs!\n");
			return r;
		}

		kiq = &adev->gfx.kiq;
		r = amdgpu_gfx_kiq_init_ring(adev, &kiq->ring, &kiq->irq);
		if (r)
			return r;
	}

	r = amdgpu_gfx_mqd_sw_init(adev, sizeof(struct v11_compute_mqd));
	if (r)
		return r;

	/* allocate visible FB for rlc auto-loading fw */
	if (adev->firmware.load_type == AMDGPU_FW_LOAD_RLC_BACKDOOR_AUTO) {
		r = gfx_v11_0_init_toc_microcode(adev);
		if (r)
			dev_err(adev->dev, "Failed to load toc firmware!\n");
		r = gfx_v11_0_rlc_autoload_buffer_init(adev);
		if (r)
			return r;
	}

	r = gfx_v11_0_gpu_early_init(adev);
	if (r)
		return r;

	return 0;
}

static void gfx_v11_0_pfp_fini(struct amdgpu_device *adev)
{
	amdgpu_bo_free_kernel(&adev->gfx.pfp.pfp_fw_obj,
			      &adev->gfx.pfp.pfp_fw_gpu_addr,
			      (void **)&adev->gfx.pfp.pfp_fw_ptr);

	amdgpu_bo_free_kernel(&adev->gfx.pfp.pfp_fw_data_obj,
			      &adev->gfx.pfp.pfp_fw_data_gpu_addr,
			      (void **)&adev->gfx.pfp.pfp_fw_data_ptr);
}

static void gfx_v11_0_me_fini(struct amdgpu_device *adev)
{
	amdgpu_bo_free_kernel(&adev->gfx.me.me_fw_obj,
			      &adev->gfx.me.me_fw_gpu_addr,
			      (void **)&adev->gfx.me.me_fw_ptr);

	amdgpu_bo_free_kernel(&adev->gfx.me.me_fw_data_obj,
			       &adev->gfx.me.me_fw_data_gpu_addr,
			       (void **)&adev->gfx.me.me_fw_data_ptr);
}

static void gfx_v11_0_rlc_autoload_buffer_fini(struct amdgpu_device *adev)
{
	amdgpu_bo_free_kernel(&adev->gfx.rlc.rlc_autoload_bo,
			&adev->gfx.rlc.rlc_autoload_gpu_addr,
			(void **)&adev->gfx.rlc.rlc_autoload_ptr);
}

static int gfx_v11_0_sw_fini(void *handle)
{
	int i;
	struct amdgpu_device *adev = (struct amdgpu_device *)handle;

	for (i = 0; i < adev->gfx.num_gfx_rings; i++)
		amdgpu_ring_fini(&adev->gfx.gfx_ring[i]);
	for (i = 0; i < adev->gfx.num_compute_rings; i++)
		amdgpu_ring_fini(&adev->gfx.compute_ring[i]);

	amdgpu_gfx_mqd_sw_fini(adev);

	if (!adev->enable_mes_kiq) {
		amdgpu_gfx_kiq_free_ring(&adev->gfx.kiq.ring);
		amdgpu_gfx_kiq_fini(adev);
	}

	gfx_v11_0_pfp_fini(adev);
	gfx_v11_0_me_fini(adev);
	gfx_v11_0_rlc_fini(adev);
	gfx_v11_0_mec_fini(adev);

	if (adev->firmware.load_type == AMDGPU_FW_LOAD_RLC_BACKDOOR_AUTO)
		gfx_v11_0_rlc_autoload_buffer_fini(adev);

	gfx_v11_0_free_microcode(adev);

	return 0;
}

static void gfx_v11_0_select_se_sh(struct amdgpu_device *adev, u32 se_num,
				   u32 sh_num, u32 instance)
{
	u32 data;

	if (instance == 0xffffffff)
		data = REG_SET_FIELD(0, GRBM_GFX_INDEX,
				     INSTANCE_BROADCAST_WRITES, 1);
	else
		data = REG_SET_FIELD(0, GRBM_GFX_INDEX, INSTANCE_INDEX,
				     instance);

	if (se_num == 0xffffffff)
		data = REG_SET_FIELD(data, GRBM_GFX_INDEX, SE_BROADCAST_WRITES,
				     1);
	else
		data = REG_SET_FIELD(data, GRBM_GFX_INDEX, SE_INDEX, se_num);

	if (sh_num == 0xffffffff)
		data = REG_SET_FIELD(data, GRBM_GFX_INDEX, SA_BROADCAST_WRITES,
				     1);
	else
		data = REG_SET_FIELD(data, GRBM_GFX_INDEX, SA_INDEX, sh_num);

	WREG32_SOC15(GC, 0, regGRBM_GFX_INDEX, data);
}

static u32 gfx_v11_0_get_rb_active_bitmap(struct amdgpu_device *adev)
{
	u32 data, mask;

	data = RREG32_SOC15(GC, 0, regCC_RB_BACKEND_DISABLE);
	data |= RREG32_SOC15(GC, 0, regGC_USER_RB_BACKEND_DISABLE);

	data &= CC_RB_BACKEND_DISABLE__BACKEND_DISABLE_MASK;
	data >>= GC_USER_RB_BACKEND_DISABLE__BACKEND_DISABLE__SHIFT;

	mask = amdgpu_gfx_create_bitmask(adev->gfx.config.max_backends_per_se /
					 adev->gfx.config.max_sh_per_se);

	return (~data) & mask;
}

static void gfx_v11_0_setup_rb(struct amdgpu_device *adev)
{
	int i, j;
	u32 data;
	u32 active_rbs = 0;
	u32 rb_bitmap_width_per_sh = adev->gfx.config.max_backends_per_se /
					adev->gfx.config.max_sh_per_se;

	mutex_lock(&adev->grbm_idx_mutex);
	for (i = 0; i < adev->gfx.config.max_shader_engines; i++) {
		for (j = 0; j < adev->gfx.config.max_sh_per_se; j++) {
			gfx_v11_0_select_se_sh(adev, i, j, 0xffffffff);
			data = gfx_v11_0_get_rb_active_bitmap(adev);
			active_rbs |= data << ((i * adev->gfx.config.max_sh_per_se + j) *
					       rb_bitmap_width_per_sh);
		}
	}
	gfx_v11_0_select_se_sh(adev, 0xffffffff, 0xffffffff, 0xffffffff);
	mutex_unlock(&adev->grbm_idx_mutex);

	adev->gfx.config.backend_enable_mask = active_rbs;
	adev->gfx.config.num_rbs = hweight32(active_rbs);
}

#define DEFAULT_SH_MEM_BASES	(0x6000)
#define LDS_APP_BASE           0x1
#define SCRATCH_APP_BASE       0x2

static void gfx_v11_0_init_compute_vmid(struct amdgpu_device *adev)
{
	int i;
	uint32_t sh_mem_bases;
	uint32_t data;

	/*
	 * Configure apertures:
	 * LDS:         0x60000000'00000000 - 0x60000001'00000000 (4GB)
	 * Scratch:     0x60000001'00000000 - 0x60000002'00000000 (4GB)
	 * GPUVM:       0x60010000'00000000 - 0x60020000'00000000 (1TB)
	 */
	sh_mem_bases = (LDS_APP_BASE << SH_MEM_BASES__SHARED_BASE__SHIFT) |
			SCRATCH_APP_BASE;

	mutex_lock(&adev->srbm_mutex);
	for (i = adev->vm_manager.first_kfd_vmid; i < AMDGPU_NUM_VMID; i++) {
		soc21_grbm_select(adev, 0, 0, 0, i);
		/* CP and shaders */
		WREG32_SOC15(GC, 0, regSH_MEM_CONFIG, DEFAULT_SH_MEM_CONFIG);
		WREG32_SOC15(GC, 0, regSH_MEM_BASES, sh_mem_bases);

		/* Enable trap for each kfd vmid. */
		data = RREG32(SOC15_REG_OFFSET(GC, 0, regSPI_GDBG_PER_VMID_CNTL));
		data = REG_SET_FIELD(data, SPI_GDBG_PER_VMID_CNTL, TRAP_EN, 1);
	}
	soc21_grbm_select(adev, 0, 0, 0, 0);
	mutex_unlock(&adev->srbm_mutex);

	/* Initialize all compute VMIDs to have no GDS, GWS, or OA
	   acccess. These should be enabled by FW for target VMIDs. */
	for (i = adev->vm_manager.first_kfd_vmid; i < AMDGPU_NUM_VMID; i++) {
		WREG32_SOC15_OFFSET(GC, 0, regGDS_VMID0_BASE, 2 * i, 0);
		WREG32_SOC15_OFFSET(GC, 0, regGDS_VMID0_SIZE, 2 * i, 0);
		WREG32_SOC15_OFFSET(GC, 0, regGDS_GWS_VMID0, i, 0);
		WREG32_SOC15_OFFSET(GC, 0, regGDS_OA_VMID0, i, 0);
	}
}

static void gfx_v11_0_init_gds_vmid(struct amdgpu_device *adev)
{
	int vmid;

	/*
	 * Initialize all compute and user-gfx VMIDs to have no GDS, GWS, or OA
	 * access. Compute VMIDs should be enabled by FW for target VMIDs,
	 * the driver can enable them for graphics. VMID0 should maintain
	 * access so that HWS firmware can save/restore entries.
	 */
	for (vmid = 1; vmid < 16; vmid++) {
		WREG32_SOC15_OFFSET(GC, 0, regGDS_VMID0_BASE, 2 * vmid, 0);
		WREG32_SOC15_OFFSET(GC, 0, regGDS_VMID0_SIZE, 2 * vmid, 0);
		WREG32_SOC15_OFFSET(GC, 0, regGDS_GWS_VMID0, vmid, 0);
		WREG32_SOC15_OFFSET(GC, 0, regGDS_OA_VMID0, vmid, 0);
	}
}

static void gfx_v11_0_tcp_harvest(struct amdgpu_device *adev)
{
	/* TODO: harvest feature to be added later. */
}

static void gfx_v11_0_get_tcc_info(struct amdgpu_device *adev)
{
	/* TCCs are global (not instanced). */
	uint32_t tcc_disable = RREG32_SOC15(GC, 0, regCGTS_TCC_DISABLE) |
			       RREG32_SOC15(GC, 0, regCGTS_USER_TCC_DISABLE);

	adev->gfx.config.tcc_disabled_mask =
		REG_GET_FIELD(tcc_disable, CGTS_TCC_DISABLE, TCC_DISABLE) |
		(REG_GET_FIELD(tcc_disable, CGTS_TCC_DISABLE, HI_TCC_DISABLE) << 16);
}

static void gfx_v11_0_constants_init(struct amdgpu_device *adev)
{
	u32 tmp;
	int i;

	WREG32_FIELD15_PREREG(GC, 0, GRBM_CNTL, READ_TIMEOUT, 0xff);

	gfx_v11_0_setup_rb(adev);
	gfx_v11_0_get_cu_info(adev, &adev->gfx.cu_info);
	gfx_v11_0_get_tcc_info(adev);
	adev->gfx.config.pa_sc_tile_steering_override = 0;

	/* XXX SH_MEM regs */
	/* where to put LDS, scratch, GPUVM in FSA64 space */
	mutex_lock(&adev->srbm_mutex);
	for (i = 0; i < adev->vm_manager.id_mgr[AMDGPU_GFXHUB_0].num_ids; i++) {
		soc21_grbm_select(adev, 0, 0, 0, i);
		/* CP and shaders */
		WREG32_SOC15(GC, 0, regSH_MEM_CONFIG, DEFAULT_SH_MEM_CONFIG);
		if (i != 0) {
			tmp = REG_SET_FIELD(0, SH_MEM_BASES, PRIVATE_BASE,
				(adev->gmc.private_aperture_start >> 48));
			tmp = REG_SET_FIELD(tmp, SH_MEM_BASES, SHARED_BASE,
				(adev->gmc.shared_aperture_start >> 48));
			WREG32_SOC15(GC, 0, regSH_MEM_BASES, tmp);
		}
	}
	soc21_grbm_select(adev, 0, 0, 0, 0);

	mutex_unlock(&adev->srbm_mutex);

	gfx_v11_0_init_compute_vmid(adev);
	gfx_v11_0_init_gds_vmid(adev);
}

static void gfx_v11_0_enable_gui_idle_interrupt(struct amdgpu_device *adev,
					       bool enable)
{
	u32 tmp;

	if (amdgpu_sriov_vf(adev))
		return;

	tmp = RREG32_SOC15(GC, 0, regCP_INT_CNTL_RING0);

	tmp = REG_SET_FIELD(tmp, CP_INT_CNTL_RING0, CNTX_BUSY_INT_ENABLE,
			    enable ? 1 : 0);
	tmp = REG_SET_FIELD(tmp, CP_INT_CNTL_RING0, CNTX_EMPTY_INT_ENABLE,
			    enable ? 1 : 0);
	tmp = REG_SET_FIELD(tmp, CP_INT_CNTL_RING0, CMP_BUSY_INT_ENABLE,
			    enable ? 1 : 0);
	tmp = REG_SET_FIELD(tmp, CP_INT_CNTL_RING0, GFX_IDLE_INT_ENABLE,
			    enable ? 1 : 0);

	WREG32_SOC15(GC, 0, regCP_INT_CNTL_RING0, tmp);
}

static int gfx_v11_0_init_csb(struct amdgpu_device *adev)
{
	adev->gfx.rlc.funcs->get_csb_buffer(adev, adev->gfx.rlc.cs_ptr);

	WREG32_SOC15(GC, 0, regRLC_CSIB_ADDR_HI,
			adev->gfx.rlc.clear_state_gpu_addr >> 32);
	WREG32_SOC15(GC, 0, regRLC_CSIB_ADDR_LO,
			adev->gfx.rlc.clear_state_gpu_addr & 0xfffffffc);
	WREG32_SOC15(GC, 0, regRLC_CSIB_LENGTH, adev->gfx.rlc.clear_state_size);

	return 0;
}

static void gfx_v11_0_rlc_stop(struct amdgpu_device *adev)
{
	u32 tmp = RREG32_SOC15(GC, 0, regRLC_CNTL);

	tmp = REG_SET_FIELD(tmp, RLC_CNTL, RLC_ENABLE_F32, 0);
	WREG32_SOC15(GC, 0, regRLC_CNTL, tmp);
}

static void gfx_v11_0_rlc_reset(struct amdgpu_device *adev)
{
	WREG32_FIELD15_PREREG(GC, 0, GRBM_SOFT_RESET, SOFT_RESET_RLC, 1);
	udelay(50);
	WREG32_FIELD15_PREREG(GC, 0, GRBM_SOFT_RESET, SOFT_RESET_RLC, 0);
	udelay(50);
}

static void gfx_v11_0_rlc_smu_handshake_cntl(struct amdgpu_device *adev,
					     bool enable)
{
	uint32_t rlc_pg_cntl;

	rlc_pg_cntl = RREG32_SOC15(GC, 0, regRLC_PG_CNTL);

	if (!enable) {
		/* RLC_PG_CNTL[23] = 0 (default)
		 * RLC will wait for handshake acks with SMU
		 * GFXOFF will be enabled
		 * RLC_PG_CNTL[23] = 1
		 * RLC will not issue any message to SMU
		 * hence no handshake between SMU & RLC
		 * GFXOFF will be disabled
		 */
		rlc_pg_cntl |= RLC_PG_CNTL__SMU_HANDSHAKE_DISABLE_MASK;
	} else
		rlc_pg_cntl &= ~RLC_PG_CNTL__SMU_HANDSHAKE_DISABLE_MASK;
	WREG32_SOC15(GC, 0, regRLC_PG_CNTL, rlc_pg_cntl);
}

static void gfx_v11_0_rlc_start(struct amdgpu_device *adev)
{
	/* TODO: enable rlc & smu handshake until smu
	 * and gfxoff feature works as expected */
	if (!(amdgpu_pp_feature_mask & PP_GFXOFF_MASK))
		gfx_v11_0_rlc_smu_handshake_cntl(adev, false);

	WREG32_FIELD15_PREREG(GC, 0, RLC_CNTL, RLC_ENABLE_F32, 1);
	udelay(50);
}

static void gfx_v11_0_rlc_enable_srm(struct amdgpu_device *adev)
{
	uint32_t tmp;

	/* enable Save Restore Machine */
	tmp = RREG32(SOC15_REG_OFFSET(GC, 0, regRLC_SRM_CNTL));
	tmp |= RLC_SRM_CNTL__AUTO_INCR_ADDR_MASK;
	tmp |= RLC_SRM_CNTL__SRM_ENABLE_MASK;
	WREG32(SOC15_REG_OFFSET(GC, 0, regRLC_SRM_CNTL), tmp);
}

static void gfx_v11_0_load_rlcg_microcode(struct amdgpu_device *adev)
{
	const struct rlc_firmware_header_v2_0 *hdr;
	const __le32 *fw_data;
	unsigned i, fw_size;

	hdr = (const struct rlc_firmware_header_v2_0 *)adev->gfx.rlc_fw->data;
	fw_data = (const __le32 *)(adev->gfx.rlc_fw->data +
			   le32_to_cpu(hdr->header.ucode_array_offset_bytes));
	fw_size = le32_to_cpu(hdr->header.ucode_size_bytes) / 4;

	WREG32_SOC15(GC, 0, regRLC_GPM_UCODE_ADDR,
		     RLCG_UCODE_LOADING_START_ADDRESS);

	for (i = 0; i < fw_size; i++)
		WREG32_SOC15(GC, 0, regRLC_GPM_UCODE_DATA,
			     le32_to_cpup(fw_data++));

	WREG32_SOC15(GC, 0, regRLC_GPM_UCODE_ADDR, adev->gfx.rlc_fw_version);
}

static void gfx_v11_0_load_rlc_iram_dram_microcode(struct amdgpu_device *adev)
{
	const struct rlc_firmware_header_v2_2 *hdr;
	const __le32 *fw_data;
	unsigned i, fw_size;
	u32 tmp;

	hdr = (const struct rlc_firmware_header_v2_2 *)adev->gfx.rlc_fw->data;

	fw_data = (const __le32 *)(adev->gfx.rlc_fw->data +
			le32_to_cpu(hdr->rlc_iram_ucode_offset_bytes));
	fw_size = le32_to_cpu(hdr->rlc_iram_ucode_size_bytes) / 4;

	WREG32_SOC15(GC, 0, regRLC_LX6_IRAM_ADDR, 0);

	for (i = 0; i < fw_size; i++) {
		if ((amdgpu_emu_mode == 1) && (i % 100 == 99))
			msleep(1);
		WREG32_SOC15(GC, 0, regRLC_LX6_IRAM_DATA,
				le32_to_cpup(fw_data++));
	}

	WREG32_SOC15(GC, 0, regRLC_LX6_IRAM_ADDR, adev->gfx.rlc_fw_version);

	fw_data = (const __le32 *)(adev->gfx.rlc_fw->data +
			le32_to_cpu(hdr->rlc_dram_ucode_offset_bytes));
	fw_size = le32_to_cpu(hdr->rlc_dram_ucode_size_bytes) / 4;

	WREG32_SOC15(GC, 0, regRLC_LX6_DRAM_ADDR, 0);
	for (i = 0; i < fw_size; i++) {
		if ((amdgpu_emu_mode == 1) && (i % 100 == 99))
			msleep(1);
		WREG32_SOC15(GC, 0, regRLC_LX6_DRAM_DATA,
				le32_to_cpup(fw_data++));
	}

	WREG32_SOC15(GC, 0, regRLC_LX6_IRAM_ADDR, adev->gfx.rlc_fw_version);

	tmp = RREG32_SOC15(GC, 0, regRLC_LX6_CNTL);
	tmp = REG_SET_FIELD(tmp, RLC_LX6_CNTL, PDEBUG_ENABLE, 1);
	tmp = REG_SET_FIELD(tmp, RLC_LX6_CNTL, BRESET, 0);
	WREG32_SOC15(GC, 0, regRLC_LX6_CNTL, tmp);
}

static void gfx_v11_0_load_rlcp_rlcv_microcode(struct amdgpu_device *adev)
{
	const struct rlc_firmware_header_v2_3 *hdr;
	const __le32 *fw_data;
	unsigned i, fw_size;
	u32 tmp;

	hdr = (const struct rlc_firmware_header_v2_3 *)adev->gfx.rlc_fw->data;

	fw_data = (const __le32 *)(adev->gfx.rlc_fw->data +
			le32_to_cpu(hdr->rlcp_ucode_offset_bytes));
	fw_size = le32_to_cpu(hdr->rlcp_ucode_size_bytes) / 4;

	WREG32_SOC15(GC, 0, regRLC_PACE_UCODE_ADDR, 0);

	for (i = 0; i < fw_size; i++) {
		if ((amdgpu_emu_mode == 1) && (i % 100 == 99))
			msleep(1);
		WREG32_SOC15(GC, 0, regRLC_PACE_UCODE_DATA,
				le32_to_cpup(fw_data++));
	}

	WREG32_SOC15(GC, 0, regRLC_PACE_UCODE_ADDR, adev->gfx.rlc_fw_version);

	tmp = RREG32_SOC15(GC, 0, regRLC_GPM_THREAD_ENABLE);
	tmp = REG_SET_FIELD(tmp, RLC_GPM_THREAD_ENABLE, THREAD1_ENABLE, 1);
	WREG32_SOC15(GC, 0, regRLC_GPM_THREAD_ENABLE, tmp);

	fw_data = (const __le32 *)(adev->gfx.rlc_fw->data +
			le32_to_cpu(hdr->rlcv_ucode_offset_bytes));
	fw_size = le32_to_cpu(hdr->rlcv_ucode_size_bytes) / 4;

	WREG32_SOC15(GC, 0, regRLC_GPU_IOV_UCODE_ADDR, 0);

	for (i = 0; i < fw_size; i++) {
		if ((amdgpu_emu_mode == 1) && (i % 100 == 99))
			msleep(1);
		WREG32_SOC15(GC, 0, regRLC_GPU_IOV_UCODE_DATA,
				le32_to_cpup(fw_data++));
	}

	WREG32_SOC15(GC, 0, regRLC_GPU_IOV_UCODE_ADDR, adev->gfx.rlc_fw_version);

	tmp = RREG32_SOC15(GC, 0, regRLC_GPU_IOV_F32_CNTL);
	tmp = REG_SET_FIELD(tmp, RLC_GPU_IOV_F32_CNTL, ENABLE, 1);
	WREG32_SOC15(GC, 0, regRLC_GPU_IOV_F32_CNTL, tmp);
}

static int gfx_v11_0_rlc_load_microcode(struct amdgpu_device *adev)
{
	const struct rlc_firmware_header_v2_0 *hdr;
	uint16_t version_major;
	uint16_t version_minor;

	if (!adev->gfx.rlc_fw)
		return -EINVAL;

	hdr = (const struct rlc_firmware_header_v2_0 *)adev->gfx.rlc_fw->data;
	amdgpu_ucode_print_rlc_hdr(&hdr->header);

	version_major = le16_to_cpu(hdr->header.header_version_major);
	version_minor = le16_to_cpu(hdr->header.header_version_minor);

	if (version_major == 2) {
		gfx_v11_0_load_rlcg_microcode(adev);
		if (amdgpu_dpm == 1) {
			if (version_minor >= 2)
				gfx_v11_0_load_rlc_iram_dram_microcode(adev);
			if (version_minor == 3)
				gfx_v11_0_load_rlcp_rlcv_microcode(adev);
		}
		
		return 0;
	}

	return -EINVAL;
}

static int gfx_v11_0_rlc_resume(struct amdgpu_device *adev)
{
	int r;

	if (adev->firmware.load_type == AMDGPU_FW_LOAD_PSP) {
		gfx_v11_0_init_csb(adev);

		if (!amdgpu_sriov_vf(adev)) /* enable RLC SRM */
			gfx_v11_0_rlc_enable_srm(adev);
	} else {
		if (amdgpu_sriov_vf(adev)) {
			gfx_v11_0_init_csb(adev);
			return 0;
		}

		adev->gfx.rlc.funcs->stop(adev);

		/* disable CG */
		WREG32_SOC15(GC, 0, regRLC_CGCG_CGLS_CTRL, 0);

		/* disable PG */
		WREG32_SOC15(GC, 0, regRLC_PG_CNTL, 0);

		if (adev->firmware.load_type == AMDGPU_FW_LOAD_DIRECT) {
			/* legacy rlc firmware loading */
			r = gfx_v11_0_rlc_load_microcode(adev);
			if (r)
				return r;
		}

		gfx_v11_0_init_csb(adev);

		adev->gfx.rlc.funcs->start(adev);
	}
	return 0;
}

static int gfx_v11_0_config_me_cache(struct amdgpu_device *adev, uint64_t addr)
{
	uint32_t usec_timeout = 50000;  /* wait for 50ms */
	uint32_t tmp;
	int i;

	/* Trigger an invalidation of the L1 instruction caches */
	tmp = RREG32_SOC15(GC, 0, regCP_ME_IC_OP_CNTL);
	tmp = REG_SET_FIELD(tmp, CP_ME_IC_OP_CNTL, INVALIDATE_CACHE, 1);
	WREG32_SOC15(GC, 0, regCP_ME_IC_OP_CNTL, tmp);

	/* Wait for invalidation complete */
	for (i = 0; i < usec_timeout; i++) {
		tmp = RREG32_SOC15(GC, 0, regCP_ME_IC_OP_CNTL);
		if (1 == REG_GET_FIELD(tmp, CP_ME_IC_OP_CNTL,
					INVALIDATE_CACHE_COMPLETE))
			break;
		udelay(1);
	}

	if (i >= usec_timeout) {
		dev_err(adev->dev, "failed to invalidate instruction cache\n");
		return -EINVAL;
	}

	if (amdgpu_emu_mode == 1)
		adev->hdp.funcs->flush_hdp(adev, NULL);

	tmp = RREG32_SOC15(GC, 0, regCP_ME_IC_BASE_CNTL);
	tmp = REG_SET_FIELD(tmp, CP_ME_IC_BASE_CNTL, VMID, 0);
	tmp = REG_SET_FIELD(tmp, CP_ME_IC_BASE_CNTL, CACHE_POLICY, 0);
	tmp = REG_SET_FIELD(tmp, CP_ME_IC_BASE_CNTL, EXE_DISABLE, 0);
	tmp = REG_SET_FIELD(tmp, CP_ME_IC_BASE_CNTL, ADDRESS_CLAMP, 1);
	WREG32_SOC15(GC, 0, regCP_ME_IC_BASE_CNTL, tmp);

	/* Program me ucode address into intruction cache address register */
	WREG32_SOC15(GC, 0, regCP_ME_IC_BASE_LO,
			lower_32_bits(addr) & 0xFFFFF000);
	WREG32_SOC15(GC, 0, regCP_ME_IC_BASE_HI,
			upper_32_bits(addr));

	return 0;
}

static int gfx_v11_0_config_pfp_cache(struct amdgpu_device *adev, uint64_t addr)
{
	uint32_t usec_timeout = 50000;  /* wait for 50ms */
	uint32_t tmp;
	int i;

	/* Trigger an invalidation of the L1 instruction caches */
	tmp = RREG32_SOC15(GC, 0, regCP_PFP_IC_OP_CNTL);
	tmp = REG_SET_FIELD(tmp, CP_PFP_IC_OP_CNTL, INVALIDATE_CACHE, 1);
	WREG32_SOC15(GC, 0, regCP_PFP_IC_OP_CNTL, tmp);

	/* Wait for invalidation complete */
	for (i = 0; i < usec_timeout; i++) {
		tmp = RREG32_SOC15(GC, 0, regCP_PFP_IC_OP_CNTL);
		if (1 == REG_GET_FIELD(tmp, CP_PFP_IC_OP_CNTL,
					INVALIDATE_CACHE_COMPLETE))
			break;
		udelay(1);
	}

	if (i >= usec_timeout) {
		dev_err(adev->dev, "failed to invalidate instruction cache\n");
		return -EINVAL;
	}

	if (amdgpu_emu_mode == 1)
		adev->hdp.funcs->flush_hdp(adev, NULL);

	tmp = RREG32_SOC15(GC, 0, regCP_PFP_IC_BASE_CNTL);
	tmp = REG_SET_FIELD(tmp, CP_PFP_IC_BASE_CNTL, VMID, 0);
	tmp = REG_SET_FIELD(tmp, CP_PFP_IC_BASE_CNTL, CACHE_POLICY, 0);
	tmp = REG_SET_FIELD(tmp, CP_PFP_IC_BASE_CNTL, EXE_DISABLE, 0);
	tmp = REG_SET_FIELD(tmp, CP_PFP_IC_BASE_CNTL, ADDRESS_CLAMP, 1);
	WREG32_SOC15(GC, 0, regCP_PFP_IC_BASE_CNTL, tmp);

	/* Program pfp ucode address into intruction cache address register */
	WREG32_SOC15(GC, 0, regCP_PFP_IC_BASE_LO,
			lower_32_bits(addr) & 0xFFFFF000);
	WREG32_SOC15(GC, 0, regCP_PFP_IC_BASE_HI,
			upper_32_bits(addr));

	return 0;
}

static int gfx_v11_0_config_mec_cache(struct amdgpu_device *adev, uint64_t addr)
{
	uint32_t usec_timeout = 50000;  /* wait for 50ms */
	uint32_t tmp;
	int i;

	/* Trigger an invalidation of the L1 instruction caches */
	tmp = RREG32_SOC15(GC, 0, regCP_CPC_IC_OP_CNTL);
	tmp = REG_SET_FIELD(tmp, CP_CPC_IC_OP_CNTL, INVALIDATE_CACHE, 1);

	WREG32_SOC15(GC, 0, regCP_CPC_IC_OP_CNTL, tmp);

	/* Wait for invalidation complete */
	for (i = 0; i < usec_timeout; i++) {
		tmp = RREG32_SOC15(GC, 0, regCP_CPC_IC_OP_CNTL);
		if (1 == REG_GET_FIELD(tmp, CP_CPC_IC_OP_CNTL,
					INVALIDATE_CACHE_COMPLETE))
			break;
		udelay(1);
	}

	if (i >= usec_timeout) {
		dev_err(adev->dev, "failed to invalidate instruction cache\n");
		return -EINVAL;
	}

	if (amdgpu_emu_mode == 1)
		adev->hdp.funcs->flush_hdp(adev, NULL);

	tmp = RREG32_SOC15(GC, 0, regCP_CPC_IC_BASE_CNTL);
	tmp = REG_SET_FIELD(tmp, CP_CPC_IC_BASE_CNTL, CACHE_POLICY, 0);
	tmp = REG_SET_FIELD(tmp, CP_CPC_IC_BASE_CNTL, EXE_DISABLE, 0);
	tmp = REG_SET_FIELD(tmp, CP_CPC_IC_BASE_CNTL, ADDRESS_CLAMP, 1);
	WREG32_SOC15(GC, 0, regCP_CPC_IC_BASE_CNTL, tmp);

	/* Program mec1 ucode address into intruction cache address register */
	WREG32_SOC15(GC, 0, regCP_CPC_IC_BASE_LO,
			lower_32_bits(addr) & 0xFFFFF000);
	WREG32_SOC15(GC, 0, regCP_CPC_IC_BASE_HI,
			upper_32_bits(addr));

	return 0;
}

static int gfx_v11_0_config_pfp_cache_rs64(struct amdgpu_device *adev, uint64_t addr, uint64_t addr2)
{
	uint32_t usec_timeout = 50000;  /* wait for 50ms */
	uint32_t tmp;
	unsigned i, pipe_id;
	const struct gfx_firmware_header_v2_0 *pfp_hdr;

	pfp_hdr = (const struct gfx_firmware_header_v2_0 *)
		adev->gfx.pfp_fw->data;

	WREG32_SOC15(GC, 0, regCP_PFP_IC_BASE_LO,
		lower_32_bits(addr));
	WREG32_SOC15(GC, 0, regCP_PFP_IC_BASE_HI,
		upper_32_bits(addr));

	tmp = RREG32_SOC15(GC, 0, regCP_PFP_IC_BASE_CNTL);
	tmp = REG_SET_FIELD(tmp, CP_PFP_IC_BASE_CNTL, VMID, 0);
	tmp = REG_SET_FIELD(tmp, CP_PFP_IC_BASE_CNTL, CACHE_POLICY, 0);
	tmp = REG_SET_FIELD(tmp, CP_PFP_IC_BASE_CNTL, EXE_DISABLE, 0);
	WREG32_SOC15(GC, 0, regCP_PFP_IC_BASE_CNTL, tmp);

	/*
	 * Programming any of the CP_PFP_IC_BASE registers
	 * forces invalidation of the ME L1 I$. Wait for the
	 * invalidation complete
	 */
	for (i = 0; i < usec_timeout; i++) {
		tmp = RREG32_SOC15(GC, 0, regCP_PFP_IC_OP_CNTL);
		if (1 == REG_GET_FIELD(tmp, CP_PFP_IC_OP_CNTL,
			INVALIDATE_CACHE_COMPLETE))
			break;
		udelay(1);
	}

	if (i >= usec_timeout) {
		dev_err(adev->dev, "failed to invalidate instruction cache\n");
		return -EINVAL;
	}

	/* Prime the L1 instruction caches */
	tmp = RREG32_SOC15(GC, 0, regCP_PFP_IC_OP_CNTL);
	tmp = REG_SET_FIELD(tmp, CP_PFP_IC_OP_CNTL, PRIME_ICACHE, 1);
	WREG32_SOC15(GC, 0, regCP_PFP_IC_OP_CNTL, tmp);
	/* Waiting for cache primed*/
	for (i = 0; i < usec_timeout; i++) {
		tmp = RREG32_SOC15(GC, 0, regCP_PFP_IC_OP_CNTL);
		if (1 == REG_GET_FIELD(tmp, CP_PFP_IC_OP_CNTL,
			ICACHE_PRIMED))
			break;
		udelay(1);
	}

	if (i >= usec_timeout) {
		dev_err(adev->dev, "failed to prime instruction cache\n");
		return -EINVAL;
	}

	mutex_lock(&adev->srbm_mutex);
	for (pipe_id = 0; pipe_id < adev->gfx.me.num_pipe_per_me; pipe_id++) {
		soc21_grbm_select(adev, 0, pipe_id, 0, 0);
		WREG32_SOC15(GC, 0, regCP_PFP_PRGRM_CNTR_START,
			(pfp_hdr->ucode_start_addr_hi << 30) |
			(pfp_hdr->ucode_start_addr_lo >> 2));
		WREG32_SOC15(GC, 0, regCP_PFP_PRGRM_CNTR_START_HI,
			pfp_hdr->ucode_start_addr_hi >> 2);

		/*
		 * Program CP_ME_CNTL to reset given PIPE to take
		 * effect of CP_PFP_PRGRM_CNTR_START.
		 */
		tmp = RREG32_SOC15(GC, 0, regCP_ME_CNTL);
		if (pipe_id == 0)
			tmp = REG_SET_FIELD(tmp, CP_ME_CNTL,
					PFP_PIPE0_RESET, 1);
		else
			tmp = REG_SET_FIELD(tmp, CP_ME_CNTL,
					PFP_PIPE1_RESET, 1);
		WREG32_SOC15(GC, 0, regCP_ME_CNTL, tmp);

		/* Clear pfp pipe0 reset bit. */
		if (pipe_id == 0)
			tmp = REG_SET_FIELD(tmp, CP_ME_CNTL,
					PFP_PIPE0_RESET, 0);
		else
			tmp = REG_SET_FIELD(tmp, CP_ME_CNTL,
					PFP_PIPE1_RESET, 0);
		WREG32_SOC15(GC, 0, regCP_ME_CNTL, tmp);

		WREG32_SOC15(GC, 0, regCP_GFX_RS64_DC_BASE0_LO,
			lower_32_bits(addr2));
		WREG32_SOC15(GC, 0, regCP_GFX_RS64_DC_BASE0_HI,
			upper_32_bits(addr2));
	}
	soc21_grbm_select(adev, 0, 0, 0, 0);
	mutex_unlock(&adev->srbm_mutex);

	tmp = RREG32_SOC15(GC, 0, regCP_GFX_RS64_DC_BASE_CNTL);
	tmp = REG_SET_FIELD(tmp, CP_GFX_RS64_DC_BASE_CNTL, VMID, 0);
	tmp = REG_SET_FIELD(tmp, CP_GFX_RS64_DC_BASE_CNTL, CACHE_POLICY, 0);
	WREG32_SOC15(GC, 0, regCP_GFX_RS64_DC_BASE_CNTL, tmp);

	/* Invalidate the data caches */
	tmp = RREG32_SOC15(GC, 0, regCP_GFX_RS64_DC_OP_CNTL);
	tmp = REG_SET_FIELD(tmp, CP_GFX_RS64_DC_OP_CNTL, INVALIDATE_DCACHE, 1);
	WREG32_SOC15(GC, 0, regCP_GFX_RS64_DC_OP_CNTL, tmp);

	for (i = 0; i < usec_timeout; i++) {
		tmp = RREG32_SOC15(GC, 0, regCP_GFX_RS64_DC_OP_CNTL);
		if (1 == REG_GET_FIELD(tmp, CP_GFX_RS64_DC_OP_CNTL,
			INVALIDATE_DCACHE_COMPLETE))
			break;
		udelay(1);
	}

	if (i >= usec_timeout) {
		dev_err(adev->dev, "failed to invalidate RS64 data cache\n");
		return -EINVAL;
	}

	return 0;
}

static int gfx_v11_0_config_me_cache_rs64(struct amdgpu_device *adev, uint64_t addr, uint64_t addr2)
{
	uint32_t usec_timeout = 50000;  /* wait for 50ms */
	uint32_t tmp;
	unsigned i, pipe_id;
	const struct gfx_firmware_header_v2_0 *me_hdr;

	me_hdr = (const struct gfx_firmware_header_v2_0 *)
		adev->gfx.me_fw->data;

	WREG32_SOC15(GC, 0, regCP_ME_IC_BASE_LO,
		lower_32_bits(addr));
	WREG32_SOC15(GC, 0, regCP_ME_IC_BASE_HI,
		upper_32_bits(addr));

	tmp = RREG32_SOC15(GC, 0, regCP_ME_IC_BASE_CNTL);
	tmp = REG_SET_FIELD(tmp, CP_ME_IC_BASE_CNTL, VMID, 0);
	tmp = REG_SET_FIELD(tmp, CP_ME_IC_BASE_CNTL, CACHE_POLICY, 0);
	tmp = REG_SET_FIELD(tmp, CP_ME_IC_BASE_CNTL, EXE_DISABLE, 0);
	WREG32_SOC15(GC, 0, regCP_ME_IC_BASE_CNTL, tmp);

	/*
	 * Programming any of the CP_ME_IC_BASE registers
	 * forces invalidation of the ME L1 I$. Wait for the
	 * invalidation complete
	 */
	for (i = 0; i < usec_timeout; i++) {
		tmp = RREG32_SOC15(GC, 0, regCP_ME_IC_OP_CNTL);
		if (1 == REG_GET_FIELD(tmp, CP_ME_IC_OP_CNTL,
			INVALIDATE_CACHE_COMPLETE))
			break;
		udelay(1);
	}

	if (i >= usec_timeout) {
		dev_err(adev->dev, "failed to invalidate instruction cache\n");
		return -EINVAL;
	}

	/* Prime the instruction caches */
	tmp = RREG32_SOC15(GC, 0, regCP_ME_IC_OP_CNTL);
	tmp = REG_SET_FIELD(tmp, CP_ME_IC_OP_CNTL, PRIME_ICACHE, 1);
	WREG32_SOC15(GC, 0, regCP_ME_IC_OP_CNTL, tmp);

	/* Waiting for instruction cache primed*/
	for (i = 0; i < usec_timeout; i++) {
		tmp = RREG32_SOC15(GC, 0, regCP_ME_IC_OP_CNTL);
		if (1 == REG_GET_FIELD(tmp, CP_ME_IC_OP_CNTL,
			ICACHE_PRIMED))
			break;
		udelay(1);
	}

	if (i >= usec_timeout) {
		dev_err(adev->dev, "failed to prime instruction cache\n");
		return -EINVAL;
	}

	mutex_lock(&adev->srbm_mutex);
	for (pipe_id = 0; pipe_id < adev->gfx.me.num_pipe_per_me; pipe_id++) {
		soc21_grbm_select(adev, 0, pipe_id, 0, 0);
		WREG32_SOC15(GC, 0, regCP_ME_PRGRM_CNTR_START,
			(me_hdr->ucode_start_addr_hi << 30) |
			(me_hdr->ucode_start_addr_lo >> 2) );
		WREG32_SOC15(GC, 0, regCP_ME_PRGRM_CNTR_START_HI,
			me_hdr->ucode_start_addr_hi>>2);

		/*
		 * Program CP_ME_CNTL to reset given PIPE to take
		 * effect of CP_PFP_PRGRM_CNTR_START.
		 */
		tmp = RREG32_SOC15(GC, 0, regCP_ME_CNTL);
		if (pipe_id == 0)
			tmp = REG_SET_FIELD(tmp, CP_ME_CNTL,
					ME_PIPE0_RESET, 1);
		else
			tmp = REG_SET_FIELD(tmp, CP_ME_CNTL,
					ME_PIPE1_RESET, 1);
		WREG32_SOC15(GC, 0, regCP_ME_CNTL, tmp);

		/* Clear pfp pipe0 reset bit. */
		if (pipe_id == 0)
			tmp = REG_SET_FIELD(tmp, CP_ME_CNTL,
					ME_PIPE0_RESET, 0);
		else
			tmp = REG_SET_FIELD(tmp, CP_ME_CNTL,
					ME_PIPE1_RESET, 0);
		WREG32_SOC15(GC, 0, regCP_ME_CNTL, tmp);

		WREG32_SOC15(GC, 0, regCP_GFX_RS64_DC_BASE1_LO,
			lower_32_bits(addr2));
		WREG32_SOC15(GC, 0, regCP_GFX_RS64_DC_BASE1_HI,
			upper_32_bits(addr2));
	}
	soc21_grbm_select(adev, 0, 0, 0, 0);
	mutex_unlock(&adev->srbm_mutex);

	tmp = RREG32_SOC15(GC, 0, regCP_GFX_RS64_DC_BASE_CNTL);
	tmp = REG_SET_FIELD(tmp, CP_GFX_RS64_DC_BASE_CNTL, VMID, 0);
	tmp = REG_SET_FIELD(tmp, CP_GFX_RS64_DC_BASE_CNTL, CACHE_POLICY, 0);
	WREG32_SOC15(GC, 0, regCP_GFX_RS64_DC_BASE_CNTL, tmp);

	/* Invalidate the data caches */
	tmp = RREG32_SOC15(GC, 0, regCP_GFX_RS64_DC_OP_CNTL);
	tmp = REG_SET_FIELD(tmp, CP_GFX_RS64_DC_OP_CNTL, INVALIDATE_DCACHE, 1);
	WREG32_SOC15(GC, 0, regCP_GFX_RS64_DC_OP_CNTL, tmp);

	for (i = 0; i < usec_timeout; i++) {
		tmp = RREG32_SOC15(GC, 0, regCP_GFX_RS64_DC_OP_CNTL);
		if (1 == REG_GET_FIELD(tmp, CP_GFX_RS64_DC_OP_CNTL,
			INVALIDATE_DCACHE_COMPLETE))
			break;
		udelay(1);
	}

	if (i >= usec_timeout) {
		dev_err(adev->dev, "failed to invalidate RS64 data cache\n");
		return -EINVAL;
	}

	return 0;
}

static int gfx_v11_0_config_mec_cache_rs64(struct amdgpu_device *adev, uint64_t addr, uint64_t addr2)
{
	uint32_t usec_timeout = 50000;  /* wait for 50ms */
	uint32_t tmp;
	unsigned i;
	const struct gfx_firmware_header_v2_0 *mec_hdr;

	mec_hdr = (const struct gfx_firmware_header_v2_0 *)
		adev->gfx.mec_fw->data;

	tmp = RREG32_SOC15(GC, 0, regCP_CPC_IC_BASE_CNTL);
	tmp = REG_SET_FIELD(tmp, CP_CPC_IC_BASE_CNTL, VMID, 0);
	tmp = REG_SET_FIELD(tmp, CP_CPC_IC_BASE_CNTL, EXE_DISABLE, 0);
	tmp = REG_SET_FIELD(tmp, CP_CPC_IC_BASE_CNTL, CACHE_POLICY, 0);
	WREG32_SOC15(GC, 0, regCP_CPC_IC_BASE_CNTL, tmp);

	tmp = RREG32_SOC15(GC, 0, regCP_MEC_DC_BASE_CNTL);
	tmp = REG_SET_FIELD(tmp, CP_MEC_DC_BASE_CNTL, VMID, 0);
	tmp = REG_SET_FIELD(tmp, CP_MEC_DC_BASE_CNTL, CACHE_POLICY, 0);
	WREG32_SOC15(GC, 0, regCP_MEC_DC_BASE_CNTL, tmp);

	mutex_lock(&adev->srbm_mutex);
	for (i = 0; i < adev->gfx.mec.num_pipe_per_mec; i++) {
		soc21_grbm_select(adev, 1, i, 0, 0);

		WREG32_SOC15(GC, 0, regCP_MEC_MDBASE_LO, addr2);
		WREG32_SOC15(GC, 0, regCP_MEC_MDBASE_HI,
		     upper_32_bits(addr2));

		WREG32_SOC15(GC, 0, regCP_MEC_RS64_PRGRM_CNTR_START,
					mec_hdr->ucode_start_addr_lo >> 2 |
					mec_hdr->ucode_start_addr_hi << 30);
		WREG32_SOC15(GC, 0, regCP_MEC_RS64_PRGRM_CNTR_START_HI,
					mec_hdr->ucode_start_addr_hi >> 2);

		WREG32_SOC15(GC, 0, regCP_CPC_IC_BASE_LO, addr);
		WREG32_SOC15(GC, 0, regCP_CPC_IC_BASE_HI,
		     upper_32_bits(addr));
	}
	mutex_unlock(&adev->srbm_mutex);
	soc21_grbm_select(adev, 0, 0, 0, 0);

	/* Trigger an invalidation of the L1 instruction caches */
	tmp = RREG32_SOC15(GC, 0, regCP_MEC_DC_OP_CNTL);
	tmp = REG_SET_FIELD(tmp, CP_MEC_DC_OP_CNTL, INVALIDATE_DCACHE, 1);
	WREG32_SOC15(GC, 0, regCP_MEC_DC_OP_CNTL, tmp);

	/* Wait for invalidation complete */
	for (i = 0; i < usec_timeout; i++) {
		tmp = RREG32_SOC15(GC, 0, regCP_MEC_DC_OP_CNTL);
		if (1 == REG_GET_FIELD(tmp, CP_MEC_DC_OP_CNTL,
				       INVALIDATE_DCACHE_COMPLETE))
			break;
		udelay(1);
	}

	if (i >= usec_timeout) {
		dev_err(adev->dev, "failed to invalidate instruction cache\n");
		return -EINVAL;
	}

	/* Trigger an invalidation of the L1 instruction caches */
	tmp = RREG32_SOC15(GC, 0, regCP_CPC_IC_OP_CNTL);
	tmp = REG_SET_FIELD(tmp, CP_CPC_IC_OP_CNTL, INVALIDATE_CACHE, 1);
	WREG32_SOC15(GC, 0, regCP_CPC_IC_OP_CNTL, tmp);

	/* Wait for invalidation complete */
	for (i = 0; i < usec_timeout; i++) {
		tmp = RREG32_SOC15(GC, 0, regCP_CPC_IC_OP_CNTL);
		if (1 == REG_GET_FIELD(tmp, CP_CPC_IC_OP_CNTL,
				       INVALIDATE_CACHE_COMPLETE))
			break;
		udelay(1);
	}

	if (i >= usec_timeout) {
		dev_err(adev->dev, "failed to invalidate instruction cache\n");
		return -EINVAL;
	}

	return 0;
}

static void gfx_v11_0_config_gfx_rs64(struct amdgpu_device *adev)
{
	const struct gfx_firmware_header_v2_0 *pfp_hdr;
	const struct gfx_firmware_header_v2_0 *me_hdr;
	const struct gfx_firmware_header_v2_0 *mec_hdr;
	uint32_t pipe_id, tmp;

	mec_hdr = (const struct gfx_firmware_header_v2_0 *)
		adev->gfx.mec_fw->data;
	me_hdr = (const struct gfx_firmware_header_v2_0 *)
		adev->gfx.me_fw->data;
	pfp_hdr = (const struct gfx_firmware_header_v2_0 *)
		adev->gfx.pfp_fw->data;

	/* config pfp program start addr */
	for (pipe_id = 0; pipe_id < 2; pipe_id++) {
		soc21_grbm_select(adev, 0, pipe_id, 0, 0);
		WREG32_SOC15(GC, 0, regCP_PFP_PRGRM_CNTR_START,
			(pfp_hdr->ucode_start_addr_hi << 30) |
			(pfp_hdr->ucode_start_addr_lo >> 2));
		WREG32_SOC15(GC, 0, regCP_PFP_PRGRM_CNTR_START_HI,
			pfp_hdr->ucode_start_addr_hi >> 2);
	}
	soc21_grbm_select(adev, 0, 0, 0, 0);

	/* reset pfp pipe */
	tmp = RREG32_SOC15(GC, 0, regCP_ME_CNTL);
	tmp = REG_SET_FIELD(tmp, CP_ME_CNTL, PFP_PIPE0_RESET, 1);
	tmp = REG_SET_FIELD(tmp, CP_ME_CNTL, PFP_PIPE1_RESET, 1);
	WREG32_SOC15(GC, 0, regCP_ME_CNTL, tmp);

	/* clear pfp pipe reset */
	tmp = REG_SET_FIELD(tmp, CP_ME_CNTL, PFP_PIPE0_RESET, 0);
	tmp = REG_SET_FIELD(tmp, CP_ME_CNTL, PFP_PIPE1_RESET, 0);
	WREG32_SOC15(GC, 0, regCP_ME_CNTL, tmp);

	/* config me program start addr */
	for (pipe_id = 0; pipe_id < 2; pipe_id++) {
		soc21_grbm_select(adev, 0, pipe_id, 0, 0);
		WREG32_SOC15(GC, 0, regCP_ME_PRGRM_CNTR_START,
			(me_hdr->ucode_start_addr_hi << 30) |
			(me_hdr->ucode_start_addr_lo >> 2) );
		WREG32_SOC15(GC, 0, regCP_ME_PRGRM_CNTR_START_HI,
			me_hdr->ucode_start_addr_hi>>2);
	}
	soc21_grbm_select(adev, 0, 0, 0, 0);

	/* reset me pipe */
	tmp = RREG32_SOC15(GC, 0, regCP_ME_CNTL);
	tmp = REG_SET_FIELD(tmp, CP_ME_CNTL, ME_PIPE0_RESET, 1);
	tmp = REG_SET_FIELD(tmp, CP_ME_CNTL, ME_PIPE1_RESET, 1);
	WREG32_SOC15(GC, 0, regCP_ME_CNTL, tmp);

	/* clear me pipe reset */
	tmp = REG_SET_FIELD(tmp, CP_ME_CNTL, ME_PIPE0_RESET, 0);
	tmp = REG_SET_FIELD(tmp, CP_ME_CNTL, ME_PIPE1_RESET, 0);
	WREG32_SOC15(GC, 0, regCP_ME_CNTL, tmp);

	/* config mec program start addr */
	for (pipe_id = 0; pipe_id < 4; pipe_id++) {
		soc21_grbm_select(adev, 1, pipe_id, 0, 0);
		WREG32_SOC15(GC, 0, regCP_MEC_RS64_PRGRM_CNTR_START,
					mec_hdr->ucode_start_addr_lo >> 2 |
					mec_hdr->ucode_start_addr_hi << 30);
		WREG32_SOC15(GC, 0, regCP_MEC_RS64_PRGRM_CNTR_START_HI,
					mec_hdr->ucode_start_addr_hi >> 2);
	}
	soc21_grbm_select(adev, 0, 0, 0, 0);
}

static int gfx_v11_0_wait_for_rlc_autoload_complete(struct amdgpu_device *adev)
{
	uint32_t cp_status;
	uint32_t bootload_status;
	int i, r;
	uint64_t addr, addr2;

	for (i = 0; i < adev->usec_timeout; i++) {
		cp_status = RREG32_SOC15(GC, 0, regCP_STAT);

		if (adev->ip_versions[GC_HWIP][0] == IP_VERSION(11, 0, 1))
			bootload_status = RREG32_SOC15(GC, 0,
					regRLC_RLCS_BOOTLOAD_STATUS_gc_11_0_1);
		else
			bootload_status = RREG32_SOC15(GC, 0, regRLC_RLCS_BOOTLOAD_STATUS);

		if ((cp_status == 0) &&
		    (REG_GET_FIELD(bootload_status,
			RLC_RLCS_BOOTLOAD_STATUS, BOOTLOAD_COMPLETE) == 1)) {
			break;
		}
		udelay(1);
	}

	if (i >= adev->usec_timeout) {
		dev_err(adev->dev, "rlc autoload: gc ucode autoload timeout\n");
		return -ETIMEDOUT;
	}

	if (adev->firmware.load_type == AMDGPU_FW_LOAD_RLC_BACKDOOR_AUTO) {
		if (adev->gfx.rs64_enable) {
			addr = adev->gfx.rlc.rlc_autoload_gpu_addr +
				rlc_autoload_info[SOC21_FIRMWARE_ID_RS64_ME].offset;
			addr2 = adev->gfx.rlc.rlc_autoload_gpu_addr +
				rlc_autoload_info[SOC21_FIRMWARE_ID_RS64_ME_P0_STACK].offset;
			r = gfx_v11_0_config_me_cache_rs64(adev, addr, addr2);
			if (r)
				return r;
			addr = adev->gfx.rlc.rlc_autoload_gpu_addr +
				rlc_autoload_info[SOC21_FIRMWARE_ID_RS64_PFP].offset;
			addr2 = adev->gfx.rlc.rlc_autoload_gpu_addr +
				rlc_autoload_info[SOC21_FIRMWARE_ID_RS64_PFP_P0_STACK].offset;
			r = gfx_v11_0_config_pfp_cache_rs64(adev, addr, addr2);
			if (r)
				return r;
			addr = adev->gfx.rlc.rlc_autoload_gpu_addr +
				rlc_autoload_info[SOC21_FIRMWARE_ID_RS64_MEC].offset;
			addr2 = adev->gfx.rlc.rlc_autoload_gpu_addr +
				rlc_autoload_info[SOC21_FIRMWARE_ID_RS64_MEC_P0_STACK].offset;
			r = gfx_v11_0_config_mec_cache_rs64(adev, addr, addr2);
			if (r)
				return r;
		} else {
			addr = adev->gfx.rlc.rlc_autoload_gpu_addr +
				rlc_autoload_info[SOC21_FIRMWARE_ID_CP_ME].offset;
			r = gfx_v11_0_config_me_cache(adev, addr);
			if (r)
				return r;
			addr = adev->gfx.rlc.rlc_autoload_gpu_addr +
				rlc_autoload_info[SOC21_FIRMWARE_ID_CP_PFP].offset;
			r = gfx_v11_0_config_pfp_cache(adev, addr);
			if (r)
				return r;
			addr = adev->gfx.rlc.rlc_autoload_gpu_addr +
				rlc_autoload_info[SOC21_FIRMWARE_ID_CP_MEC].offset;
			r = gfx_v11_0_config_mec_cache(adev, addr);
			if (r)
				return r;
		}
	}

	return 0;
}

static int gfx_v11_0_cp_gfx_enable(struct amdgpu_device *adev, bool enable)
{
	int i;
	u32 tmp = RREG32_SOC15(GC, 0, regCP_ME_CNTL);

	tmp = REG_SET_FIELD(tmp, CP_ME_CNTL, ME_HALT, enable ? 0 : 1);
	tmp = REG_SET_FIELD(tmp, CP_ME_CNTL, PFP_HALT, enable ? 0 : 1);
	WREG32_SOC15(GC, 0, regCP_ME_CNTL, tmp);

	for (i = 0; i < adev->usec_timeout; i++) {
		if (RREG32_SOC15(GC, 0, regCP_STAT) == 0)
			break;
		udelay(1);
	}

	if (i >= adev->usec_timeout)
		DRM_ERROR("failed to %s cp gfx\n", enable ? "unhalt" : "halt");

	return 0;
}

static int gfx_v11_0_cp_gfx_load_pfp_microcode(struct amdgpu_device *adev)
{
	int r;
	const struct gfx_firmware_header_v1_0 *pfp_hdr;
	const __le32 *fw_data;
	unsigned i, fw_size;

	pfp_hdr = (const struct gfx_firmware_header_v1_0 *)
		adev->gfx.pfp_fw->data;

	amdgpu_ucode_print_gfx_hdr(&pfp_hdr->header);

	fw_data = (const __le32 *)(adev->gfx.pfp_fw->data +
		le32_to_cpu(pfp_hdr->header.ucode_array_offset_bytes));
	fw_size = le32_to_cpu(pfp_hdr->header.ucode_size_bytes);

	r = amdgpu_bo_create_reserved(adev, pfp_hdr->header.ucode_size_bytes,
				      PAGE_SIZE, AMDGPU_GEM_DOMAIN_GTT,
				      &adev->gfx.pfp.pfp_fw_obj,
				      &adev->gfx.pfp.pfp_fw_gpu_addr,
				      (void **)&adev->gfx.pfp.pfp_fw_ptr);
	if (r) {
		dev_err(adev->dev, "(%d) failed to create pfp fw bo\n", r);
		gfx_v11_0_pfp_fini(adev);
		return r;
	}

	memcpy(adev->gfx.pfp.pfp_fw_ptr, fw_data, fw_size);

	amdgpu_bo_kunmap(adev->gfx.pfp.pfp_fw_obj);
	amdgpu_bo_unreserve(adev->gfx.pfp.pfp_fw_obj);

	gfx_v11_0_config_pfp_cache(adev, adev->gfx.pfp.pfp_fw_gpu_addr);

	WREG32_SOC15(GC, 0, regCP_HYP_PFP_UCODE_ADDR, 0);

	for (i = 0; i < pfp_hdr->jt_size; i++)
		WREG32_SOC15(GC, 0, regCP_HYP_PFP_UCODE_DATA,
			     le32_to_cpup(fw_data + pfp_hdr->jt_offset + i));

	WREG32_SOC15(GC, 0, regCP_HYP_PFP_UCODE_ADDR, adev->gfx.pfp_fw_version);

	return 0;
}

static int gfx_v11_0_cp_gfx_load_pfp_microcode_rs64(struct amdgpu_device *adev)
{
	int r;
	const struct gfx_firmware_header_v2_0 *pfp_hdr;
	const __le32 *fw_ucode, *fw_data;
	unsigned i, pipe_id, fw_ucode_size, fw_data_size;
	uint32_t tmp;
	uint32_t usec_timeout = 50000;  /* wait for 50ms */

	pfp_hdr = (const struct gfx_firmware_header_v2_0 *)
		adev->gfx.pfp_fw->data;

	amdgpu_ucode_print_gfx_hdr(&pfp_hdr->header);

	/* instruction */
	fw_ucode = (const __le32 *)(adev->gfx.pfp_fw->data +
		le32_to_cpu(pfp_hdr->ucode_offset_bytes));
	fw_ucode_size = le32_to_cpu(pfp_hdr->ucode_size_bytes);
	/* data */
	fw_data = (const __le32 *)(adev->gfx.pfp_fw->data +
		le32_to_cpu(pfp_hdr->data_offset_bytes));
	fw_data_size = le32_to_cpu(pfp_hdr->data_size_bytes);

	/* 64kb align */
	r = amdgpu_bo_create_reserved(adev, fw_ucode_size,
				      64 * 1024, AMDGPU_GEM_DOMAIN_VRAM,
				      &adev->gfx.pfp.pfp_fw_obj,
				      &adev->gfx.pfp.pfp_fw_gpu_addr,
				      (void **)&adev->gfx.pfp.pfp_fw_ptr);
	if (r) {
		dev_err(adev->dev, "(%d) failed to create pfp ucode fw bo\n", r);
		gfx_v11_0_pfp_fini(adev);
		return r;
	}

	r = amdgpu_bo_create_reserved(adev, fw_data_size,
				      64 * 1024, AMDGPU_GEM_DOMAIN_VRAM,
				      &adev->gfx.pfp.pfp_fw_data_obj,
				      &adev->gfx.pfp.pfp_fw_data_gpu_addr,
				      (void **)&adev->gfx.pfp.pfp_fw_data_ptr);
	if (r) {
		dev_err(adev->dev, "(%d) failed to create pfp data fw bo\n", r);
		gfx_v11_0_pfp_fini(adev);
		return r;
	}

	memcpy(adev->gfx.pfp.pfp_fw_ptr, fw_ucode, fw_ucode_size);
	memcpy(adev->gfx.pfp.pfp_fw_data_ptr, fw_data, fw_data_size);

	amdgpu_bo_kunmap(adev->gfx.pfp.pfp_fw_obj);
	amdgpu_bo_kunmap(adev->gfx.pfp.pfp_fw_data_obj);
	amdgpu_bo_unreserve(adev->gfx.pfp.pfp_fw_obj);
	amdgpu_bo_unreserve(adev->gfx.pfp.pfp_fw_data_obj);

	if (amdgpu_emu_mode == 1)
		adev->hdp.funcs->flush_hdp(adev, NULL);

	WREG32_SOC15(GC, 0, regCP_PFP_IC_BASE_LO,
		lower_32_bits(adev->gfx.pfp.pfp_fw_gpu_addr));
	WREG32_SOC15(GC, 0, regCP_PFP_IC_BASE_HI,
		upper_32_bits(adev->gfx.pfp.pfp_fw_gpu_addr));

	tmp = RREG32_SOC15(GC, 0, regCP_PFP_IC_BASE_CNTL);
	tmp = REG_SET_FIELD(tmp, CP_PFP_IC_BASE_CNTL, VMID, 0);
	tmp = REG_SET_FIELD(tmp, CP_PFP_IC_BASE_CNTL, CACHE_POLICY, 0);
	tmp = REG_SET_FIELD(tmp, CP_PFP_IC_BASE_CNTL, EXE_DISABLE, 0);
	WREG32_SOC15(GC, 0, regCP_PFP_IC_BASE_CNTL, tmp);

	/*
	 * Programming any of the CP_PFP_IC_BASE registers
	 * forces invalidation of the ME L1 I$. Wait for the
	 * invalidation complete
	 */
	for (i = 0; i < usec_timeout; i++) {
		tmp = RREG32_SOC15(GC, 0, regCP_PFP_IC_OP_CNTL);
		if (1 == REG_GET_FIELD(tmp, CP_PFP_IC_OP_CNTL,
			INVALIDATE_CACHE_COMPLETE))
			break;
		udelay(1);
	}

	if (i >= usec_timeout) {
		dev_err(adev->dev, "failed to invalidate instruction cache\n");
		return -EINVAL;
	}

	/* Prime the L1 instruction caches */
	tmp = RREG32_SOC15(GC, 0, regCP_PFP_IC_OP_CNTL);
	tmp = REG_SET_FIELD(tmp, CP_PFP_IC_OP_CNTL, PRIME_ICACHE, 1);
	WREG32_SOC15(GC, 0, regCP_PFP_IC_OP_CNTL, tmp);
	/* Waiting for cache primed*/
	for (i = 0; i < usec_timeout; i++) {
		tmp = RREG32_SOC15(GC, 0, regCP_PFP_IC_OP_CNTL);
		if (1 == REG_GET_FIELD(tmp, CP_PFP_IC_OP_CNTL,
			ICACHE_PRIMED))
			break;
		udelay(1);
	}

	if (i >= usec_timeout) {
		dev_err(adev->dev, "failed to prime instruction cache\n");
		return -EINVAL;
	}

	mutex_lock(&adev->srbm_mutex);
	for (pipe_id = 0; pipe_id < adev->gfx.me.num_pipe_per_me; pipe_id++) {
		soc21_grbm_select(adev, 0, pipe_id, 0, 0);
		WREG32_SOC15(GC, 0, regCP_PFP_PRGRM_CNTR_START,
			(pfp_hdr->ucode_start_addr_hi << 30) |
			(pfp_hdr->ucode_start_addr_lo >> 2) );
		WREG32_SOC15(GC, 0, regCP_PFP_PRGRM_CNTR_START_HI,
			pfp_hdr->ucode_start_addr_hi>>2);

		/*
		 * Program CP_ME_CNTL to reset given PIPE to take
		 * effect of CP_PFP_PRGRM_CNTR_START.
		 */
		tmp = RREG32_SOC15(GC, 0, regCP_ME_CNTL);
		if (pipe_id == 0)
			tmp = REG_SET_FIELD(tmp, CP_ME_CNTL,
					PFP_PIPE0_RESET, 1);
		else
			tmp = REG_SET_FIELD(tmp, CP_ME_CNTL,
					PFP_PIPE1_RESET, 1);
		WREG32_SOC15(GC, 0, regCP_ME_CNTL, tmp);

		/* Clear pfp pipe0 reset bit. */
		if (pipe_id == 0)
			tmp = REG_SET_FIELD(tmp, CP_ME_CNTL,
					PFP_PIPE0_RESET, 0);
		else
			tmp = REG_SET_FIELD(tmp, CP_ME_CNTL,
					PFP_PIPE1_RESET, 0);
		WREG32_SOC15(GC, 0, regCP_ME_CNTL, tmp);

		WREG32_SOC15(GC, 0, regCP_GFX_RS64_DC_BASE0_LO,
			lower_32_bits(adev->gfx.pfp.pfp_fw_data_gpu_addr));
		WREG32_SOC15(GC, 0, regCP_GFX_RS64_DC_BASE0_HI,
			upper_32_bits(adev->gfx.pfp.pfp_fw_data_gpu_addr));
	}
	soc21_grbm_select(adev, 0, 0, 0, 0);
	mutex_unlock(&adev->srbm_mutex);

	tmp = RREG32_SOC15(GC, 0, regCP_GFX_RS64_DC_BASE_CNTL);
	tmp = REG_SET_FIELD(tmp, CP_GFX_RS64_DC_BASE_CNTL, VMID, 0);
	tmp = REG_SET_FIELD(tmp, CP_GFX_RS64_DC_BASE_CNTL, CACHE_POLICY, 0);
	WREG32_SOC15(GC, 0, regCP_GFX_RS64_DC_BASE_CNTL, tmp);

	/* Invalidate the data caches */
	tmp = RREG32_SOC15(GC, 0, regCP_GFX_RS64_DC_OP_CNTL);
	tmp = REG_SET_FIELD(tmp, CP_GFX_RS64_DC_OP_CNTL, INVALIDATE_DCACHE, 1);
	WREG32_SOC15(GC, 0, regCP_GFX_RS64_DC_OP_CNTL, tmp);

	for (i = 0; i < usec_timeout; i++) {
		tmp = RREG32_SOC15(GC, 0, regCP_GFX_RS64_DC_OP_CNTL);
		if (1 == REG_GET_FIELD(tmp, CP_GFX_RS64_DC_OP_CNTL,
			INVALIDATE_DCACHE_COMPLETE))
			break;
		udelay(1);
	}

	if (i >= usec_timeout) {
		dev_err(adev->dev, "failed to invalidate RS64 data cache\n");
		return -EINVAL;
	}

	return 0;
}

static int gfx_v11_0_cp_gfx_load_me_microcode(struct amdgpu_device *adev)
{
	int r;
	const struct gfx_firmware_header_v1_0 *me_hdr;
	const __le32 *fw_data;
	unsigned i, fw_size;

	me_hdr = (const struct gfx_firmware_header_v1_0 *)
		adev->gfx.me_fw->data;

	amdgpu_ucode_print_gfx_hdr(&me_hdr->header);

	fw_data = (const __le32 *)(adev->gfx.me_fw->data +
		le32_to_cpu(me_hdr->header.ucode_array_offset_bytes));
	fw_size = le32_to_cpu(me_hdr->header.ucode_size_bytes);

	r = amdgpu_bo_create_reserved(adev, me_hdr->header.ucode_size_bytes,
				      PAGE_SIZE, AMDGPU_GEM_DOMAIN_GTT,
				      &adev->gfx.me.me_fw_obj,
				      &adev->gfx.me.me_fw_gpu_addr,
				      (void **)&adev->gfx.me.me_fw_ptr);
	if (r) {
		dev_err(adev->dev, "(%d) failed to create me fw bo\n", r);
		gfx_v11_0_me_fini(adev);
		return r;
	}

	memcpy(adev->gfx.me.me_fw_ptr, fw_data, fw_size);

	amdgpu_bo_kunmap(adev->gfx.me.me_fw_obj);
	amdgpu_bo_unreserve(adev->gfx.me.me_fw_obj);

	gfx_v11_0_config_me_cache(adev, adev->gfx.me.me_fw_gpu_addr);

	WREG32_SOC15(GC, 0, regCP_HYP_ME_UCODE_ADDR, 0);

	for (i = 0; i < me_hdr->jt_size; i++)
		WREG32_SOC15(GC, 0, regCP_HYP_ME_UCODE_DATA,
			     le32_to_cpup(fw_data + me_hdr->jt_offset + i));

	WREG32_SOC15(GC, 0, regCP_HYP_ME_UCODE_ADDR, adev->gfx.me_fw_version);

	return 0;
}

static int gfx_v11_0_cp_gfx_load_me_microcode_rs64(struct amdgpu_device *adev)
{
	int r;
	const struct gfx_firmware_header_v2_0 *me_hdr;
	const __le32 *fw_ucode, *fw_data;
	unsigned i, pipe_id, fw_ucode_size, fw_data_size;
	uint32_t tmp;
	uint32_t usec_timeout = 50000;  /* wait for 50ms */

	me_hdr = (const struct gfx_firmware_header_v2_0 *)
		adev->gfx.me_fw->data;

	amdgpu_ucode_print_gfx_hdr(&me_hdr->header);

	/* instruction */
	fw_ucode = (const __le32 *)(adev->gfx.me_fw->data +
		le32_to_cpu(me_hdr->ucode_offset_bytes));
	fw_ucode_size = le32_to_cpu(me_hdr->ucode_size_bytes);
	/* data */
	fw_data = (const __le32 *)(adev->gfx.me_fw->data +
		le32_to_cpu(me_hdr->data_offset_bytes));
	fw_data_size = le32_to_cpu(me_hdr->data_size_bytes);

	/* 64kb align*/
	r = amdgpu_bo_create_reserved(adev, fw_ucode_size,
				      64 * 1024, AMDGPU_GEM_DOMAIN_VRAM,
				      &adev->gfx.me.me_fw_obj,
				      &adev->gfx.me.me_fw_gpu_addr,
				      (void **)&adev->gfx.me.me_fw_ptr);
	if (r) {
		dev_err(adev->dev, "(%d) failed to create me ucode bo\n", r);
		gfx_v11_0_me_fini(adev);
		return r;
	}

	r = amdgpu_bo_create_reserved(adev, fw_data_size,
				      64 * 1024, AMDGPU_GEM_DOMAIN_VRAM,
				      &adev->gfx.me.me_fw_data_obj,
				      &adev->gfx.me.me_fw_data_gpu_addr,
				      (void **)&adev->gfx.me.me_fw_data_ptr);
	if (r) {
		dev_err(adev->dev, "(%d) failed to create me data bo\n", r);
		gfx_v11_0_pfp_fini(adev);
		return r;
	}

	memcpy(adev->gfx.me.me_fw_ptr, fw_ucode, fw_ucode_size);
	memcpy(adev->gfx.me.me_fw_data_ptr, fw_data, fw_data_size);

	amdgpu_bo_kunmap(adev->gfx.me.me_fw_obj);
	amdgpu_bo_kunmap(adev->gfx.me.me_fw_data_obj);
	amdgpu_bo_unreserve(adev->gfx.me.me_fw_obj);
	amdgpu_bo_unreserve(adev->gfx.me.me_fw_data_obj);

	if (amdgpu_emu_mode == 1)
		adev->hdp.funcs->flush_hdp(adev, NULL);

	WREG32_SOC15(GC, 0, regCP_ME_IC_BASE_LO,
		lower_32_bits(adev->gfx.me.me_fw_gpu_addr));
	WREG32_SOC15(GC, 0, regCP_ME_IC_BASE_HI,
		upper_32_bits(adev->gfx.me.me_fw_gpu_addr));

	tmp = RREG32_SOC15(GC, 0, regCP_ME_IC_BASE_CNTL);
	tmp = REG_SET_FIELD(tmp, CP_ME_IC_BASE_CNTL, VMID, 0);
	tmp = REG_SET_FIELD(tmp, CP_ME_IC_BASE_CNTL, CACHE_POLICY, 0);
	tmp = REG_SET_FIELD(tmp, CP_ME_IC_BASE_CNTL, EXE_DISABLE, 0);
	WREG32_SOC15(GC, 0, regCP_ME_IC_BASE_CNTL, tmp);

	/*
	 * Programming any of the CP_ME_IC_BASE registers
	 * forces invalidation of the ME L1 I$. Wait for the
	 * invalidation complete
	 */
	for (i = 0; i < usec_timeout; i++) {
		tmp = RREG32_SOC15(GC, 0, regCP_ME_IC_OP_CNTL);
		if (1 == REG_GET_FIELD(tmp, CP_ME_IC_OP_CNTL,
			INVALIDATE_CACHE_COMPLETE))
			break;
		udelay(1);
	}

	if (i >= usec_timeout) {
		dev_err(adev->dev, "failed to invalidate instruction cache\n");
		return -EINVAL;
	}

	/* Prime the instruction caches */
	tmp = RREG32_SOC15(GC, 0, regCP_ME_IC_OP_CNTL);
	tmp = REG_SET_FIELD(tmp, CP_ME_IC_OP_CNTL, PRIME_ICACHE, 1);
	WREG32_SOC15(GC, 0, regCP_ME_IC_OP_CNTL, tmp);

	/* Waiting for instruction cache primed*/
	for (i = 0; i < usec_timeout; i++) {
		tmp = RREG32_SOC15(GC, 0, regCP_ME_IC_OP_CNTL);
		if (1 == REG_GET_FIELD(tmp, CP_ME_IC_OP_CNTL,
			ICACHE_PRIMED))
			break;
		udelay(1);
	}

	if (i >= usec_timeout) {
		dev_err(adev->dev, "failed to prime instruction cache\n");
		return -EINVAL;
	}

	mutex_lock(&adev->srbm_mutex);
	for (pipe_id = 0; pipe_id < adev->gfx.me.num_pipe_per_me; pipe_id++) {
		soc21_grbm_select(adev, 0, pipe_id, 0, 0);
		WREG32_SOC15(GC, 0, regCP_ME_PRGRM_CNTR_START,
			(me_hdr->ucode_start_addr_hi << 30) |
			(me_hdr->ucode_start_addr_lo >> 2) );
		WREG32_SOC15(GC, 0, regCP_ME_PRGRM_CNTR_START_HI,
			me_hdr->ucode_start_addr_hi>>2);

		/*
		 * Program CP_ME_CNTL to reset given PIPE to take
		 * effect of CP_PFP_PRGRM_CNTR_START.
		 */
		tmp = RREG32_SOC15(GC, 0, regCP_ME_CNTL);
		if (pipe_id == 0)
			tmp = REG_SET_FIELD(tmp, CP_ME_CNTL,
					ME_PIPE0_RESET, 1);
		else
			tmp = REG_SET_FIELD(tmp, CP_ME_CNTL,
					ME_PIPE1_RESET, 1);
		WREG32_SOC15(GC, 0, regCP_ME_CNTL, tmp);

		/* Clear pfp pipe0 reset bit. */
		if (pipe_id == 0)
			tmp = REG_SET_FIELD(tmp, CP_ME_CNTL,
					ME_PIPE0_RESET, 0);
		else
			tmp = REG_SET_FIELD(tmp, CP_ME_CNTL,
					ME_PIPE1_RESET, 0);
		WREG32_SOC15(GC, 0, regCP_ME_CNTL, tmp);

		WREG32_SOC15(GC, 0, regCP_GFX_RS64_DC_BASE1_LO,
			lower_32_bits(adev->gfx.me.me_fw_data_gpu_addr));
		WREG32_SOC15(GC, 0, regCP_GFX_RS64_DC_BASE1_HI,
			upper_32_bits(adev->gfx.me.me_fw_data_gpu_addr));
	}
	soc21_grbm_select(adev, 0, 0, 0, 0);
	mutex_unlock(&adev->srbm_mutex);

	tmp = RREG32_SOC15(GC, 0, regCP_GFX_RS64_DC_BASE_CNTL);
	tmp = REG_SET_FIELD(tmp, CP_GFX_RS64_DC_BASE_CNTL, VMID, 0);
	tmp = REG_SET_FIELD(tmp, CP_GFX_RS64_DC_BASE_CNTL, CACHE_POLICY, 0);
	WREG32_SOC15(GC, 0, regCP_GFX_RS64_DC_BASE_CNTL, tmp);

	/* Invalidate the data caches */
	tmp = RREG32_SOC15(GC, 0, regCP_GFX_RS64_DC_OP_CNTL);
	tmp = REG_SET_FIELD(tmp, CP_GFX_RS64_DC_OP_CNTL, INVALIDATE_DCACHE, 1);
	WREG32_SOC15(GC, 0, regCP_GFX_RS64_DC_OP_CNTL, tmp);

	for (i = 0; i < usec_timeout; i++) {
		tmp = RREG32_SOC15(GC, 0, regCP_GFX_RS64_DC_OP_CNTL);
		if (1 == REG_GET_FIELD(tmp, CP_GFX_RS64_DC_OP_CNTL,
			INVALIDATE_DCACHE_COMPLETE))
			break;
		udelay(1);
	}

	if (i >= usec_timeout) {
		dev_err(adev->dev, "failed to invalidate RS64 data cache\n");
		return -EINVAL;
	}

	return 0;
}

static int gfx_v11_0_cp_gfx_load_microcode(struct amdgpu_device *adev)
{
	int r;

	if (!adev->gfx.me_fw || !adev->gfx.pfp_fw)
		return -EINVAL;

	gfx_v11_0_cp_gfx_enable(adev, false);

	if (adev->gfx.rs64_enable)
		r = gfx_v11_0_cp_gfx_load_pfp_microcode_rs64(adev);
	else
		r = gfx_v11_0_cp_gfx_load_pfp_microcode(adev);
	if (r) {
		dev_err(adev->dev, "(%d) failed to load pfp fw\n", r);
		return r;
	}

	if (adev->gfx.rs64_enable)
		r = gfx_v11_0_cp_gfx_load_me_microcode_rs64(adev);
	else
		r = gfx_v11_0_cp_gfx_load_me_microcode(adev);
	if (r) {
		dev_err(adev->dev, "(%d) failed to load me fw\n", r);
		return r;
	}

	return 0;
}

static int gfx_v11_0_cp_gfx_start(struct amdgpu_device *adev)
{
	struct amdgpu_ring *ring;
	const struct cs_section_def *sect = NULL;
	const struct cs_extent_def *ext = NULL;
	int r, i;
	int ctx_reg_offset;

	/* init the CP */
	WREG32_SOC15(GC, 0, regCP_MAX_CONTEXT,
		     adev->gfx.config.max_hw_contexts - 1);
	WREG32_SOC15(GC, 0, regCP_DEVICE_ID, 1);

	if (!amdgpu_async_gfx_ring)
		gfx_v11_0_cp_gfx_enable(adev, true);

	ring = &adev->gfx.gfx_ring[0];
	r = amdgpu_ring_alloc(ring, gfx_v11_0_get_csb_size(adev));
	if (r) {
		DRM_ERROR("amdgpu: cp failed to lock ring (%d).\n", r);
		return r;
	}

	amdgpu_ring_write(ring, PACKET3(PACKET3_PREAMBLE_CNTL, 0));
	amdgpu_ring_write(ring, PACKET3_PREAMBLE_BEGIN_CLEAR_STATE);

	amdgpu_ring_write(ring, PACKET3(PACKET3_CONTEXT_CONTROL, 1));
	amdgpu_ring_write(ring, 0x80000000);
	amdgpu_ring_write(ring, 0x80000000);

	for (sect = gfx11_cs_data; sect->section != NULL; ++sect) {
		for (ext = sect->section; ext->extent != NULL; ++ext) {
			if (sect->id == SECT_CONTEXT) {
				amdgpu_ring_write(ring,
						  PACKET3(PACKET3_SET_CONTEXT_REG,
							  ext->reg_count));
				amdgpu_ring_write(ring, ext->reg_index -
						  PACKET3_SET_CONTEXT_REG_START);
				for (i = 0; i < ext->reg_count; i++)
					amdgpu_ring_write(ring, ext->extent[i]);
			}
		}
	}

	ctx_reg_offset =
		SOC15_REG_OFFSET(GC, 0, regPA_SC_TILE_STEERING_OVERRIDE) - PACKET3_SET_CONTEXT_REG_START;
	amdgpu_ring_write(ring, PACKET3(PACKET3_SET_CONTEXT_REG, 1));
	amdgpu_ring_write(ring, ctx_reg_offset);
	amdgpu_ring_write(ring, adev->gfx.config.pa_sc_tile_steering_override);

	amdgpu_ring_write(ring, PACKET3(PACKET3_PREAMBLE_CNTL, 0));
	amdgpu_ring_write(ring, PACKET3_PREAMBLE_END_CLEAR_STATE);

	amdgpu_ring_write(ring, PACKET3(PACKET3_CLEAR_STATE, 0));
	amdgpu_ring_write(ring, 0);

	amdgpu_ring_commit(ring);

	/* submit cs packet to copy state 0 to next available state */
	if (adev->gfx.num_gfx_rings > 1) {
		/* maximum supported gfx ring is 2 */
		ring = &adev->gfx.gfx_ring[1];
		r = amdgpu_ring_alloc(ring, 2);
		if (r) {
			DRM_ERROR("amdgpu: cp failed to lock ring (%d).\n", r);
			return r;
		}

		amdgpu_ring_write(ring, PACKET3(PACKET3_CLEAR_STATE, 0));
		amdgpu_ring_write(ring, 0);

		amdgpu_ring_commit(ring);
	}
	return 0;
}

static void gfx_v11_0_cp_gfx_switch_pipe(struct amdgpu_device *adev,
					 CP_PIPE_ID pipe)
{
	u32 tmp;

	tmp = RREG32_SOC15(GC, 0, regGRBM_GFX_CNTL);
	tmp = REG_SET_FIELD(tmp, GRBM_GFX_CNTL, PIPEID, pipe);

	WREG32_SOC15(GC, 0, regGRBM_GFX_CNTL, tmp);
}

static void gfx_v11_0_cp_gfx_set_doorbell(struct amdgpu_device *adev,
					  struct amdgpu_ring *ring)
{
	u32 tmp;

	tmp = RREG32_SOC15(GC, 0, regCP_RB_DOORBELL_CONTROL);
	if (ring->use_doorbell) {
		tmp = REG_SET_FIELD(tmp, CP_RB_DOORBELL_CONTROL,
				    DOORBELL_OFFSET, ring->doorbell_index);
		tmp = REG_SET_FIELD(tmp, CP_RB_DOORBELL_CONTROL,
				    DOORBELL_EN, 1);
	} else {
		tmp = REG_SET_FIELD(tmp, CP_RB_DOORBELL_CONTROL,
				    DOORBELL_EN, 0);
	}
	WREG32_SOC15(GC, 0, regCP_RB_DOORBELL_CONTROL, tmp);

	tmp = REG_SET_FIELD(0, CP_RB_DOORBELL_RANGE_LOWER,
			    DOORBELL_RANGE_LOWER, ring->doorbell_index);
	WREG32_SOC15(GC, 0, regCP_RB_DOORBELL_RANGE_LOWER, tmp);

	WREG32_SOC15(GC, 0, regCP_RB_DOORBELL_RANGE_UPPER,
		     CP_RB_DOORBELL_RANGE_UPPER__DOORBELL_RANGE_UPPER_MASK);
}

static int gfx_v11_0_cp_gfx_resume(struct amdgpu_device *adev)
{
	struct amdgpu_ring *ring;
	u32 tmp;
	u32 rb_bufsz;
	u64 rb_addr, rptr_addr, wptr_gpu_addr;
	u32 i;

	/* Set the write pointer delay */
	WREG32_SOC15(GC, 0, regCP_RB_WPTR_DELAY, 0);

	/* set the RB to use vmid 0 */
	WREG32_SOC15(GC, 0, regCP_RB_VMID, 0);

	/* Init gfx ring 0 for pipe 0 */
	mutex_lock(&adev->srbm_mutex);
	gfx_v11_0_cp_gfx_switch_pipe(adev, PIPE_ID0);

	/* Set ring buffer size */
	ring = &adev->gfx.gfx_ring[0];
	rb_bufsz = order_base_2(ring->ring_size / 8);
	tmp = REG_SET_FIELD(0, CP_RB0_CNTL, RB_BUFSZ, rb_bufsz);
	tmp = REG_SET_FIELD(tmp, CP_RB0_CNTL, RB_BLKSZ, rb_bufsz - 2);
	WREG32_SOC15(GC, 0, regCP_RB0_CNTL, tmp);

	/* Initialize the ring buffer's write pointers */
	ring->wptr = 0;
	WREG32_SOC15(GC, 0, regCP_RB0_WPTR, lower_32_bits(ring->wptr));
	WREG32_SOC15(GC, 0, regCP_RB0_WPTR_HI, upper_32_bits(ring->wptr));

	/* set the wb address wether it's enabled or not */
	rptr_addr = ring->rptr_gpu_addr;
	WREG32_SOC15(GC, 0, regCP_RB0_RPTR_ADDR, lower_32_bits(rptr_addr));
	WREG32_SOC15(GC, 0, regCP_RB0_RPTR_ADDR_HI, upper_32_bits(rptr_addr) &
		     CP_RB_RPTR_ADDR_HI__RB_RPTR_ADDR_HI_MASK);

	wptr_gpu_addr = ring->wptr_gpu_addr;
	WREG32_SOC15(GC, 0, regCP_RB_WPTR_POLL_ADDR_LO,
		     lower_32_bits(wptr_gpu_addr));
	WREG32_SOC15(GC, 0, regCP_RB_WPTR_POLL_ADDR_HI,
		     upper_32_bits(wptr_gpu_addr));

	mdelay(1);
	WREG32_SOC15(GC, 0, regCP_RB0_CNTL, tmp);

	rb_addr = ring->gpu_addr >> 8;
	WREG32_SOC15(GC, 0, regCP_RB0_BASE, rb_addr);
	WREG32_SOC15(GC, 0, regCP_RB0_BASE_HI, upper_32_bits(rb_addr));

	WREG32_SOC15(GC, 0, regCP_RB_ACTIVE, 1);

	gfx_v11_0_cp_gfx_set_doorbell(adev, ring);
	mutex_unlock(&adev->srbm_mutex);

	/* Init gfx ring 1 for pipe 1 */
	if (adev->gfx.num_gfx_rings > 1) {
		mutex_lock(&adev->srbm_mutex);
		gfx_v11_0_cp_gfx_switch_pipe(adev, PIPE_ID1);
		/* maximum supported gfx ring is 2 */
		ring = &adev->gfx.gfx_ring[1];
		rb_bufsz = order_base_2(ring->ring_size / 8);
		tmp = REG_SET_FIELD(0, CP_RB1_CNTL, RB_BUFSZ, rb_bufsz);
		tmp = REG_SET_FIELD(tmp, CP_RB1_CNTL, RB_BLKSZ, rb_bufsz - 2);
		WREG32_SOC15(GC, 0, regCP_RB1_CNTL, tmp);
		/* Initialize the ring buffer's write pointers */
		ring->wptr = 0;
		WREG32_SOC15(GC, 0, regCP_RB1_WPTR, lower_32_bits(ring->wptr));
		WREG32_SOC15(GC, 0, regCP_RB1_WPTR_HI, upper_32_bits(ring->wptr));
		/* Set the wb address wether it's enabled or not */
		rptr_addr = ring->rptr_gpu_addr;
		WREG32_SOC15(GC, 0, regCP_RB1_RPTR_ADDR, lower_32_bits(rptr_addr));
		WREG32_SOC15(GC, 0, regCP_RB1_RPTR_ADDR_HI, upper_32_bits(rptr_addr) &
			     CP_RB1_RPTR_ADDR_HI__RB_RPTR_ADDR_HI_MASK);
		wptr_gpu_addr = ring->wptr_gpu_addr;
		WREG32_SOC15(GC, 0, regCP_RB_WPTR_POLL_ADDR_LO,
			     lower_32_bits(wptr_gpu_addr));
		WREG32_SOC15(GC, 0, regCP_RB_WPTR_POLL_ADDR_HI,
			     upper_32_bits(wptr_gpu_addr));

		mdelay(1);
		WREG32_SOC15(GC, 0, regCP_RB1_CNTL, tmp);

		rb_addr = ring->gpu_addr >> 8;
		WREG32_SOC15(GC, 0, regCP_RB1_BASE, rb_addr);
		WREG32_SOC15(GC, 0, regCP_RB1_BASE_HI, upper_32_bits(rb_addr));
		WREG32_SOC15(GC, 0, regCP_RB1_ACTIVE, 1);

		gfx_v11_0_cp_gfx_set_doorbell(adev, ring);
		mutex_unlock(&adev->srbm_mutex);
	}
	/* Switch to pipe 0 */
	mutex_lock(&adev->srbm_mutex);
	gfx_v11_0_cp_gfx_switch_pipe(adev, PIPE_ID0);
	mutex_unlock(&adev->srbm_mutex);

	/* start the ring */
	gfx_v11_0_cp_gfx_start(adev);

	for (i = 0; i < adev->gfx.num_gfx_rings; i++) {
		ring = &adev->gfx.gfx_ring[i];
		ring->sched.ready = true;
	}

	return 0;
}

static void gfx_v11_0_cp_compute_enable(struct amdgpu_device *adev, bool enable)
{
	u32 data;

	if (adev->gfx.rs64_enable) {
		data = RREG32_SOC15(GC, 0, regCP_MEC_RS64_CNTL);
		data = REG_SET_FIELD(data, CP_MEC_RS64_CNTL, MEC_INVALIDATE_ICACHE,
							 enable ? 0 : 1);
		data = REG_SET_FIELD(data, CP_MEC_RS64_CNTL, MEC_PIPE0_RESET,
							 enable ? 0 : 1);
		data = REG_SET_FIELD(data, CP_MEC_RS64_CNTL, MEC_PIPE1_RESET,
							 enable ? 0 : 1);
		data = REG_SET_FIELD(data, CP_MEC_RS64_CNTL, MEC_PIPE2_RESET,
							 enable ? 0 : 1);
		data = REG_SET_FIELD(data, CP_MEC_RS64_CNTL, MEC_PIPE3_RESET,
							 enable ? 0 : 1);
		data = REG_SET_FIELD(data, CP_MEC_RS64_CNTL, MEC_PIPE0_ACTIVE,
							 enable ? 1 : 0);
		data = REG_SET_FIELD(data, CP_MEC_RS64_CNTL, MEC_PIPE1_ACTIVE,
				                         enable ? 1 : 0);
		data = REG_SET_FIELD(data, CP_MEC_RS64_CNTL, MEC_PIPE2_ACTIVE,
							 enable ? 1 : 0);
		data = REG_SET_FIELD(data, CP_MEC_RS64_CNTL, MEC_PIPE3_ACTIVE,
							 enable ? 1 : 0);
		data = REG_SET_FIELD(data, CP_MEC_RS64_CNTL, MEC_HALT,
							 enable ? 0 : 1);
		WREG32_SOC15(GC, 0, regCP_MEC_RS64_CNTL, data);
	} else {
		data = RREG32_SOC15(GC, 0, regCP_MEC_CNTL);

		if (enable) {
			data = REG_SET_FIELD(data, CP_MEC_CNTL, MEC_ME1_HALT, 0);
			if (!adev->enable_mes_kiq)
				data = REG_SET_FIELD(data, CP_MEC_CNTL,
						     MEC_ME2_HALT, 0);
		} else {
			data = REG_SET_FIELD(data, CP_MEC_CNTL, MEC_ME1_HALT, 1);
			data = REG_SET_FIELD(data, CP_MEC_CNTL, MEC_ME2_HALT, 1);
		}
		WREG32_SOC15(GC, 0, regCP_MEC_CNTL, data);
	}

	adev->gfx.kiq.ring.sched.ready = enable;

	udelay(50);
}

static int gfx_v11_0_cp_compute_load_microcode(struct amdgpu_device *adev)
{
	const struct gfx_firmware_header_v1_0 *mec_hdr;
	const __le32 *fw_data;
	unsigned i, fw_size;
	u32 *fw = NULL;
	int r;

	if (!adev->gfx.mec_fw)
		return -EINVAL;

	gfx_v11_0_cp_compute_enable(adev, false);

	mec_hdr = (const struct gfx_firmware_header_v1_0 *)adev->gfx.mec_fw->data;
	amdgpu_ucode_print_gfx_hdr(&mec_hdr->header);

	fw_data = (const __le32 *)
		(adev->gfx.mec_fw->data +
		 le32_to_cpu(mec_hdr->header.ucode_array_offset_bytes));
	fw_size = le32_to_cpu(mec_hdr->header.ucode_size_bytes);

	r = amdgpu_bo_create_reserved(adev, mec_hdr->header.ucode_size_bytes,
					  PAGE_SIZE, AMDGPU_GEM_DOMAIN_GTT,
					  &adev->gfx.mec.mec_fw_obj,
					  &adev->gfx.mec.mec_fw_gpu_addr,
					  (void **)&fw);
	if (r) {
		dev_err(adev->dev, "(%d) failed to create mec fw bo\n", r);
		gfx_v11_0_mec_fini(adev);
		return r;
	}

	memcpy(fw, fw_data, fw_size);
	
	amdgpu_bo_kunmap(adev->gfx.mec.mec_fw_obj);
	amdgpu_bo_unreserve(adev->gfx.mec.mec_fw_obj);

	gfx_v11_0_config_mec_cache(adev, adev->gfx.mec.mec_fw_gpu_addr);

	/* MEC1 */
	WREG32_SOC15(GC, 0, regCP_MEC_ME1_UCODE_ADDR, 0);

	for (i = 0; i < mec_hdr->jt_size; i++)
		WREG32_SOC15(GC, 0, regCP_MEC_ME1_UCODE_DATA,
			     le32_to_cpup(fw_data + mec_hdr->jt_offset + i));

	WREG32_SOC15(GC, 0, regCP_MEC_ME1_UCODE_ADDR, adev->gfx.mec_fw_version);

	return 0;
}

static int gfx_v11_0_cp_compute_load_microcode_rs64(struct amdgpu_device *adev)
{
	const struct gfx_firmware_header_v2_0 *mec_hdr;
	const __le32 *fw_ucode, *fw_data;
	u32 tmp, fw_ucode_size, fw_data_size;
	u32 i, usec_timeout = 50000; /* Wait for 50 ms */
	u32 *fw_ucode_ptr, *fw_data_ptr;
	int r;

	if (!adev->gfx.mec_fw)
		return -EINVAL;

	gfx_v11_0_cp_compute_enable(adev, false);

	mec_hdr = (const struct gfx_firmware_header_v2_0 *)adev->gfx.mec_fw->data;
	amdgpu_ucode_print_gfx_hdr(&mec_hdr->header);

	fw_ucode = (const __le32 *) (adev->gfx.mec_fw->data +
				le32_to_cpu(mec_hdr->ucode_offset_bytes));
	fw_ucode_size = le32_to_cpu(mec_hdr->ucode_size_bytes);

	fw_data = (const __le32 *) (adev->gfx.mec_fw->data +
				le32_to_cpu(mec_hdr->data_offset_bytes));
	fw_data_size = le32_to_cpu(mec_hdr->data_size_bytes);

	r = amdgpu_bo_create_reserved(adev, fw_ucode_size,
				      64 * 1024, AMDGPU_GEM_DOMAIN_VRAM,
				      &adev->gfx.mec.mec_fw_obj,
				      &adev->gfx.mec.mec_fw_gpu_addr,
				      (void **)&fw_ucode_ptr);
	if (r) {
		dev_err(adev->dev, "(%d) failed to create mec fw ucode bo\n", r);
		gfx_v11_0_mec_fini(adev);
		return r;
	}

	r = amdgpu_bo_create_reserved(adev, fw_data_size,
				      64 * 1024, AMDGPU_GEM_DOMAIN_VRAM,
				      &adev->gfx.mec.mec_fw_data_obj,
				      &adev->gfx.mec.mec_fw_data_gpu_addr,
				      (void **)&fw_data_ptr);
	if (r) {
		dev_err(adev->dev, "(%d) failed to create mec fw ucode bo\n", r);
		gfx_v11_0_mec_fini(adev);
		return r;
	}

	memcpy(fw_ucode_ptr, fw_ucode, fw_ucode_size);
	memcpy(fw_data_ptr, fw_data, fw_data_size);

	amdgpu_bo_kunmap(adev->gfx.mec.mec_fw_obj);
	amdgpu_bo_kunmap(adev->gfx.mec.mec_fw_data_obj);
	amdgpu_bo_unreserve(adev->gfx.mec.mec_fw_obj);
	amdgpu_bo_unreserve(adev->gfx.mec.mec_fw_data_obj);

	tmp = RREG32_SOC15(GC, 0, regCP_CPC_IC_BASE_CNTL);
	tmp = REG_SET_FIELD(tmp, CP_CPC_IC_BASE_CNTL, VMID, 0);
	tmp = REG_SET_FIELD(tmp, CP_CPC_IC_BASE_CNTL, EXE_DISABLE, 0);
	tmp = REG_SET_FIELD(tmp, CP_CPC_IC_BASE_CNTL, CACHE_POLICY, 0);
	WREG32_SOC15(GC, 0, regCP_CPC_IC_BASE_CNTL, tmp);

	tmp = RREG32_SOC15(GC, 0, regCP_MEC_DC_BASE_CNTL);
	tmp = REG_SET_FIELD(tmp, CP_MEC_DC_BASE_CNTL, VMID, 0);
	tmp = REG_SET_FIELD(tmp, CP_MEC_DC_BASE_CNTL, CACHE_POLICY, 0);
	WREG32_SOC15(GC, 0, regCP_MEC_DC_BASE_CNTL, tmp);

	mutex_lock(&adev->srbm_mutex);
	for (i = 0; i < adev->gfx.mec.num_pipe_per_mec; i++) {
		soc21_grbm_select(adev, 1, i, 0, 0);

		WREG32_SOC15(GC, 0, regCP_MEC_MDBASE_LO, adev->gfx.mec.mec_fw_data_gpu_addr);
		WREG32_SOC15(GC, 0, regCP_MEC_MDBASE_HI,
		     upper_32_bits(adev->gfx.mec.mec_fw_data_gpu_addr));

		WREG32_SOC15(GC, 0, regCP_MEC_RS64_PRGRM_CNTR_START,
					mec_hdr->ucode_start_addr_lo >> 2 |
					mec_hdr->ucode_start_addr_hi << 30);
		WREG32_SOC15(GC, 0, regCP_MEC_RS64_PRGRM_CNTR_START_HI,
					mec_hdr->ucode_start_addr_hi >> 2);

		WREG32_SOC15(GC, 0, regCP_CPC_IC_BASE_LO, adev->gfx.mec.mec_fw_gpu_addr);
		WREG32_SOC15(GC, 0, regCP_CPC_IC_BASE_HI,
		     upper_32_bits(adev->gfx.mec.mec_fw_gpu_addr));
	}
	mutex_unlock(&adev->srbm_mutex);
	soc21_grbm_select(adev, 0, 0, 0, 0);

	/* Trigger an invalidation of the L1 instruction caches */
	tmp = RREG32_SOC15(GC, 0, regCP_MEC_DC_OP_CNTL);
	tmp = REG_SET_FIELD(tmp, CP_MEC_DC_OP_CNTL, INVALIDATE_DCACHE, 1);
	WREG32_SOC15(GC, 0, regCP_MEC_DC_OP_CNTL, tmp);

	/* Wait for invalidation complete */
	for (i = 0; i < usec_timeout; i++) {
		tmp = RREG32_SOC15(GC, 0, regCP_MEC_DC_OP_CNTL);
		if (1 == REG_GET_FIELD(tmp, CP_MEC_DC_OP_CNTL,
				       INVALIDATE_DCACHE_COMPLETE))
			break;
		udelay(1);
	}

	if (i >= usec_timeout) {
		dev_err(adev->dev, "failed to invalidate instruction cache\n");
		return -EINVAL;
	}

	/* Trigger an invalidation of the L1 instruction caches */
	tmp = RREG32_SOC15(GC, 0, regCP_CPC_IC_OP_CNTL);
	tmp = REG_SET_FIELD(tmp, CP_CPC_IC_OP_CNTL, INVALIDATE_CACHE, 1);
	WREG32_SOC15(GC, 0, regCP_CPC_IC_OP_CNTL, tmp);

	/* Wait for invalidation complete */
	for (i = 0; i < usec_timeout; i++) {
		tmp = RREG32_SOC15(GC, 0, regCP_CPC_IC_OP_CNTL);
		if (1 == REG_GET_FIELD(tmp, CP_CPC_IC_OP_CNTL,
				       INVALIDATE_CACHE_COMPLETE))
			break;
		udelay(1);
	}

	if (i >= usec_timeout) {
		dev_err(adev->dev, "failed to invalidate instruction cache\n");
		return -EINVAL;
	}

	return 0;
}

static void gfx_v11_0_kiq_setting(struct amdgpu_ring *ring)
{
	uint32_t tmp;
	struct amdgpu_device *adev = ring->adev;

	/* tell RLC which is KIQ queue */
	tmp = RREG32_SOC15(GC, 0, regRLC_CP_SCHEDULERS);
	tmp &= 0xffffff00;
	tmp |= (ring->me << 5) | (ring->pipe << 3) | (ring->queue);
	WREG32_SOC15(GC, 0, regRLC_CP_SCHEDULERS, tmp);
	tmp |= 0x80;
	WREG32_SOC15(GC, 0, regRLC_CP_SCHEDULERS, tmp);
}

static void gfx_v11_0_cp_set_doorbell_range(struct amdgpu_device *adev)
{
	/* set graphics engine doorbell range */
	WREG32_SOC15(GC, 0, regCP_RB_DOORBELL_RANGE_LOWER,
		     (adev->doorbell_index.gfx_ring0 * 2) << 2);
	WREG32_SOC15(GC, 0, regCP_RB_DOORBELL_RANGE_UPPER,
		     (adev->doorbell_index.gfx_userqueue_end * 2) << 2);

	/* set compute engine doorbell range */
	WREG32_SOC15(GC, 0, regCP_MEC_DOORBELL_RANGE_LOWER,
		     (adev->doorbell_index.kiq * 2) << 2);
	WREG32_SOC15(GC, 0, regCP_MEC_DOORBELL_RANGE_UPPER,
		     (adev->doorbell_index.userqueue_end * 2) << 2);
}

static int gfx_v11_0_gfx_mqd_init(struct amdgpu_device *adev, void *m,
				  struct amdgpu_mqd_prop *prop)
{
	struct v11_gfx_mqd *mqd = m;
	uint64_t hqd_gpu_addr, wb_gpu_addr;
	uint32_t tmp;
	uint32_t rb_bufsz;

	/* set up gfx hqd wptr */
	mqd->cp_gfx_hqd_wptr = 0;
	mqd->cp_gfx_hqd_wptr_hi = 0;

	/* set the pointer to the MQD */
	mqd->cp_mqd_base_addr = prop->mqd_gpu_addr & 0xfffffffc;
	mqd->cp_mqd_base_addr_hi = upper_32_bits(prop->mqd_gpu_addr);

	/* set up mqd control */
	tmp = RREG32_SOC15(GC, 0, regCP_GFX_MQD_CONTROL);
	tmp = REG_SET_FIELD(tmp, CP_GFX_MQD_CONTROL, VMID, 0);
	tmp = REG_SET_FIELD(tmp, CP_GFX_MQD_CONTROL, PRIV_STATE, 1);
	tmp = REG_SET_FIELD(tmp, CP_GFX_MQD_CONTROL, CACHE_POLICY, 0);
	mqd->cp_gfx_mqd_control = tmp;

	/* set up gfx_hqd_vimd with 0x0 to indicate the ring buffer's vmid */
	tmp = RREG32_SOC15(GC, 0, regCP_GFX_HQD_VMID);
	tmp = REG_SET_FIELD(tmp, CP_GFX_HQD_VMID, VMID, 0);
	mqd->cp_gfx_hqd_vmid = 0;

	/* set up default queue priority level
	 * 0x0 = low priority, 0x1 = high priority */
	tmp = RREG32_SOC15(GC, 0, regCP_GFX_HQD_QUEUE_PRIORITY);
	tmp = REG_SET_FIELD(tmp, CP_GFX_HQD_QUEUE_PRIORITY, PRIORITY_LEVEL, 0);
	mqd->cp_gfx_hqd_queue_priority = tmp;

	/* set up time quantum */
	tmp = RREG32_SOC15(GC, 0, regCP_GFX_HQD_QUANTUM);
	tmp = REG_SET_FIELD(tmp, CP_GFX_HQD_QUANTUM, QUANTUM_EN, 1);
	mqd->cp_gfx_hqd_quantum = tmp;

	/* set up gfx hqd base. this is similar as CP_RB_BASE */
	hqd_gpu_addr = prop->hqd_base_gpu_addr >> 8;
	mqd->cp_gfx_hqd_base = hqd_gpu_addr;
	mqd->cp_gfx_hqd_base_hi = upper_32_bits(hqd_gpu_addr);

	/* set up hqd_rptr_addr/_hi, similar as CP_RB_RPTR */
	wb_gpu_addr = prop->rptr_gpu_addr;
	mqd->cp_gfx_hqd_rptr_addr = wb_gpu_addr & 0xfffffffc;
	mqd->cp_gfx_hqd_rptr_addr_hi =
		upper_32_bits(wb_gpu_addr) & 0xffff;

	/* set up rb_wptr_poll addr */
	wb_gpu_addr = prop->wptr_gpu_addr;
	mqd->cp_rb_wptr_poll_addr_lo = wb_gpu_addr & 0xfffffffc;
	mqd->cp_rb_wptr_poll_addr_hi = upper_32_bits(wb_gpu_addr) & 0xffff;

	/* set up the gfx_hqd_control, similar as CP_RB0_CNTL */
	rb_bufsz = order_base_2(prop->queue_size / 4) - 1;
	tmp = RREG32_SOC15(GC, 0, regCP_GFX_HQD_CNTL);
	tmp = REG_SET_FIELD(tmp, CP_GFX_HQD_CNTL, RB_BUFSZ, rb_bufsz);
	tmp = REG_SET_FIELD(tmp, CP_GFX_HQD_CNTL, RB_BLKSZ, rb_bufsz - 2);
#ifdef __BIG_ENDIAN
	tmp = REG_SET_FIELD(tmp, CP_GFX_HQD_CNTL, BUF_SWAP, 1);
#endif
	mqd->cp_gfx_hqd_cntl = tmp;

	/* set up cp_doorbell_control */
	tmp = RREG32_SOC15(GC, 0, regCP_RB_DOORBELL_CONTROL);
	if (prop->use_doorbell) {
		tmp = REG_SET_FIELD(tmp, CP_RB_DOORBELL_CONTROL,
				    DOORBELL_OFFSET, prop->doorbell_index);
		tmp = REG_SET_FIELD(tmp, CP_RB_DOORBELL_CONTROL,
				    DOORBELL_EN, 1);
	} else
		tmp = REG_SET_FIELD(tmp, CP_RB_DOORBELL_CONTROL,
				    DOORBELL_EN, 0);
	mqd->cp_rb_doorbell_control = tmp;

	/* reset read and write pointers, similar to CP_RB0_WPTR/_RPTR */
	mqd->cp_gfx_hqd_rptr = RREG32_SOC15(GC, 0, regCP_GFX_HQD_RPTR);

	/* active the queue */
	mqd->cp_gfx_hqd_active = 1;

	return 0;
}

#ifdef BRING_UP_DEBUG
static int gfx_v11_0_gfx_queue_init_register(struct amdgpu_ring *ring)
{
	struct amdgpu_device *adev = ring->adev;
	struct v11_gfx_mqd *mqd = ring->mqd_ptr;

	/* set mmCP_GFX_HQD_WPTR/_HI to 0 */
	WREG32_SOC15(GC, 0, regCP_GFX_HQD_WPTR, mqd->cp_gfx_hqd_wptr);
	WREG32_SOC15(GC, 0, regCP_GFX_HQD_WPTR_HI, mqd->cp_gfx_hqd_wptr_hi);

	/* set GFX_MQD_BASE */
	WREG32_SOC15(GC, 0, regCP_MQD_BASE_ADDR, mqd->cp_mqd_base_addr);
	WREG32_SOC15(GC, 0, regCP_MQD_BASE_ADDR_HI, mqd->cp_mqd_base_addr_hi);

	/* set GFX_MQD_CONTROL */
	WREG32_SOC15(GC, 0, regCP_GFX_MQD_CONTROL, mqd->cp_gfx_mqd_control);

	/* set GFX_HQD_VMID to 0 */
	WREG32_SOC15(GC, 0, regCP_GFX_HQD_VMID, mqd->cp_gfx_hqd_vmid);

	WREG32_SOC15(GC, 0, regCP_GFX_HQD_QUEUE_PRIORITY,
			mqd->cp_gfx_hqd_queue_priority);
	WREG32_SOC15(GC, 0, regCP_GFX_HQD_QUANTUM, mqd->cp_gfx_hqd_quantum);

	/* set GFX_HQD_BASE, similar as CP_RB_BASE */
	WREG32_SOC15(GC, 0, regCP_GFX_HQD_BASE, mqd->cp_gfx_hqd_base);
	WREG32_SOC15(GC, 0, regCP_GFX_HQD_BASE_HI, mqd->cp_gfx_hqd_base_hi);

	/* set GFX_HQD_RPTR_ADDR, similar as CP_RB_RPTR */
	WREG32_SOC15(GC, 0, regCP_GFX_HQD_RPTR_ADDR, mqd->cp_gfx_hqd_rptr_addr);
	WREG32_SOC15(GC, 0, regCP_GFX_HQD_RPTR_ADDR_HI, mqd->cp_gfx_hqd_rptr_addr_hi);

	/* set GFX_HQD_CNTL, similar as CP_RB_CNTL */
	WREG32_SOC15(GC, 0, regCP_GFX_HQD_CNTL, mqd->cp_gfx_hqd_cntl);

	/* set RB_WPTR_POLL_ADDR */
	WREG32_SOC15(GC, 0, regCP_RB_WPTR_POLL_ADDR_LO, mqd->cp_rb_wptr_poll_addr_lo);
	WREG32_SOC15(GC, 0, regCP_RB_WPTR_POLL_ADDR_HI, mqd->cp_rb_wptr_poll_addr_hi);

	/* set RB_DOORBELL_CONTROL */
	WREG32_SOC15(GC, 0, regCP_RB_DOORBELL_CONTROL, mqd->cp_rb_doorbell_control);

	/* active the queue */
	WREG32_SOC15(GC, 0, regCP_GFX_HQD_ACTIVE, mqd->cp_gfx_hqd_active);

	return 0;
}
#endif

static int gfx_v11_0_gfx_init_queue(struct amdgpu_ring *ring)
{
	struct amdgpu_device *adev = ring->adev;
	struct v11_gfx_mqd *mqd = ring->mqd_ptr;
	int mqd_idx = ring - &adev->gfx.gfx_ring[0];

	if (!amdgpu_in_reset(adev) && !adev->in_suspend) {
		memset((void *)mqd, 0, sizeof(*mqd));
		mutex_lock(&adev->srbm_mutex);
		soc21_grbm_select(adev, ring->me, ring->pipe, ring->queue, 0);
		amdgpu_ring_init_mqd(ring);
#ifdef BRING_UP_DEBUG
		gfx_v11_0_gfx_queue_init_register(ring);
#endif
		soc21_grbm_select(adev, 0, 0, 0, 0);
		mutex_unlock(&adev->srbm_mutex);
		if (adev->gfx.me.mqd_backup[mqd_idx])
			memcpy(adev->gfx.me.mqd_backup[mqd_idx], mqd, sizeof(*mqd));
	} else if (amdgpu_in_reset(adev)) {
		/* reset mqd with the backup copy */
		if (adev->gfx.me.mqd_backup[mqd_idx])
			memcpy(mqd, adev->gfx.me.mqd_backup[mqd_idx], sizeof(*mqd));
		/* reset the ring */
		ring->wptr = 0;
		*ring->wptr_cpu_addr = 0;
		amdgpu_ring_clear_ring(ring);
#ifdef BRING_UP_DEBUG
		mutex_lock(&adev->srbm_mutex);
		soc21_grbm_select(adev, ring->me, ring->pipe, ring->queue, 0);
		gfx_v11_0_gfx_queue_init_register(ring);
		soc21_grbm_select(adev, 0, 0, 0, 0);
		mutex_unlock(&adev->srbm_mutex);
#endif
	} else {
		amdgpu_ring_clear_ring(ring);
	}

	return 0;
}

#ifndef BRING_UP_DEBUG
static int gfx_v11_0_kiq_enable_kgq(struct amdgpu_device *adev)
{
	struct amdgpu_kiq *kiq = &adev->gfx.kiq;
	struct amdgpu_ring *kiq_ring = &adev->gfx.kiq.ring;
	int r, i;

	if (!kiq->pmf || !kiq->pmf->kiq_map_queues)
		return -EINVAL;

	r = amdgpu_ring_alloc(kiq_ring, kiq->pmf->map_queues_size *
					adev->gfx.num_gfx_rings);
	if (r) {
		DRM_ERROR("Failed to lock KIQ (%d).\n", r);
		return r;
	}

	for (i = 0; i < adev->gfx.num_gfx_rings; i++)
		kiq->pmf->kiq_map_queues(kiq_ring, &adev->gfx.gfx_ring[i]);

	return amdgpu_ring_test_helper(kiq_ring);
}
#endif

static int gfx_v11_0_cp_async_gfx_ring_resume(struct amdgpu_device *adev)
{
	int r, i;
	struct amdgpu_ring *ring;

	for (i = 0; i < adev->gfx.num_gfx_rings; i++) {
		ring = &adev->gfx.gfx_ring[i];

		r = amdgpu_bo_reserve(ring->mqd_obj, false);
		if (unlikely(r != 0))
			goto done;

		r = amdgpu_bo_kmap(ring->mqd_obj, (void **)&ring->mqd_ptr);
		if (!r) {
			r = gfx_v11_0_gfx_init_queue(ring);
			amdgpu_bo_kunmap(ring->mqd_obj);
			ring->mqd_ptr = NULL;
		}
		amdgpu_bo_unreserve(ring->mqd_obj);
		if (r)
			goto done;
	}
#ifndef BRING_UP_DEBUG
	r = gfx_v11_0_kiq_enable_kgq(adev);
	if (r)
		goto done;
#endif
	r = gfx_v11_0_cp_gfx_start(adev);
	if (r)
		goto done;

	for (i = 0; i < adev->gfx.num_gfx_rings; i++) {
		ring = &adev->gfx.gfx_ring[i];
		ring->sched.ready = true;
	}
done:
	return r;
}

static int gfx_v11_0_compute_mqd_init(struct amdgpu_device *adev, void *m,
				      struct amdgpu_mqd_prop *prop)
{
	struct v11_compute_mqd *mqd = m;
	uint64_t hqd_gpu_addr, wb_gpu_addr, eop_base_addr;
	uint32_t tmp;

	mqd->header = 0xC0310800;
	mqd->compute_pipelinestat_enable = 0x00000001;
	mqd->compute_static_thread_mgmt_se0 = 0xffffffff;
	mqd->compute_static_thread_mgmt_se1 = 0xffffffff;
	mqd->compute_static_thread_mgmt_se2 = 0xffffffff;
	mqd->compute_static_thread_mgmt_se3 = 0xffffffff;
	mqd->compute_misc_reserved = 0x00000007;

	eop_base_addr = prop->eop_gpu_addr >> 8;
	mqd->cp_hqd_eop_base_addr_lo = eop_base_addr;
	mqd->cp_hqd_eop_base_addr_hi = upper_32_bits(eop_base_addr);

	/* set the EOP size, register value is 2^(EOP_SIZE+1) dwords */
	tmp = RREG32_SOC15(GC, 0, regCP_HQD_EOP_CONTROL);
	tmp = REG_SET_FIELD(tmp, CP_HQD_EOP_CONTROL, EOP_SIZE,
			(order_base_2(GFX11_MEC_HPD_SIZE / 4) - 1));

	mqd->cp_hqd_eop_control = tmp;

	/* enable doorbell? */
	tmp = RREG32_SOC15(GC, 0, regCP_HQD_PQ_DOORBELL_CONTROL);

	if (prop->use_doorbell) {
		tmp = REG_SET_FIELD(tmp, CP_HQD_PQ_DOORBELL_CONTROL,
				    DOORBELL_OFFSET, prop->doorbell_index);
		tmp = REG_SET_FIELD(tmp, CP_HQD_PQ_DOORBELL_CONTROL,
				    DOORBELL_EN, 1);
		tmp = REG_SET_FIELD(tmp, CP_HQD_PQ_DOORBELL_CONTROL,
				    DOORBELL_SOURCE, 0);
		tmp = REG_SET_FIELD(tmp, CP_HQD_PQ_DOORBELL_CONTROL,
				    DOORBELL_HIT, 0);
	} else {
		tmp = REG_SET_FIELD(tmp, CP_HQD_PQ_DOORBELL_CONTROL,
				    DOORBELL_EN, 0);
	}

	mqd->cp_hqd_pq_doorbell_control = tmp;

	/* disable the queue if it's active */
	mqd->cp_hqd_dequeue_request = 0;
	mqd->cp_hqd_pq_rptr = 0;
	mqd->cp_hqd_pq_wptr_lo = 0;
	mqd->cp_hqd_pq_wptr_hi = 0;

	/* set the pointer to the MQD */
	mqd->cp_mqd_base_addr_lo = prop->mqd_gpu_addr & 0xfffffffc;
	mqd->cp_mqd_base_addr_hi = upper_32_bits(prop->mqd_gpu_addr);

	/* set MQD vmid to 0 */
	tmp = RREG32_SOC15(GC, 0, regCP_MQD_CONTROL);
	tmp = REG_SET_FIELD(tmp, CP_MQD_CONTROL, VMID, 0);
	mqd->cp_mqd_control = tmp;

	/* set the pointer to the HQD, this is similar CP_RB0_BASE/_HI */
	hqd_gpu_addr = prop->hqd_base_gpu_addr >> 8;
	mqd->cp_hqd_pq_base_lo = hqd_gpu_addr;
	mqd->cp_hqd_pq_base_hi = upper_32_bits(hqd_gpu_addr);

	/* set up the HQD, this is similar to CP_RB0_CNTL */
	tmp = RREG32_SOC15(GC, 0, regCP_HQD_PQ_CONTROL);
	tmp = REG_SET_FIELD(tmp, CP_HQD_PQ_CONTROL, QUEUE_SIZE,
			    (order_base_2(prop->queue_size / 4) - 1));
	tmp = REG_SET_FIELD(tmp, CP_HQD_PQ_CONTROL, RPTR_BLOCK_SIZE,
			    (order_base_2(AMDGPU_GPU_PAGE_SIZE / 4) - 1));
	tmp = REG_SET_FIELD(tmp, CP_HQD_PQ_CONTROL, UNORD_DISPATCH, 0);
	tmp = REG_SET_FIELD(tmp, CP_HQD_PQ_CONTROL, TUNNEL_DISPATCH, 0);
	tmp = REG_SET_FIELD(tmp, CP_HQD_PQ_CONTROL, PRIV_STATE, 1);
	tmp = REG_SET_FIELD(tmp, CP_HQD_PQ_CONTROL, KMD_QUEUE, 1);
	mqd->cp_hqd_pq_control = tmp;

	/* set the wb address whether it's enabled or not */
	wb_gpu_addr = prop->rptr_gpu_addr;
	mqd->cp_hqd_pq_rptr_report_addr_lo = wb_gpu_addr & 0xfffffffc;
	mqd->cp_hqd_pq_rptr_report_addr_hi =
		upper_32_bits(wb_gpu_addr) & 0xffff;

	/* only used if CP_PQ_WPTR_POLL_CNTL.CP_PQ_WPTR_POLL_CNTL__EN_MASK=1 */
	wb_gpu_addr = prop->wptr_gpu_addr;
	mqd->cp_hqd_pq_wptr_poll_addr_lo = wb_gpu_addr & 0xfffffffc;
	mqd->cp_hqd_pq_wptr_poll_addr_hi = upper_32_bits(wb_gpu_addr) & 0xffff;

	tmp = 0;
	/* enable the doorbell if requested */
	if (prop->use_doorbell) {
		tmp = RREG32_SOC15(GC, 0, regCP_HQD_PQ_DOORBELL_CONTROL);
		tmp = REG_SET_FIELD(tmp, CP_HQD_PQ_DOORBELL_CONTROL,
				DOORBELL_OFFSET, prop->doorbell_index);

		tmp = REG_SET_FIELD(tmp, CP_HQD_PQ_DOORBELL_CONTROL,
				    DOORBELL_EN, 1);
		tmp = REG_SET_FIELD(tmp, CP_HQD_PQ_DOORBELL_CONTROL,
				    DOORBELL_SOURCE, 0);
		tmp = REG_SET_FIELD(tmp, CP_HQD_PQ_DOORBELL_CONTROL,
				    DOORBELL_HIT, 0);
	}

	mqd->cp_hqd_pq_doorbell_control = tmp;

	/* reset read and write pointers, similar to CP_RB0_WPTR/_RPTR */
	mqd->cp_hqd_pq_rptr = RREG32_SOC15(GC, 0, regCP_HQD_PQ_RPTR);

	/* set the vmid for the queue */
	mqd->cp_hqd_vmid = 0;

	tmp = RREG32_SOC15(GC, 0, regCP_HQD_PERSISTENT_STATE);
	tmp = REG_SET_FIELD(tmp, CP_HQD_PERSISTENT_STATE, PRELOAD_SIZE, 0x55);
	mqd->cp_hqd_persistent_state = tmp;

	/* set MIN_IB_AVAIL_SIZE */
	tmp = RREG32_SOC15(GC, 0, regCP_HQD_IB_CONTROL);
	tmp = REG_SET_FIELD(tmp, CP_HQD_IB_CONTROL, MIN_IB_AVAIL_SIZE, 3);
	mqd->cp_hqd_ib_control = tmp;

	/* set static priority for a compute queue/ring */
	mqd->cp_hqd_pipe_priority = prop->hqd_pipe_priority;
	mqd->cp_hqd_queue_priority = prop->hqd_queue_priority;

	mqd->cp_hqd_active = prop->hqd_active;

	return 0;
}

static int gfx_v11_0_kiq_init_register(struct amdgpu_ring *ring)
{
	struct amdgpu_device *adev = ring->adev;
	struct v11_compute_mqd *mqd = ring->mqd_ptr;
	int j;

	/* inactivate the queue */
	if (amdgpu_sriov_vf(adev))
		WREG32_SOC15(GC, 0, regCP_HQD_ACTIVE, 0);

	/* disable wptr polling */
	WREG32_FIELD15_PREREG(GC, 0, CP_PQ_WPTR_POLL_CNTL, EN, 0);

	/* write the EOP addr */
	WREG32_SOC15(GC, 0, regCP_HQD_EOP_BASE_ADDR,
	       mqd->cp_hqd_eop_base_addr_lo);
	WREG32_SOC15(GC, 0, regCP_HQD_EOP_BASE_ADDR_HI,
	       mqd->cp_hqd_eop_base_addr_hi);

	/* set the EOP size, register value is 2^(EOP_SIZE+1) dwords */
	WREG32_SOC15(GC, 0, regCP_HQD_EOP_CONTROL,
	       mqd->cp_hqd_eop_control);

	/* enable doorbell? */
	WREG32_SOC15(GC, 0, regCP_HQD_PQ_DOORBELL_CONTROL,
	       mqd->cp_hqd_pq_doorbell_control);

	/* disable the queue if it's active */
	if (RREG32_SOC15(GC, 0, regCP_HQD_ACTIVE) & 1) {
		WREG32_SOC15(GC, 0, regCP_HQD_DEQUEUE_REQUEST, 1);
		for (j = 0; j < adev->usec_timeout; j++) {
			if (!(RREG32_SOC15(GC, 0, regCP_HQD_ACTIVE) & 1))
				break;
			udelay(1);
		}
		WREG32_SOC15(GC, 0, regCP_HQD_DEQUEUE_REQUEST,
		       mqd->cp_hqd_dequeue_request);
		WREG32_SOC15(GC, 0, regCP_HQD_PQ_RPTR,
		       mqd->cp_hqd_pq_rptr);
		WREG32_SOC15(GC, 0, regCP_HQD_PQ_WPTR_LO,
		       mqd->cp_hqd_pq_wptr_lo);
		WREG32_SOC15(GC, 0, regCP_HQD_PQ_WPTR_HI,
		       mqd->cp_hqd_pq_wptr_hi);
	}

	/* set the pointer to the MQD */
	WREG32_SOC15(GC, 0, regCP_MQD_BASE_ADDR,
	       mqd->cp_mqd_base_addr_lo);
	WREG32_SOC15(GC, 0, regCP_MQD_BASE_ADDR_HI,
	       mqd->cp_mqd_base_addr_hi);

	/* set MQD vmid to 0 */
	WREG32_SOC15(GC, 0, regCP_MQD_CONTROL,
	       mqd->cp_mqd_control);

	/* set the pointer to the HQD, this is similar CP_RB0_BASE/_HI */
	WREG32_SOC15(GC, 0, regCP_HQD_PQ_BASE,
	       mqd->cp_hqd_pq_base_lo);
	WREG32_SOC15(GC, 0, regCP_HQD_PQ_BASE_HI,
	       mqd->cp_hqd_pq_base_hi);

	/* set up the HQD, this is similar to CP_RB0_CNTL */
	WREG32_SOC15(GC, 0, regCP_HQD_PQ_CONTROL,
	       mqd->cp_hqd_pq_control);

	/* set the wb address whether it's enabled or not */
	WREG32_SOC15(GC, 0, regCP_HQD_PQ_RPTR_REPORT_ADDR,
		mqd->cp_hqd_pq_rptr_report_addr_lo);
	WREG32_SOC15(GC, 0, regCP_HQD_PQ_RPTR_REPORT_ADDR_HI,
		mqd->cp_hqd_pq_rptr_report_addr_hi);

	/* only used if CP_PQ_WPTR_POLL_CNTL.CP_PQ_WPTR_POLL_CNTL__EN_MASK=1 */
	WREG32_SOC15(GC, 0, regCP_HQD_PQ_WPTR_POLL_ADDR,
	       mqd->cp_hqd_pq_wptr_poll_addr_lo);
	WREG32_SOC15(GC, 0, regCP_HQD_PQ_WPTR_POLL_ADDR_HI,
	       mqd->cp_hqd_pq_wptr_poll_addr_hi);

	/* enable the doorbell if requested */
	if (ring->use_doorbell) {
		WREG32_SOC15(GC, 0, regCP_MEC_DOORBELL_RANGE_LOWER,
			(adev->doorbell_index.kiq * 2) << 2);
		WREG32_SOC15(GC, 0, regCP_MEC_DOORBELL_RANGE_UPPER,
			(adev->doorbell_index.userqueue_end * 2) << 2);
	}

	WREG32_SOC15(GC, 0, regCP_HQD_PQ_DOORBELL_CONTROL,
	       mqd->cp_hqd_pq_doorbell_control);

	/* reset read and write pointers, similar to CP_RB0_WPTR/_RPTR */
	WREG32_SOC15(GC, 0, regCP_HQD_PQ_WPTR_LO,
	       mqd->cp_hqd_pq_wptr_lo);
	WREG32_SOC15(GC, 0, regCP_HQD_PQ_WPTR_HI,
	       mqd->cp_hqd_pq_wptr_hi);

	/* set the vmid for the queue */
	WREG32_SOC15(GC, 0, regCP_HQD_VMID, mqd->cp_hqd_vmid);

	WREG32_SOC15(GC, 0, regCP_HQD_PERSISTENT_STATE,
	       mqd->cp_hqd_persistent_state);

	/* activate the queue */
	WREG32_SOC15(GC, 0, regCP_HQD_ACTIVE,
	       mqd->cp_hqd_active);

	if (ring->use_doorbell)
		WREG32_FIELD15_PREREG(GC, 0, CP_PQ_STATUS, DOORBELL_ENABLE, 1);

	return 0;
}

static int gfx_v11_0_kiq_init_queue(struct amdgpu_ring *ring)
{
	struct amdgpu_device *adev = ring->adev;
	struct v11_compute_mqd *mqd = ring->mqd_ptr;
	int mqd_idx = AMDGPU_MAX_COMPUTE_RINGS;

	gfx_v11_0_kiq_setting(ring);

	if (amdgpu_in_reset(adev)) { /* for GPU_RESET case */
		/* reset MQD to a clean status */
		if (adev->gfx.mec.mqd_backup[mqd_idx])
			memcpy(mqd, adev->gfx.mec.mqd_backup[mqd_idx], sizeof(*mqd));

		/* reset ring buffer */
		ring->wptr = 0;
		amdgpu_ring_clear_ring(ring);

		mutex_lock(&adev->srbm_mutex);
		soc21_grbm_select(adev, ring->me, ring->pipe, ring->queue, 0);
		gfx_v11_0_kiq_init_register(ring);
		soc21_grbm_select(adev, 0, 0, 0, 0);
		mutex_unlock(&adev->srbm_mutex);
	} else {
		memset((void *)mqd, 0, sizeof(*mqd));
		mutex_lock(&adev->srbm_mutex);
		soc21_grbm_select(adev, ring->me, ring->pipe, ring->queue, 0);
		amdgpu_ring_init_mqd(ring);
		gfx_v11_0_kiq_init_register(ring);
		soc21_grbm_select(adev, 0, 0, 0, 0);
		mutex_unlock(&adev->srbm_mutex);

		if (adev->gfx.mec.mqd_backup[mqd_idx])
			memcpy(adev->gfx.mec.mqd_backup[mqd_idx], mqd, sizeof(*mqd));
	}

	return 0;
}

static int gfx_v11_0_kcq_init_queue(struct amdgpu_ring *ring)
{
	struct amdgpu_device *adev = ring->adev;
	struct v11_compute_mqd *mqd = ring->mqd_ptr;
	int mqd_idx = ring - &adev->gfx.compute_ring[0];

	if (!amdgpu_in_reset(adev) && !adev->in_suspend) {
		memset((void *)mqd, 0, sizeof(*mqd));
		mutex_lock(&adev->srbm_mutex);
		soc21_grbm_select(adev, ring->me, ring->pipe, ring->queue, 0);
		amdgpu_ring_init_mqd(ring);
		soc21_grbm_select(adev, 0, 0, 0, 0);
		mutex_unlock(&adev->srbm_mutex);

		if (adev->gfx.mec.mqd_backup[mqd_idx])
			memcpy(adev->gfx.mec.mqd_backup[mqd_idx], mqd, sizeof(*mqd));
	} else if (amdgpu_in_reset(adev)) { /* for GPU_RESET case */
		/* reset MQD to a clean status */
		if (adev->gfx.mec.mqd_backup[mqd_idx])
			memcpy(mqd, adev->gfx.mec.mqd_backup[mqd_idx], sizeof(*mqd));

		/* reset ring buffer */
		ring->wptr = 0;
		atomic64_set((atomic64_t *)ring->wptr_cpu_addr, 0);
		amdgpu_ring_clear_ring(ring);
	} else {
		amdgpu_ring_clear_ring(ring);
	}

	return 0;
}

static int gfx_v11_0_kiq_resume(struct amdgpu_device *adev)
{
	struct amdgpu_ring *ring;
	int r;

	ring = &adev->gfx.kiq.ring;

	r = amdgpu_bo_reserve(ring->mqd_obj, false);
	if (unlikely(r != 0))
		return r;

	r = amdgpu_bo_kmap(ring->mqd_obj, (void **)&ring->mqd_ptr);
	if (unlikely(r != 0)) {
		amdgpu_bo_unreserve(ring->mqd_obj);
		return r;
	}

	gfx_v11_0_kiq_init_queue(ring);
	amdgpu_bo_kunmap(ring->mqd_obj);
	ring->mqd_ptr = NULL;
	amdgpu_bo_unreserve(ring->mqd_obj);
	ring->sched.ready = true;
	return 0;
}

static int gfx_v11_0_kcq_resume(struct amdgpu_device *adev)
{
	struct amdgpu_ring *ring = NULL;
	int r = 0, i;

	if (!amdgpu_async_gfx_ring)
		gfx_v11_0_cp_compute_enable(adev, true);

	for (i = 0; i < adev->gfx.num_compute_rings; i++) {
		ring = &adev->gfx.compute_ring[i];

		r = amdgpu_bo_reserve(ring->mqd_obj, false);
		if (unlikely(r != 0))
			goto done;
		r = amdgpu_bo_kmap(ring->mqd_obj, (void **)&ring->mqd_ptr);
		if (!r) {
			r = gfx_v11_0_kcq_init_queue(ring);
			amdgpu_bo_kunmap(ring->mqd_obj);
			ring->mqd_ptr = NULL;
		}
		amdgpu_bo_unreserve(ring->mqd_obj);
		if (r)
			goto done;
	}

	r = amdgpu_gfx_enable_kcq(adev);
done:
	return r;
}

static int gfx_v11_0_cp_resume(struct amdgpu_device *adev)
{
	int r, i;
	struct amdgpu_ring *ring;

	if (!(adev->flags & AMD_IS_APU))
		gfx_v11_0_enable_gui_idle_interrupt(adev, false);

	if (adev->firmware.load_type == AMDGPU_FW_LOAD_DIRECT) {
		/* legacy firmware loading */
		r = gfx_v11_0_cp_gfx_load_microcode(adev);
		if (r)
			return r;

		if (adev->gfx.rs64_enable)
			r = gfx_v11_0_cp_compute_load_microcode_rs64(adev);
		else
			r = gfx_v11_0_cp_compute_load_microcode(adev);
		if (r)
			return r;
	}

	gfx_v11_0_cp_set_doorbell_range(adev);

	if (amdgpu_async_gfx_ring) {
		gfx_v11_0_cp_compute_enable(adev, true);
		gfx_v11_0_cp_gfx_enable(adev, true);
	}

	if (adev->enable_mes_kiq && adev->mes.kiq_hw_init)
		r = amdgpu_mes_kiq_hw_init(adev);
	else
		r = gfx_v11_0_kiq_resume(adev);
	if (r)
		return r;

	r = gfx_v11_0_kcq_resume(adev);
	if (r)
		return r;

	if (!amdgpu_async_gfx_ring) {
		r = gfx_v11_0_cp_gfx_resume(adev);
		if (r)
			return r;
	} else {
		r = gfx_v11_0_cp_async_gfx_ring_resume(adev);
		if (r)
			return r;
	}

	for (i = 0; i < adev->gfx.num_gfx_rings; i++) {
		ring = &adev->gfx.gfx_ring[i];
		r = amdgpu_ring_test_helper(ring);
		if (r)
			return r;
	}

	for (i = 0; i < adev->gfx.num_compute_rings; i++) {
		ring = &adev->gfx.compute_ring[i];
		r = amdgpu_ring_test_helper(ring);
		if (r)
			return r;
	}

	return 0;
}

static void gfx_v11_0_cp_enable(struct amdgpu_device *adev, bool enable)
{
	gfx_v11_0_cp_gfx_enable(adev, enable);
	gfx_v11_0_cp_compute_enable(adev, enable);
}

static int gfx_v11_0_gfxhub_enable(struct amdgpu_device *adev)
{
	int r;
	bool value;

	r = adev->gfxhub.funcs->gart_enable(adev);
	if (r)
		return r;

	adev->hdp.funcs->flush_hdp(adev, NULL);

	value = (amdgpu_vm_fault_stop == AMDGPU_VM_FAULT_STOP_ALWAYS) ?
		false : true;

	adev->gfxhub.funcs->set_fault_enable_default(adev, value);
	amdgpu_gmc_flush_gpu_tlb(adev, 0, AMDGPU_GFXHUB_0, 0);

	return 0;
}

static void gfx_v11_0_select_cp_fw_arch(struct amdgpu_device *adev)
{
	u32 tmp;

	/* select RS64 */
	if (adev->gfx.rs64_enable) {
		tmp = RREG32_SOC15(GC, 0, regCP_GFX_CNTL);
		tmp = REG_SET_FIELD(tmp, CP_GFX_CNTL, ENGINE_SEL, 1);
		WREG32_SOC15(GC, 0, regCP_GFX_CNTL, tmp);

		tmp = RREG32_SOC15(GC, 0, regCP_MEC_ISA_CNTL);
		tmp = REG_SET_FIELD(tmp, CP_MEC_ISA_CNTL, ISA_MODE, 1);
		WREG32_SOC15(GC, 0, regCP_MEC_ISA_CNTL, tmp);
	}

	if (amdgpu_emu_mode == 1)
		msleep(100);
}

static int get_gb_addr_config(struct amdgpu_device * adev)
{
	u32 gb_addr_config;

	gb_addr_config = RREG32_SOC15(GC, 0, regGB_ADDR_CONFIG);
	if (gb_addr_config == 0)
		return -EINVAL;

	adev->gfx.config.gb_addr_config_fields.num_pkrs =
		1 << REG_GET_FIELD(gb_addr_config, GB_ADDR_CONFIG, NUM_PKRS);

	adev->gfx.config.gb_addr_config = gb_addr_config;

	adev->gfx.config.gb_addr_config_fields.num_pipes = 1 <<
			REG_GET_FIELD(adev->gfx.config.gb_addr_config,
				      GB_ADDR_CONFIG, NUM_PIPES);

	adev->gfx.config.max_tile_pipes =
		adev->gfx.config.gb_addr_config_fields.num_pipes;

	adev->gfx.config.gb_addr_config_fields.max_compress_frags = 1 <<
			REG_GET_FIELD(adev->gfx.config.gb_addr_config,
				      GB_ADDR_CONFIG, MAX_COMPRESSED_FRAGS);
	adev->gfx.config.gb_addr_config_fields.num_rb_per_se = 1 <<
			REG_GET_FIELD(adev->gfx.config.gb_addr_config,
				      GB_ADDR_CONFIG, NUM_RB_PER_SE);
	adev->gfx.config.gb_addr_config_fields.num_se = 1 <<
			REG_GET_FIELD(adev->gfx.config.gb_addr_config,
				      GB_ADDR_CONFIG, NUM_SHADER_ENGINES);
	adev->gfx.config.gb_addr_config_fields.pipe_interleave_size = 1 << (8 +
			REG_GET_FIELD(adev->gfx.config.gb_addr_config,
				      GB_ADDR_CONFIG, PIPE_INTERLEAVE_SIZE));

	return 0;
}

static void gfx_v11_0_disable_gpa_mode(struct amdgpu_device *adev)
{
	uint32_t data;

	data = RREG32_SOC15(GC, 0, regCPC_PSP_DEBUG);
	data |= CPC_PSP_DEBUG__GPA_OVERRIDE_MASK;
	WREG32_SOC15(GC, 0, regCPC_PSP_DEBUG, data);

	data = RREG32_SOC15(GC, 0, regCPG_PSP_DEBUG);
	data |= CPG_PSP_DEBUG__GPA_OVERRIDE_MASK;
	WREG32_SOC15(GC, 0, regCPG_PSP_DEBUG, data);
}

static int gfx_v11_0_hw_init(void *handle)
{
	int r;
	struct amdgpu_device *adev = (struct amdgpu_device *)handle;

	if (adev->firmware.load_type == AMDGPU_FW_LOAD_RLC_BACKDOOR_AUTO) {
		if (adev->gfx.imu.funcs) {
			/* RLC autoload sequence 1: Program rlc ram */
			if (adev->gfx.imu.funcs->program_rlc_ram)
				adev->gfx.imu.funcs->program_rlc_ram(adev);
		}
		/* rlc autoload firmware */
		r = gfx_v11_0_rlc_backdoor_autoload_enable(adev);
		if (r)
			return r;
	} else {
		if (adev->firmware.load_type == AMDGPU_FW_LOAD_DIRECT) {
			if (adev->gfx.imu.funcs && (amdgpu_dpm > 0)) {
				if (adev->gfx.imu.funcs->load_microcode)
					adev->gfx.imu.funcs->load_microcode(adev);
				if (adev->gfx.imu.funcs->setup_imu)
					adev->gfx.imu.funcs->setup_imu(adev);
				if (adev->gfx.imu.funcs->start_imu)
					adev->gfx.imu.funcs->start_imu(adev);
			}

			/* disable gpa mode in backdoor loading */
			gfx_v11_0_disable_gpa_mode(adev);
		}
	}

	if ((adev->firmware.load_type == AMDGPU_FW_LOAD_RLC_BACKDOOR_AUTO) ||
	    (adev->firmware.load_type == AMDGPU_FW_LOAD_PSP)) {
		r = gfx_v11_0_wait_for_rlc_autoload_complete(adev);
		if (r) {
			dev_err(adev->dev, "(%d) failed to wait rlc autoload complete\n", r);
			return r;
		}
	}

	adev->gfx.is_poweron = true;

	if(get_gb_addr_config(adev))
		DRM_WARN("Invalid gb_addr_config !\n");

	if (adev->firmware.load_type == AMDGPU_FW_LOAD_PSP &&
	    adev->gfx.rs64_enable)
		gfx_v11_0_config_gfx_rs64(adev);

	r = gfx_v11_0_gfxhub_enable(adev);
	if (r)
		return r;

	if (!amdgpu_emu_mode)
		gfx_v11_0_init_golden_registers(adev);

	if ((adev->firmware.load_type == AMDGPU_FW_LOAD_DIRECT) ||
	    (adev->firmware.load_type == AMDGPU_FW_LOAD_RLC_BACKDOOR_AUTO && amdgpu_dpm == 1)) {
		/**
		 * For gfx 11, rlc firmware loading relies on smu firmware is
		 * loaded firstly, so in direct type, it has to load smc ucode
		 * here before rlc.
		 */
		if (!(adev->flags & AMD_IS_APU)) {
			r = amdgpu_pm_load_smu_firmware(adev, NULL);
			if (r)
				return r;
		}
	}

	gfx_v11_0_constants_init(adev);

	if (adev->firmware.load_type != AMDGPU_FW_LOAD_PSP)
		gfx_v11_0_select_cp_fw_arch(adev);

	if (adev->nbio.funcs->gc_doorbell_init)
		adev->nbio.funcs->gc_doorbell_init(adev);

	r = gfx_v11_0_rlc_resume(adev);
	if (r)
		return r;

	/*
	 * init golden registers and rlc resume may override some registers,
	 * reconfig them here
	 */
	gfx_v11_0_tcp_harvest(adev);

	r = gfx_v11_0_cp_resume(adev);
	if (r)
		return r;

	return r;
}

#ifndef BRING_UP_DEBUG
static int gfx_v11_0_kiq_disable_kgq(struct amdgpu_device *adev)
{
	struct amdgpu_kiq *kiq = &adev->gfx.kiq;
	struct amdgpu_ring *kiq_ring = &kiq->ring;
	int i, r = 0;

	if (!kiq->pmf || !kiq->pmf->kiq_unmap_queues)
		return -EINVAL;

	if (amdgpu_ring_alloc(kiq_ring, kiq->pmf->unmap_queues_size *
					adev->gfx.num_gfx_rings))
		return -ENOMEM;

	for (i = 0; i < adev->gfx.num_gfx_rings; i++)
		kiq->pmf->kiq_unmap_queues(kiq_ring, &adev->gfx.gfx_ring[i],
					   PREEMPT_QUEUES, 0, 0);

	if (adev->gfx.kiq.ring.sched.ready)
		r = amdgpu_ring_test_helper(kiq_ring);

	return r;
}
#endif

static int gfx_v11_0_hw_fini(void *handle)
{
	struct amdgpu_device *adev = (struct amdgpu_device *)handle;
	int r;
	uint32_t tmp;

	amdgpu_irq_put(adev, &adev->gfx.priv_reg_irq, 0);
	amdgpu_irq_put(adev, &adev->gfx.priv_inst_irq, 0);

	if (!adev->no_hw_access) {
#ifndef BRING_UP_DEBUG
		if (amdgpu_async_gfx_ring) {
			r = gfx_v11_0_kiq_disable_kgq(adev);
			if (r)
				DRM_ERROR("KGQ disable failed\n");
		}
#endif
		if (amdgpu_gfx_disable_kcq(adev))
			DRM_ERROR("KCQ disable failed\n");

		amdgpu_mes_kiq_hw_fini(adev);
	}

	if (amdgpu_sriov_vf(adev)) {
		gfx_v11_0_cp_gfx_enable(adev, false);
		/* Program KIQ position of RLC_CP_SCHEDULERS during destroy */
		tmp = RREG32_SOC15(GC, 0, regRLC_CP_SCHEDULERS);
		tmp &= 0xffffff00;
		WREG32_SOC15(GC, 0, regRLC_CP_SCHEDULERS, tmp);

		return 0;
	}
	gfx_v11_0_cp_enable(adev, false);
	gfx_v11_0_enable_gui_idle_interrupt(adev, false);

	adev->gfxhub.funcs->gart_disable(adev);

	adev->gfx.is_poweron = false;

	return 0;
}

static int gfx_v11_0_suspend(void *handle)
{
	return gfx_v11_0_hw_fini(handle);
}

static int gfx_v11_0_resume(void *handle)
{
	return gfx_v11_0_hw_init(handle);
}

static bool gfx_v11_0_is_idle(void *handle)
{
	struct amdgpu_device *adev = (struct amdgpu_device *)handle;

	if (REG_GET_FIELD(RREG32_SOC15(GC, 0, regGRBM_STATUS),
				GRBM_STATUS, GUI_ACTIVE))
		return false;
	else
		return true;
}

static int gfx_v11_0_wait_for_idle(void *handle)
{
	unsigned i;
	u32 tmp;
	struct amdgpu_device *adev = (struct amdgpu_device *)handle;

	for (i = 0; i < adev->usec_timeout; i++) {
		/* read MC_STATUS */
		tmp = RREG32_SOC15(GC, 0, regGRBM_STATUS) &
			GRBM_STATUS__GUI_ACTIVE_MASK;

		if (!REG_GET_FIELD(tmp, GRBM_STATUS, GUI_ACTIVE))
			return 0;
		udelay(1);
	}
	return -ETIMEDOUT;
}

static int gfx_v11_0_soft_reset(void *handle)
{
	u32 grbm_soft_reset = 0;
	u32 tmp;
	int i, j, k;
	struct amdgpu_device *adev = (struct amdgpu_device *)handle;

	tmp = RREG32_SOC15(GC, 0, regCP_INT_CNTL);
	tmp = REG_SET_FIELD(tmp, CP_INT_CNTL, CMP_BUSY_INT_ENABLE, 0);
	tmp = REG_SET_FIELD(tmp, CP_INT_CNTL, CNTX_BUSY_INT_ENABLE, 0);
	tmp = REG_SET_FIELD(tmp, CP_INT_CNTL, CNTX_EMPTY_INT_ENABLE, 0);
	tmp = REG_SET_FIELD(tmp, CP_INT_CNTL, GFX_IDLE_INT_ENABLE, 0);
	WREG32_SOC15(GC, 0, regCP_INT_CNTL, tmp);

	gfx_v11_0_set_safe_mode(adev);

	for (i = 0; i < adev->gfx.mec.num_mec; ++i) {
		for (j = 0; j < adev->gfx.mec.num_queue_per_pipe; j++) {
			for (k = 0; k < adev->gfx.mec.num_pipe_per_mec; k++) {
				tmp = RREG32_SOC15(GC, 0, regGRBM_GFX_CNTL);
				tmp = REG_SET_FIELD(tmp, GRBM_GFX_CNTL, MEID, i);
				tmp = REG_SET_FIELD(tmp, GRBM_GFX_CNTL, QUEUEID, j);
				tmp = REG_SET_FIELD(tmp, GRBM_GFX_CNTL, PIPEID, k);
				WREG32_SOC15(GC, 0, regGRBM_GFX_CNTL, tmp);

				WREG32_SOC15(GC, 0, regCP_HQD_DEQUEUE_REQUEST, 0x2);
				WREG32_SOC15(GC, 0, regSPI_COMPUTE_QUEUE_RESET, 0x1);
			}
		}
	}
	for (i = 0; i < adev->gfx.me.num_me; ++i) {
		for (j = 0; j < adev->gfx.me.num_queue_per_pipe; j++) {
			for (k = 0; k < adev->gfx.me.num_pipe_per_me; k++) {
				tmp = RREG32_SOC15(GC, 0, regGRBM_GFX_CNTL);
				tmp = REG_SET_FIELD(tmp, GRBM_GFX_CNTL, MEID, i);
				tmp = REG_SET_FIELD(tmp, GRBM_GFX_CNTL, QUEUEID, j);
				tmp = REG_SET_FIELD(tmp, GRBM_GFX_CNTL, PIPEID, k);
				WREG32_SOC15(GC, 0, regGRBM_GFX_CNTL, tmp);

				WREG32_SOC15(GC, 0, regCP_GFX_HQD_DEQUEUE_REQUEST, 0x1);
			}
		}
	}

	WREG32_SOC15(GC, 0, regCP_VMID_RESET, 0xfffffffe);

	// Read CP_VMID_RESET register three times.
	// to get sufficient time for GFX_HQD_ACTIVE reach 0
	RREG32_SOC15(GC, 0, regCP_VMID_RESET);
	RREG32_SOC15(GC, 0, regCP_VMID_RESET);
	RREG32_SOC15(GC, 0, regCP_VMID_RESET);

	for (i = 0; i < adev->usec_timeout; i++) {
		if (!RREG32_SOC15(GC, 0, regCP_HQD_ACTIVE) &&
		    !RREG32_SOC15(GC, 0, regCP_GFX_HQD_ACTIVE))
			break;
		udelay(1);
	}
	if (i >= adev->usec_timeout) {
		printk("Failed to wait all pipes clean\n");
		return -EINVAL;
	}

	/**********  trigger soft reset  ***********/
	grbm_soft_reset = RREG32_SOC15(GC, 0, regGRBM_SOFT_RESET);
	grbm_soft_reset = REG_SET_FIELD(grbm_soft_reset, GRBM_SOFT_RESET,
					SOFT_RESET_CP, 1);
	grbm_soft_reset = REG_SET_FIELD(grbm_soft_reset, GRBM_SOFT_RESET,
					SOFT_RESET_GFX, 1);
	grbm_soft_reset = REG_SET_FIELD(grbm_soft_reset, GRBM_SOFT_RESET,
					SOFT_RESET_CPF, 1);
	grbm_soft_reset = REG_SET_FIELD(grbm_soft_reset, GRBM_SOFT_RESET,
					SOFT_RESET_CPC, 1);
	grbm_soft_reset = REG_SET_FIELD(grbm_soft_reset, GRBM_SOFT_RESET,
					SOFT_RESET_CPG, 1);
	WREG32_SOC15(GC, 0, regGRBM_SOFT_RESET, grbm_soft_reset);
	/**********  exit soft reset  ***********/
	grbm_soft_reset = RREG32_SOC15(GC, 0, regGRBM_SOFT_RESET);
	grbm_soft_reset = REG_SET_FIELD(grbm_soft_reset, GRBM_SOFT_RESET,
					SOFT_RESET_CP, 0);
	grbm_soft_reset = REG_SET_FIELD(grbm_soft_reset, GRBM_SOFT_RESET,
					SOFT_RESET_GFX, 0);
	grbm_soft_reset = REG_SET_FIELD(grbm_soft_reset, GRBM_SOFT_RESET,
					SOFT_RESET_CPF, 0);
	grbm_soft_reset = REG_SET_FIELD(grbm_soft_reset, GRBM_SOFT_RESET,
					SOFT_RESET_CPC, 0);
	grbm_soft_reset = REG_SET_FIELD(grbm_soft_reset, GRBM_SOFT_RESET,
					SOFT_RESET_CPG, 0);
	WREG32_SOC15(GC, 0, regGRBM_SOFT_RESET, grbm_soft_reset);

	tmp = RREG32_SOC15(GC, 0, regCP_SOFT_RESET_CNTL);
	tmp = REG_SET_FIELD(tmp, CP_SOFT_RESET_CNTL, CMP_HQD_REG_RESET, 0x1);
	WREG32_SOC15(GC, 0, regCP_SOFT_RESET_CNTL, tmp);

	WREG32_SOC15(GC, 0, regCP_ME_CNTL, 0x0);
	WREG32_SOC15(GC, 0, regCP_MEC_RS64_CNTL, 0x0);

	for (i = 0; i < adev->usec_timeout; i++) {
		if (!RREG32_SOC15(GC, 0, regCP_VMID_RESET))
			break;
		udelay(1);
	}
	if (i >= adev->usec_timeout) {
		printk("Failed to wait CP_VMID_RESET to 0\n");
		return -EINVAL;
	}

	tmp = RREG32_SOC15(GC, 0, regCP_INT_CNTL);
	tmp = REG_SET_FIELD(tmp, CP_INT_CNTL, CMP_BUSY_INT_ENABLE, 1);
	tmp = REG_SET_FIELD(tmp, CP_INT_CNTL, CNTX_BUSY_INT_ENABLE, 1);
	tmp = REG_SET_FIELD(tmp, CP_INT_CNTL, CNTX_EMPTY_INT_ENABLE, 1);
	tmp = REG_SET_FIELD(tmp, CP_INT_CNTL, GFX_IDLE_INT_ENABLE, 1);
	WREG32_SOC15(GC, 0, regCP_INT_CNTL, tmp);

	gfx_v11_0_unset_safe_mode(adev);

	return gfx_v11_0_cp_resume(adev);
}

static bool gfx_v11_0_check_soft_reset(void *handle)
{
	int i, r;
	struct amdgpu_device *adev = (struct amdgpu_device *)handle;
	struct amdgpu_ring *ring;
	long tmo = msecs_to_jiffies(1000);

	for (i = 0; i < adev->gfx.num_gfx_rings; i++) {
		ring = &adev->gfx.gfx_ring[i];
		r = amdgpu_ring_test_ib(ring, tmo);
		if (r)
			return true;
	}

	for (i = 0; i < adev->gfx.num_compute_rings; i++) {
		ring = &adev->gfx.compute_ring[i];
		r = amdgpu_ring_test_ib(ring, tmo);
		if (r)
			return true;
	}

	return false;
}

static uint64_t gfx_v11_0_get_gpu_clock_counter(struct amdgpu_device *adev)
{
	uint64_t clock;

	amdgpu_gfx_off_ctrl(adev, false);
	mutex_lock(&adev->gfx.gpu_clock_mutex);
	clock = (uint64_t)RREG32_SOC15(SMUIO, 0, regGOLDEN_TSC_COUNT_LOWER) |
		((uint64_t)RREG32_SOC15(SMUIO, 0, regGOLDEN_TSC_COUNT_UPPER) << 32ULL);
	mutex_unlock(&adev->gfx.gpu_clock_mutex);
	amdgpu_gfx_off_ctrl(adev, true);
	return clock;
}

static void gfx_v11_0_ring_emit_gds_switch(struct amdgpu_ring *ring,
					   uint32_t vmid,
					   uint32_t gds_base, uint32_t gds_size,
					   uint32_t gws_base, uint32_t gws_size,
					   uint32_t oa_base, uint32_t oa_size)
{
	struct amdgpu_device *adev = ring->adev;

	/* GDS Base */
	gfx_v11_0_write_data_to_reg(ring, 0, false,
				    SOC15_REG_OFFSET(GC, 0, regGDS_VMID0_BASE) + 2 * vmid,
				    gds_base);

	/* GDS Size */
	gfx_v11_0_write_data_to_reg(ring, 0, false,
				    SOC15_REG_OFFSET(GC, 0, regGDS_VMID0_SIZE) + 2 * vmid,
				    gds_size);

	/* GWS */
	gfx_v11_0_write_data_to_reg(ring, 0, false,
				    SOC15_REG_OFFSET(GC, 0, regGDS_GWS_VMID0) + vmid,
				    gws_size << GDS_GWS_VMID0__SIZE__SHIFT | gws_base);

	/* OA */
	gfx_v11_0_write_data_to_reg(ring, 0, false,
				    SOC15_REG_OFFSET(GC, 0, regGDS_OA_VMID0) + vmid,
				    (1 << (oa_size + oa_base)) - (1 << oa_base));
}

static int gfx_v11_0_early_init(void *handle)
{
	struct amdgpu_device *adev = (struct amdgpu_device *)handle;

	adev->gfx.num_gfx_rings = GFX11_NUM_GFX_RINGS;
	adev->gfx.num_compute_rings = min(amdgpu_gfx_get_num_kcq(adev),
					  AMDGPU_MAX_COMPUTE_RINGS);

	gfx_v11_0_set_kiq_pm4_funcs(adev);
	gfx_v11_0_set_ring_funcs(adev);
	gfx_v11_0_set_irq_funcs(adev);
	gfx_v11_0_set_gds_init(adev);
	gfx_v11_0_set_rlc_funcs(adev);
	gfx_v11_0_set_mqd_funcs(adev);
	gfx_v11_0_set_imu_funcs(adev);

	gfx_v11_0_init_rlcg_reg_access_ctrl(adev);

	return 0;
}

static int gfx_v11_0_late_init(void *handle)
{
	struct amdgpu_device *adev = (struct amdgpu_device *)handle;
	int r;

	r = amdgpu_irq_get(adev, &adev->gfx.priv_reg_irq, 0);
	if (r)
		return r;

	r = amdgpu_irq_get(adev, &adev->gfx.priv_inst_irq, 0);
	if (r)
		return r;

	return 0;
}

static bool gfx_v11_0_is_rlc_enabled(struct amdgpu_device *adev)
{
	uint32_t rlc_cntl;

	/* if RLC is not enabled, do nothing */
	rlc_cntl = RREG32_SOC15(GC, 0, regRLC_CNTL);
	return (REG_GET_FIELD(rlc_cntl, RLC_CNTL, RLC_ENABLE_F32)) ? true : false;
}

static void gfx_v11_0_set_safe_mode(struct amdgpu_device *adev)
{
	uint32_t data;
	unsigned i;

	data = RLC_SAFE_MODE__CMD_MASK;
	data |= (1 << RLC_SAFE_MODE__MESSAGE__SHIFT);

	WREG32_SOC15(GC, 0, regRLC_SAFE_MODE, data);

	/* wait for RLC_SAFE_MODE */
	for (i = 0; i < adev->usec_timeout; i++) {
		if (!REG_GET_FIELD(RREG32_SOC15(GC, 0, regRLC_SAFE_MODE),
				   RLC_SAFE_MODE, CMD))
			break;
		udelay(1);
	}
}

static void gfx_v11_0_unset_safe_mode(struct amdgpu_device *adev)
{
	WREG32_SOC15(GC, 0, regRLC_SAFE_MODE, RLC_SAFE_MODE__CMD_MASK);
}

static void gfx_v11_0_update_perf_clk(struct amdgpu_device *adev,
				      bool enable)
{
	uint32_t def, data;

	if (!(adev->cg_flags & AMD_CG_SUPPORT_GFX_PERF_CLK))
		return;

	def = data = RREG32_SOC15(GC, 0, regRLC_CGTT_MGCG_OVERRIDE);

	if (enable)
		data &= ~RLC_CGTT_MGCG_OVERRIDE__PERFMON_CLOCK_STATE_MASK;
	else
		data |= RLC_CGTT_MGCG_OVERRIDE__PERFMON_CLOCK_STATE_MASK;

	if (def != data)
		WREG32_SOC15(GC, 0, regRLC_CGTT_MGCG_OVERRIDE, data);
}

static void gfx_v11_0_update_sram_fgcg(struct amdgpu_device *adev,
				       bool enable)
{
	uint32_t def, data;

	if (!(adev->cg_flags & AMD_CG_SUPPORT_GFX_FGCG))
		return;

	def = data = RREG32_SOC15(GC, 0, regRLC_CGTT_MGCG_OVERRIDE);

	if (enable)
		data &= ~RLC_CGTT_MGCG_OVERRIDE__GFXIP_FGCG_OVERRIDE_MASK;
	else
		data |= RLC_CGTT_MGCG_OVERRIDE__GFXIP_FGCG_OVERRIDE_MASK;

	if (def != data)
		WREG32_SOC15(GC, 0, regRLC_CGTT_MGCG_OVERRIDE, data);
}

static void gfx_v11_0_update_repeater_fgcg(struct amdgpu_device *adev,
					   bool enable)
{
	uint32_t def, data;

	if (!(adev->cg_flags & AMD_CG_SUPPORT_REPEATER_FGCG))
		return;

	def = data = RREG32_SOC15(GC, 0, regRLC_CGTT_MGCG_OVERRIDE);

	if (enable)
		data &= ~RLC_CGTT_MGCG_OVERRIDE__GFXIP_REPEATER_FGCG_OVERRIDE_MASK;
	else
		data |= RLC_CGTT_MGCG_OVERRIDE__GFXIP_REPEATER_FGCG_OVERRIDE_MASK;

	if (def != data)
		WREG32_SOC15(GC, 0, regRLC_CGTT_MGCG_OVERRIDE, data);
}

static void gfx_v11_0_update_medium_grain_clock_gating(struct amdgpu_device *adev,
						       bool enable)
{
	uint32_t data, def;

	if (!(adev->cg_flags & (AMD_CG_SUPPORT_GFX_MGCG | AMD_CG_SUPPORT_GFX_MGLS)))
		return;

	/* It is disabled by HW by default */
	if (enable) {
		if (adev->cg_flags & AMD_CG_SUPPORT_GFX_MGCG) {
			/* 1 - RLC_CGTT_MGCG_OVERRIDE */
			def = data = RREG32_SOC15(GC, 0, regRLC_CGTT_MGCG_OVERRIDE);

			data &= ~(RLC_CGTT_MGCG_OVERRIDE__GRBM_CGTT_SCLK_OVERRIDE_MASK |
				  RLC_CGTT_MGCG_OVERRIDE__RLC_CGTT_SCLK_OVERRIDE_MASK |
				  RLC_CGTT_MGCG_OVERRIDE__GFXIP_MGCG_OVERRIDE_MASK);

			if (def != data)
				WREG32_SOC15(GC, 0, regRLC_CGTT_MGCG_OVERRIDE, data);
		}
	} else {
		if (adev->cg_flags & AMD_CG_SUPPORT_GFX_MGCG) {
			def = data = RREG32_SOC15(GC, 0, regRLC_CGTT_MGCG_OVERRIDE);

			data |= (RLC_CGTT_MGCG_OVERRIDE__RLC_CGTT_SCLK_OVERRIDE_MASK |
				 RLC_CGTT_MGCG_OVERRIDE__GRBM_CGTT_SCLK_OVERRIDE_MASK |
				 RLC_CGTT_MGCG_OVERRIDE__GFXIP_MGCG_OVERRIDE_MASK);

			if (def != data)
				WREG32_SOC15(GC, 0, regRLC_CGTT_MGCG_OVERRIDE, data);
		}
	}
}

static void gfx_v11_0_update_coarse_grain_clock_gating(struct amdgpu_device *adev,
						       bool enable)
{
	uint32_t def, data;

	if (!(adev->cg_flags &
	      (AMD_CG_SUPPORT_GFX_CGCG |
	      AMD_CG_SUPPORT_GFX_CGLS |
	      AMD_CG_SUPPORT_GFX_3D_CGCG |
	      AMD_CG_SUPPORT_GFX_3D_CGLS)))
		return;

	if (enable) {
		def = data = RREG32_SOC15(GC, 0, regRLC_CGTT_MGCG_OVERRIDE);

		/* unset CGCG override */
		if (adev->cg_flags & AMD_CG_SUPPORT_GFX_CGCG)
			data &= ~RLC_CGTT_MGCG_OVERRIDE__GFXIP_CGCG_OVERRIDE_MASK;
		if (adev->cg_flags & AMD_CG_SUPPORT_GFX_CGLS)
			data &= ~RLC_CGTT_MGCG_OVERRIDE__GFXIP_CGLS_OVERRIDE_MASK;
		if (adev->cg_flags & AMD_CG_SUPPORT_GFX_3D_CGCG ||
		    adev->cg_flags & AMD_CG_SUPPORT_GFX_3D_CGLS)
			data &= ~RLC_CGTT_MGCG_OVERRIDE__GFXIP_GFX3D_CG_OVERRIDE_MASK;

		/* update CGCG override bits */
		if (def != data)
			WREG32_SOC15(GC, 0, regRLC_CGTT_MGCG_OVERRIDE, data);

		/* enable cgcg FSM(0x0000363F) */
		def = data = RREG32_SOC15(GC, 0, regRLC_CGCG_CGLS_CTRL);

		if (adev->cg_flags & AMD_CG_SUPPORT_GFX_CGCG) {
			data &= ~RLC_CGCG_CGLS_CTRL__CGCG_GFX_IDLE_THRESHOLD_MASK;
			data |= (0x36 << RLC_CGCG_CGLS_CTRL__CGCG_GFX_IDLE_THRESHOLD__SHIFT) |
				 RLC_CGCG_CGLS_CTRL__CGCG_EN_MASK;
		}

		if (adev->cg_flags & AMD_CG_SUPPORT_GFX_CGLS) {
			data &= ~RLC_CGCG_CGLS_CTRL__CGLS_REP_COMPANSAT_DELAY_MASK;
			data |= (0x000F << RLC_CGCG_CGLS_CTRL__CGLS_REP_COMPANSAT_DELAY__SHIFT) |
				 RLC_CGCG_CGLS_CTRL__CGLS_EN_MASK;
		}

		if (def != data)
			WREG32_SOC15(GC, 0, regRLC_CGCG_CGLS_CTRL, data);

		/* Program RLC_CGCG_CGLS_CTRL_3D */
		def = data = RREG32_SOC15(GC, 0, regRLC_CGCG_CGLS_CTRL_3D);

		if (adev->cg_flags & AMD_CG_SUPPORT_GFX_3D_CGCG) {
			data &= ~RLC_CGCG_CGLS_CTRL_3D__CGCG_GFX_IDLE_THRESHOLD_MASK;
			data |= (0x36 << RLC_CGCG_CGLS_CTRL_3D__CGCG_GFX_IDLE_THRESHOLD__SHIFT) |
				 RLC_CGCG_CGLS_CTRL_3D__CGCG_EN_MASK;
		}

		if (adev->cg_flags & AMD_CG_SUPPORT_GFX_3D_CGLS) {
			data &= ~RLC_CGCG_CGLS_CTRL_3D__CGLS_REP_COMPANSAT_DELAY_MASK;
			data |= (0xf << RLC_CGCG_CGLS_CTRL_3D__CGLS_REP_COMPANSAT_DELAY__SHIFT) |
				 RLC_CGCG_CGLS_CTRL_3D__CGLS_EN_MASK;
		}

		if (def != data)
			WREG32_SOC15(GC, 0, regRLC_CGCG_CGLS_CTRL_3D, data);

		/* set IDLE_POLL_COUNT(0x00900100) */
		def = data = RREG32_SOC15(GC, 0, regCP_RB_WPTR_POLL_CNTL);

		data &= ~(CP_RB_WPTR_POLL_CNTL__POLL_FREQUENCY_MASK | CP_RB_WPTR_POLL_CNTL__IDLE_POLL_COUNT_MASK);
		data |= (0x0100 << CP_RB_WPTR_POLL_CNTL__POLL_FREQUENCY__SHIFT) |
			(0x0090 << CP_RB_WPTR_POLL_CNTL__IDLE_POLL_COUNT__SHIFT);

		if (def != data)
			WREG32_SOC15(GC, 0, regCP_RB_WPTR_POLL_CNTL, data);

		data = RREG32_SOC15(GC, 0, regCP_INT_CNTL);
		data = REG_SET_FIELD(data, CP_INT_CNTL, CNTX_BUSY_INT_ENABLE, 1);
		data = REG_SET_FIELD(data, CP_INT_CNTL, CNTX_EMPTY_INT_ENABLE, 1);
		data = REG_SET_FIELD(data, CP_INT_CNTL, CMP_BUSY_INT_ENABLE, 1);
		data = REG_SET_FIELD(data, CP_INT_CNTL, GFX_IDLE_INT_ENABLE, 1);
		WREG32_SOC15(GC, 0, regCP_INT_CNTL, data);

		data = RREG32_SOC15(GC, 0, regSDMA0_RLC_CGCG_CTRL);
		data = REG_SET_FIELD(data, SDMA0_RLC_CGCG_CTRL, CGCG_INT_ENABLE, 1);
		WREG32_SOC15(GC, 0, regSDMA0_RLC_CGCG_CTRL, data);

		data = RREG32_SOC15(GC, 0, regSDMA1_RLC_CGCG_CTRL);
		data = REG_SET_FIELD(data, SDMA1_RLC_CGCG_CTRL, CGCG_INT_ENABLE, 1);
		WREG32_SOC15(GC, 0, regSDMA1_RLC_CGCG_CTRL, data);
	} else {
		/* Program RLC_CGCG_CGLS_CTRL */
		def = data = RREG32_SOC15(GC, 0, regRLC_CGCG_CGLS_CTRL);

		if (adev->cg_flags & AMD_CG_SUPPORT_GFX_CGCG)
			data &= ~RLC_CGCG_CGLS_CTRL__CGCG_EN_MASK;

		if (adev->cg_flags & AMD_CG_SUPPORT_GFX_CGLS)
			data &= ~RLC_CGCG_CGLS_CTRL__CGLS_EN_MASK;

		if (def != data)
			WREG32_SOC15(GC, 0, regRLC_CGCG_CGLS_CTRL, data);

		/* Program RLC_CGCG_CGLS_CTRL_3D */
		def = data = RREG32_SOC15(GC, 0, regRLC_CGCG_CGLS_CTRL_3D);

		if (adev->cg_flags & AMD_CG_SUPPORT_GFX_3D_CGCG)
			data &= ~RLC_CGCG_CGLS_CTRL_3D__CGCG_EN_MASK;
		if (adev->cg_flags & AMD_CG_SUPPORT_GFX_3D_CGLS)
			data &= ~RLC_CGCG_CGLS_CTRL_3D__CGLS_EN_MASK;

		if (def != data)
			WREG32_SOC15(GC, 0, regRLC_CGCG_CGLS_CTRL_3D, data);

		data = RREG32_SOC15(GC, 0, regSDMA0_RLC_CGCG_CTRL);
		data &= ~SDMA0_RLC_CGCG_CTRL__CGCG_INT_ENABLE_MASK;
		WREG32_SOC15(GC, 0, regSDMA0_RLC_CGCG_CTRL, data);

		data = RREG32_SOC15(GC, 0, regSDMA1_RLC_CGCG_CTRL);
		data &= ~SDMA1_RLC_CGCG_CTRL__CGCG_INT_ENABLE_MASK;
		WREG32_SOC15(GC, 0, regSDMA1_RLC_CGCG_CTRL, data);
	}
}

static int gfx_v11_0_update_gfx_clock_gating(struct amdgpu_device *adev,
					    bool enable)
{
	amdgpu_gfx_rlc_enter_safe_mode(adev);

	gfx_v11_0_update_coarse_grain_clock_gating(adev, enable);

	gfx_v11_0_update_medium_grain_clock_gating(adev, enable);

	gfx_v11_0_update_repeater_fgcg(adev, enable);

	gfx_v11_0_update_sram_fgcg(adev, enable);

	gfx_v11_0_update_perf_clk(adev, enable);

	if (adev->cg_flags &
	    (AMD_CG_SUPPORT_GFX_MGCG |
	     AMD_CG_SUPPORT_GFX_CGLS |
	     AMD_CG_SUPPORT_GFX_CGCG |
	     AMD_CG_SUPPORT_GFX_3D_CGCG |
	     AMD_CG_SUPPORT_GFX_3D_CGLS))
	        gfx_v11_0_enable_gui_idle_interrupt(adev, enable);

	amdgpu_gfx_rlc_exit_safe_mode(adev);

	return 0;
}

static void gfx_v11_0_update_spm_vmid(struct amdgpu_device *adev, unsigned vmid)
{
	u32 reg, data;

	reg = SOC15_REG_OFFSET(GC, 0, regRLC_SPM_MC_CNTL);
	if (amdgpu_sriov_is_pp_one_vf(adev))
		data = RREG32_NO_KIQ(reg);
	else
		data = RREG32(reg);

	data &= ~RLC_SPM_MC_CNTL__RLC_SPM_VMID_MASK;
	data |= (vmid & RLC_SPM_MC_CNTL__RLC_SPM_VMID_MASK) << RLC_SPM_MC_CNTL__RLC_SPM_VMID__SHIFT;

	if (amdgpu_sriov_is_pp_one_vf(adev))
		WREG32_SOC15_NO_KIQ(GC, 0, regRLC_SPM_MC_CNTL, data);
	else
		WREG32_SOC15(GC, 0, regRLC_SPM_MC_CNTL, data);
}

static const struct amdgpu_rlc_funcs gfx_v11_0_rlc_funcs = {
	.is_rlc_enabled = gfx_v11_0_is_rlc_enabled,
	.set_safe_mode = gfx_v11_0_set_safe_mode,
	.unset_safe_mode = gfx_v11_0_unset_safe_mode,
	.init = gfx_v11_0_rlc_init,
	.get_csb_size = gfx_v11_0_get_csb_size,
	.get_csb_buffer = gfx_v11_0_get_csb_buffer,
	.resume = gfx_v11_0_rlc_resume,
	.stop = gfx_v11_0_rlc_stop,
	.reset = gfx_v11_0_rlc_reset,
	.start = gfx_v11_0_rlc_start,
	.update_spm_vmid = gfx_v11_0_update_spm_vmid,
};

static void gfx_v11_cntl_power_gating(struct amdgpu_device *adev, bool enable)
{
	u32 data = RREG32_SOC15(GC, 0, regRLC_PG_CNTL);

	if (enable && (adev->pg_flags & AMD_PG_SUPPORT_GFX_PG))
		data |= RLC_PG_CNTL__GFX_POWER_GATING_ENABLE_MASK;
	else
		data &= ~RLC_PG_CNTL__GFX_POWER_GATING_ENABLE_MASK;

	WREG32_SOC15(GC, 0, regRLC_PG_CNTL, data);

	// Program RLC_PG_DELAY3 for CGPG hysteresis
	if (enable && (adev->pg_flags & AMD_PG_SUPPORT_GFX_PG)) {
		switch (adev->ip_versions[GC_HWIP][0]) {
		case IP_VERSION(11, 0, 1):
			WREG32_SOC15(GC, 0, regRLC_PG_DELAY_3, RLC_PG_DELAY_3_DEFAULT_GC_11_0_1);
			break;
		default:
			break;
		}
	}
}

static void gfx_v11_cntl_pg(struct amdgpu_device *adev, bool enable)
{
	amdgpu_gfx_rlc_enter_safe_mode(adev);

	gfx_v11_cntl_power_gating(adev, enable);

	amdgpu_gfx_rlc_exit_safe_mode(adev);
}

static int gfx_v11_0_set_powergating_state(void *handle,
					   enum amd_powergating_state state)
{
	struct amdgpu_device *adev = (struct amdgpu_device *)handle;
	bool enable = (state == AMD_PG_STATE_GATE);

	if (amdgpu_sriov_vf(adev))
		return 0;

	switch (adev->ip_versions[GC_HWIP][0]) {
	case IP_VERSION(11, 0, 0):
	case IP_VERSION(11, 0, 2):
		amdgpu_gfx_off_ctrl(adev, enable);
		break;
	case IP_VERSION(11, 0, 1):
		gfx_v11_cntl_pg(adev, enable);
<<<<<<< HEAD
		/* TODO: Enable this when GFXOFF is ready */
		// amdgpu_gfx_off_ctrl(adev, enable);
=======
		amdgpu_gfx_off_ctrl(adev, enable);
>>>>>>> 6933fa43
		break;
	default:
		break;
	}

	return 0;
}

static int gfx_v11_0_set_clockgating_state(void *handle,
					  enum amd_clockgating_state state)
{
	struct amdgpu_device *adev = (struct amdgpu_device *)handle;

	if (amdgpu_sriov_vf(adev))
	        return 0;

	switch (adev->ip_versions[GC_HWIP][0]) {
	case IP_VERSION(11, 0, 0):
	case IP_VERSION(11, 0, 1):
	case IP_VERSION(11, 0, 2):
	        gfx_v11_0_update_gfx_clock_gating(adev,
	                        state ==  AMD_CG_STATE_GATE);
	        break;
	default:
	        break;
	}

	return 0;
}

static void gfx_v11_0_get_clockgating_state(void *handle, u64 *flags)
{
	struct amdgpu_device *adev = (struct amdgpu_device *)handle;
	int data;

	/* AMD_CG_SUPPORT_GFX_MGCG */
	data = RREG32_SOC15(GC, 0, regRLC_CGTT_MGCG_OVERRIDE);
	if (!(data & RLC_CGTT_MGCG_OVERRIDE__GFXIP_MGCG_OVERRIDE_MASK))
		*flags |= AMD_CG_SUPPORT_GFX_MGCG;

	/* AMD_CG_SUPPORT_REPEATER_FGCG */
	if (!(data & RLC_CGTT_MGCG_OVERRIDE__GFXIP_REPEATER_FGCG_OVERRIDE_MASK))
		*flags |= AMD_CG_SUPPORT_REPEATER_FGCG;

	/* AMD_CG_SUPPORT_GFX_FGCG */
	if (!(data & RLC_CGTT_MGCG_OVERRIDE__GFXIP_FGCG_OVERRIDE_MASK))
		*flags |= AMD_CG_SUPPORT_GFX_FGCG;

	/* AMD_CG_SUPPORT_GFX_PERF_CLK */
	if (!(data & RLC_CGTT_MGCG_OVERRIDE__PERFMON_CLOCK_STATE_MASK))
		*flags |= AMD_CG_SUPPORT_GFX_PERF_CLK;

	/* AMD_CG_SUPPORT_GFX_CGCG */
	data = RREG32_SOC15(GC, 0, regRLC_CGCG_CGLS_CTRL);
	if (data & RLC_CGCG_CGLS_CTRL__CGCG_EN_MASK)
		*flags |= AMD_CG_SUPPORT_GFX_CGCG;

	/* AMD_CG_SUPPORT_GFX_CGLS */
	if (data & RLC_CGCG_CGLS_CTRL__CGLS_EN_MASK)
		*flags |= AMD_CG_SUPPORT_GFX_CGLS;

	/* AMD_CG_SUPPORT_GFX_3D_CGCG */
	data = RREG32_SOC15(GC, 0, regRLC_CGCG_CGLS_CTRL_3D);
	if (data & RLC_CGCG_CGLS_CTRL_3D__CGCG_EN_MASK)
		*flags |= AMD_CG_SUPPORT_GFX_3D_CGCG;

	/* AMD_CG_SUPPORT_GFX_3D_CGLS */
	if (data & RLC_CGCG_CGLS_CTRL_3D__CGLS_EN_MASK)
		*flags |= AMD_CG_SUPPORT_GFX_3D_CGLS;
}

static u64 gfx_v11_0_ring_get_rptr_gfx(struct amdgpu_ring *ring)
{
	/* gfx11 is 32bit rptr*/
	return *(uint32_t *)ring->rptr_cpu_addr;
}

static u64 gfx_v11_0_ring_get_wptr_gfx(struct amdgpu_ring *ring)
{
	struct amdgpu_device *adev = ring->adev;
	u64 wptr;

	/* XXX check if swapping is necessary on BE */
	if (ring->use_doorbell) {
		wptr = atomic64_read((atomic64_t *)ring->wptr_cpu_addr);
	} else {
		wptr = RREG32_SOC15(GC, 0, regCP_RB0_WPTR);
		wptr += (u64)RREG32_SOC15(GC, 0, regCP_RB0_WPTR_HI) << 32;
	}

	return wptr;
}

static void gfx_v11_0_ring_set_wptr_gfx(struct amdgpu_ring *ring)
{
	struct amdgpu_device *adev = ring->adev;
	uint32_t *wptr_saved;
	uint32_t *is_queue_unmap;
	uint64_t aggregated_db_index;
	uint32_t mqd_size = adev->mqds[AMDGPU_HW_IP_GFX].mqd_size;
	uint64_t wptr_tmp;

	if (ring->is_mes_queue) {
		wptr_saved = (uint32_t *)(ring->mqd_ptr + mqd_size);
		is_queue_unmap = (uint32_t *)(ring->mqd_ptr + mqd_size +
					      sizeof(uint32_t));
		aggregated_db_index =
			amdgpu_mes_get_aggregated_doorbell_index(adev,
								 ring->hw_prio);

		wptr_tmp = ring->wptr & ring->buf_mask;
		atomic64_set((atomic64_t *)ring->wptr_cpu_addr, wptr_tmp);
		*wptr_saved = wptr_tmp;
		/* assume doorbell always being used by mes mapped queue */
		if (*is_queue_unmap) {
			WDOORBELL64(aggregated_db_index, wptr_tmp);
			WDOORBELL64(ring->doorbell_index, wptr_tmp);
		} else {
			WDOORBELL64(ring->doorbell_index, wptr_tmp);

			if (*is_queue_unmap)
				WDOORBELL64(aggregated_db_index, wptr_tmp);
		}
	} else {
		if (ring->use_doorbell) {
			/* XXX check if swapping is necessary on BE */
			atomic64_set((atomic64_t *)ring->wptr_cpu_addr,
				     ring->wptr);
			WDOORBELL64(ring->doorbell_index, ring->wptr);
		} else {
			WREG32_SOC15(GC, 0, regCP_RB0_WPTR,
				     lower_32_bits(ring->wptr));
			WREG32_SOC15(GC, 0, regCP_RB0_WPTR_HI,
				     upper_32_bits(ring->wptr));
		}
	}
}

static u64 gfx_v11_0_ring_get_rptr_compute(struct amdgpu_ring *ring)
{
	/* gfx11 hardware is 32bit rptr */
	return *(uint32_t *)ring->rptr_cpu_addr;
}

static u64 gfx_v11_0_ring_get_wptr_compute(struct amdgpu_ring *ring)
{
	u64 wptr;

	/* XXX check if swapping is necessary on BE */
	if (ring->use_doorbell)
		wptr = atomic64_read((atomic64_t *)ring->wptr_cpu_addr);
	else
		BUG();
	return wptr;
}

static void gfx_v11_0_ring_set_wptr_compute(struct amdgpu_ring *ring)
{
	struct amdgpu_device *adev = ring->adev;
	uint32_t *wptr_saved;
	uint32_t *is_queue_unmap;
	uint64_t aggregated_db_index;
	uint32_t mqd_size = adev->mqds[AMDGPU_HW_IP_COMPUTE].mqd_size;
	uint64_t wptr_tmp;

	if (ring->is_mes_queue) {
		wptr_saved = (uint32_t *)(ring->mqd_ptr + mqd_size);
		is_queue_unmap = (uint32_t *)(ring->mqd_ptr + mqd_size +
					      sizeof(uint32_t));
		aggregated_db_index =
			amdgpu_mes_get_aggregated_doorbell_index(adev,
								 ring->hw_prio);

		wptr_tmp = ring->wptr & ring->buf_mask;
		atomic64_set((atomic64_t *)ring->wptr_cpu_addr, wptr_tmp);
		*wptr_saved = wptr_tmp;
		/* assume doorbell always used by mes mapped queue */
		if (*is_queue_unmap) {
			WDOORBELL64(aggregated_db_index, wptr_tmp);
			WDOORBELL64(ring->doorbell_index, wptr_tmp);
		} else {
			WDOORBELL64(ring->doorbell_index, wptr_tmp);

			if (*is_queue_unmap)
				WDOORBELL64(aggregated_db_index, wptr_tmp);
		}
	} else {
		/* XXX check if swapping is necessary on BE */
		if (ring->use_doorbell) {
			atomic64_set((atomic64_t *)ring->wptr_cpu_addr,
				     ring->wptr);
			WDOORBELL64(ring->doorbell_index, ring->wptr);
		} else {
			BUG(); /* only DOORBELL method supported on gfx11 now */
		}
	}
}

static void gfx_v11_0_ring_emit_hdp_flush(struct amdgpu_ring *ring)
{
	struct amdgpu_device *adev = ring->adev;
	u32 ref_and_mask, reg_mem_engine;
	const struct nbio_hdp_flush_reg *nbio_hf_reg = adev->nbio.hdp_flush_reg;

	if (ring->funcs->type == AMDGPU_RING_TYPE_COMPUTE) {
		switch (ring->me) {
		case 1:
			ref_and_mask = nbio_hf_reg->ref_and_mask_cp2 << ring->pipe;
			break;
		case 2:
			ref_and_mask = nbio_hf_reg->ref_and_mask_cp6 << ring->pipe;
			break;
		default:
			return;
		}
		reg_mem_engine = 0;
	} else {
		ref_and_mask = nbio_hf_reg->ref_and_mask_cp0;
		reg_mem_engine = 1; /* pfp */
	}

	gfx_v11_0_wait_reg_mem(ring, reg_mem_engine, 0, 1,
			       adev->nbio.funcs->get_hdp_flush_req_offset(adev),
			       adev->nbio.funcs->get_hdp_flush_done_offset(adev),
			       ref_and_mask, ref_and_mask, 0x20);
}

static void gfx_v11_0_ring_emit_ib_gfx(struct amdgpu_ring *ring,
				       struct amdgpu_job *job,
				       struct amdgpu_ib *ib,
				       uint32_t flags)
{
	unsigned vmid = AMDGPU_JOB_GET_VMID(job);
	u32 header, control = 0;

	BUG_ON(ib->flags & AMDGPU_IB_FLAG_CE);

	header = PACKET3(PACKET3_INDIRECT_BUFFER, 2);

	control |= ib->length_dw | (vmid << 24);

	if ((amdgpu_sriov_vf(ring->adev) || amdgpu_mcbp) && (ib->flags & AMDGPU_IB_FLAG_PREEMPT)) {
		control |= INDIRECT_BUFFER_PRE_ENB(1);

		if (flags & AMDGPU_IB_PREEMPTED)
			control |= INDIRECT_BUFFER_PRE_RESUME(1);

		if (vmid)
			gfx_v11_0_ring_emit_de_meta(ring,
				    (!amdgpu_sriov_vf(ring->adev) && flags & AMDGPU_IB_PREEMPTED) ? true : false);
	}

	if (ring->is_mes_queue)
		/* inherit vmid from mqd */
		control |= 0x400000;

	amdgpu_ring_write(ring, header);
	BUG_ON(ib->gpu_addr & 0x3); /* Dword align */
	amdgpu_ring_write(ring,
#ifdef __BIG_ENDIAN
		(2 << 0) |
#endif
		lower_32_bits(ib->gpu_addr));
	amdgpu_ring_write(ring, upper_32_bits(ib->gpu_addr));
	amdgpu_ring_write(ring, control);
}

static void gfx_v11_0_ring_emit_ib_compute(struct amdgpu_ring *ring,
					   struct amdgpu_job *job,
					   struct amdgpu_ib *ib,
					   uint32_t flags)
{
	unsigned vmid = AMDGPU_JOB_GET_VMID(job);
	u32 control = INDIRECT_BUFFER_VALID | ib->length_dw | (vmid << 24);

	if (ring->is_mes_queue)
		/* inherit vmid from mqd */
		control |= 0x40000000;

	/* Currently, there is a high possibility to get wave ID mismatch
	 * between ME and GDS, leading to a hw deadlock, because ME generates
	 * different wave IDs than the GDS expects. This situation happens
	 * randomly when at least 5 compute pipes use GDS ordered append.
	 * The wave IDs generated by ME are also wrong after suspend/resume.
	 * Those are probably bugs somewhere else in the kernel driver.
	 *
	 * Writing GDS_COMPUTE_MAX_WAVE_ID resets wave ID counters in ME and
	 * GDS to 0 for this ring (me/pipe).
	 */
	if (ib->flags & AMDGPU_IB_FLAG_RESET_GDS_MAX_WAVE_ID) {
		amdgpu_ring_write(ring, PACKET3(PACKET3_SET_CONFIG_REG, 1));
		amdgpu_ring_write(ring, regGDS_COMPUTE_MAX_WAVE_ID);
		amdgpu_ring_write(ring, ring->adev->gds.gds_compute_max_wave_id);
	}

	amdgpu_ring_write(ring, PACKET3(PACKET3_INDIRECT_BUFFER, 2));
	BUG_ON(ib->gpu_addr & 0x3); /* Dword align */
	amdgpu_ring_write(ring,
#ifdef __BIG_ENDIAN
				(2 << 0) |
#endif
				lower_32_bits(ib->gpu_addr));
	amdgpu_ring_write(ring, upper_32_bits(ib->gpu_addr));
	amdgpu_ring_write(ring, control);
}

static void gfx_v11_0_ring_emit_fence(struct amdgpu_ring *ring, u64 addr,
				     u64 seq, unsigned flags)
{
	bool write64bit = flags & AMDGPU_FENCE_FLAG_64BIT;
	bool int_sel = flags & AMDGPU_FENCE_FLAG_INT;

	/* RELEASE_MEM - flush caches, send int */
	amdgpu_ring_write(ring, PACKET3(PACKET3_RELEASE_MEM, 6));
	amdgpu_ring_write(ring, (PACKET3_RELEASE_MEM_GCR_SEQ |
				 PACKET3_RELEASE_MEM_GCR_GL2_WB |
				 PACKET3_RELEASE_MEM_GCR_GL2_INV |
				 PACKET3_RELEASE_MEM_GCR_GL2_US |
				 PACKET3_RELEASE_MEM_GCR_GL1_INV |
				 PACKET3_RELEASE_MEM_GCR_GLV_INV |
				 PACKET3_RELEASE_MEM_GCR_GLM_INV |
				 PACKET3_RELEASE_MEM_GCR_GLM_WB |
				 PACKET3_RELEASE_MEM_CACHE_POLICY(3) |
				 PACKET3_RELEASE_MEM_EVENT_TYPE(CACHE_FLUSH_AND_INV_TS_EVENT) |
				 PACKET3_RELEASE_MEM_EVENT_INDEX(5)));
	amdgpu_ring_write(ring, (PACKET3_RELEASE_MEM_DATA_SEL(write64bit ? 2 : 1) |
				 PACKET3_RELEASE_MEM_INT_SEL(int_sel ? 2 : 0)));

	/*
	 * the address should be Qword aligned if 64bit write, Dword
	 * aligned if only send 32bit data low (discard data high)
	 */
	if (write64bit)
		BUG_ON(addr & 0x7);
	else
		BUG_ON(addr & 0x3);
	amdgpu_ring_write(ring, lower_32_bits(addr));
	amdgpu_ring_write(ring, upper_32_bits(addr));
	amdgpu_ring_write(ring, lower_32_bits(seq));
	amdgpu_ring_write(ring, upper_32_bits(seq));
	amdgpu_ring_write(ring, ring->is_mes_queue ?
			 (ring->hw_queue_id | AMDGPU_FENCE_MES_QUEUE_FLAG) : 0);
}

static void gfx_v11_0_ring_emit_pipeline_sync(struct amdgpu_ring *ring)
{
	int usepfp = (ring->funcs->type == AMDGPU_RING_TYPE_GFX);
	uint32_t seq = ring->fence_drv.sync_seq;
	uint64_t addr = ring->fence_drv.gpu_addr;

	gfx_v11_0_wait_reg_mem(ring, usepfp, 1, 0, lower_32_bits(addr),
			       upper_32_bits(addr), seq, 0xffffffff, 4);
}

static void gfx_v11_0_ring_invalidate_tlbs(struct amdgpu_ring *ring,
				   uint16_t pasid, uint32_t flush_type,
				   bool all_hub, uint8_t dst_sel)
{
	amdgpu_ring_write(ring, PACKET3(PACKET3_INVALIDATE_TLBS, 0));
	amdgpu_ring_write(ring,
			  PACKET3_INVALIDATE_TLBS_DST_SEL(dst_sel) |
			  PACKET3_INVALIDATE_TLBS_ALL_HUB(all_hub) |
			  PACKET3_INVALIDATE_TLBS_PASID(pasid) |
			  PACKET3_INVALIDATE_TLBS_FLUSH_TYPE(flush_type));
}

static void gfx_v11_0_ring_emit_vm_flush(struct amdgpu_ring *ring,
					 unsigned vmid, uint64_t pd_addr)
{
	if (ring->is_mes_queue)
		gfx_v11_0_ring_invalidate_tlbs(ring, 0, 0, false, 0);
	else
		amdgpu_gmc_emit_flush_gpu_tlb(ring, vmid, pd_addr);

	/* compute doesn't have PFP */
	if (ring->funcs->type == AMDGPU_RING_TYPE_GFX) {
		/* sync PFP to ME, otherwise we might get invalid PFP reads */
		amdgpu_ring_write(ring, PACKET3(PACKET3_PFP_SYNC_ME, 0));
		amdgpu_ring_write(ring, 0x0);
	}
}

static void gfx_v11_0_ring_emit_fence_kiq(struct amdgpu_ring *ring, u64 addr,
					  u64 seq, unsigned int flags)
{
	struct amdgpu_device *adev = ring->adev;

	/* we only allocate 32bit for each seq wb address */
	BUG_ON(flags & AMDGPU_FENCE_FLAG_64BIT);

	/* write fence seq to the "addr" */
	amdgpu_ring_write(ring, PACKET3(PACKET3_WRITE_DATA, 3));
	amdgpu_ring_write(ring, (WRITE_DATA_ENGINE_SEL(0) |
				 WRITE_DATA_DST_SEL(5) | WR_CONFIRM));
	amdgpu_ring_write(ring, lower_32_bits(addr));
	amdgpu_ring_write(ring, upper_32_bits(addr));
	amdgpu_ring_write(ring, lower_32_bits(seq));

	if (flags & AMDGPU_FENCE_FLAG_INT) {
		/* set register to trigger INT */
		amdgpu_ring_write(ring, PACKET3(PACKET3_WRITE_DATA, 3));
		amdgpu_ring_write(ring, (WRITE_DATA_ENGINE_SEL(0) |
					 WRITE_DATA_DST_SEL(0) | WR_CONFIRM));
		amdgpu_ring_write(ring, SOC15_REG_OFFSET(GC, 0, regCPC_INT_STATUS));
		amdgpu_ring_write(ring, 0);
		amdgpu_ring_write(ring, 0x20000000); /* src_id is 178 */
	}
}

static void gfx_v11_0_ring_emit_cntxcntl(struct amdgpu_ring *ring,
					 uint32_t flags)
{
	uint32_t dw2 = 0;

	dw2 |= 0x80000000; /* set load_enable otherwise this package is just NOPs */
	if (flags & AMDGPU_HAVE_CTX_SWITCH) {
		/* set load_global_config & load_global_uconfig */
		dw2 |= 0x8001;
		/* set load_cs_sh_regs */
		dw2 |= 0x01000000;
		/* set load_per_context_state & load_gfx_sh_regs for GFX */
		dw2 |= 0x10002;
	}

	amdgpu_ring_write(ring, PACKET3(PACKET3_CONTEXT_CONTROL, 1));
	amdgpu_ring_write(ring, dw2);
	amdgpu_ring_write(ring, 0);
}

static unsigned gfx_v11_0_ring_emit_init_cond_exec(struct amdgpu_ring *ring)
{
	unsigned ret;

	amdgpu_ring_write(ring, PACKET3(PACKET3_COND_EXEC, 3));
	amdgpu_ring_write(ring, lower_32_bits(ring->cond_exe_gpu_addr));
	amdgpu_ring_write(ring, upper_32_bits(ring->cond_exe_gpu_addr));
	amdgpu_ring_write(ring, 0); /* discard following DWs if *cond_exec_gpu_addr==0 */
	ret = ring->wptr & ring->buf_mask;
	amdgpu_ring_write(ring, 0x55aa55aa); /* patch dummy value later */

	return ret;
}

static void gfx_v11_0_ring_emit_patch_cond_exec(struct amdgpu_ring *ring, unsigned offset)
{
	unsigned cur;
	BUG_ON(offset > ring->buf_mask);
	BUG_ON(ring->ring[offset] != 0x55aa55aa);

	cur = (ring->wptr - 1) & ring->buf_mask;
	if (likely(cur > offset))
		ring->ring[offset] = cur - offset;
	else
		ring->ring[offset] = (ring->buf_mask + 1) - offset + cur;
}

static int gfx_v11_0_ring_preempt_ib(struct amdgpu_ring *ring)
{
	int i, r = 0;
	struct amdgpu_device *adev = ring->adev;
	struct amdgpu_kiq *kiq = &adev->gfx.kiq;
	struct amdgpu_ring *kiq_ring = &kiq->ring;
	unsigned long flags;

	if (!kiq->pmf || !kiq->pmf->kiq_unmap_queues)
		return -EINVAL;

	spin_lock_irqsave(&kiq->ring_lock, flags);

	if (amdgpu_ring_alloc(kiq_ring, kiq->pmf->unmap_queues_size)) {
		spin_unlock_irqrestore(&kiq->ring_lock, flags);
		return -ENOMEM;
	}

	/* assert preemption condition */
	amdgpu_ring_set_preempt_cond_exec(ring, false);

	/* assert IB preemption, emit the trailing fence */
	kiq->pmf->kiq_unmap_queues(kiq_ring, ring, PREEMPT_QUEUES_NO_UNMAP,
				   ring->trail_fence_gpu_addr,
				   ++ring->trail_seq);
	amdgpu_ring_commit(kiq_ring);

	spin_unlock_irqrestore(&kiq->ring_lock, flags);

	/* poll the trailing fence */
	for (i = 0; i < adev->usec_timeout; i++) {
		if (ring->trail_seq ==
		    le32_to_cpu(*(ring->trail_fence_cpu_addr)))
			break;
		udelay(1);
	}

	if (i >= adev->usec_timeout) {
		r = -EINVAL;
		DRM_ERROR("ring %d failed to preempt ib\n", ring->idx);
	}

	/* deassert preemption condition */
	amdgpu_ring_set_preempt_cond_exec(ring, true);
	return r;
}

static void gfx_v11_0_ring_emit_de_meta(struct amdgpu_ring *ring, bool resume)
{
	struct amdgpu_device *adev = ring->adev;
	struct v10_de_ib_state de_payload = {0};
	uint64_t offset, gds_addr, de_payload_gpu_addr;
	void *de_payload_cpu_addr;
	int cnt;

	if (ring->is_mes_queue) {
		offset = offsetof(struct amdgpu_mes_ctx_meta_data,
				  gfx[0].gfx_meta_data) +
			offsetof(struct v10_gfx_meta_data, de_payload);
		de_payload_gpu_addr =
			amdgpu_mes_ctx_get_offs_gpu_addr(ring, offset);
		de_payload_cpu_addr =
			amdgpu_mes_ctx_get_offs_cpu_addr(ring, offset);

		offset = offsetof(struct amdgpu_mes_ctx_meta_data,
				  gfx[0].gds_backup) +
			offsetof(struct v10_gfx_meta_data, de_payload);
		gds_addr = amdgpu_mes_ctx_get_offs_gpu_addr(ring, offset);
	} else {
		offset = offsetof(struct v10_gfx_meta_data, de_payload);
		de_payload_gpu_addr = amdgpu_csa_vaddr(ring->adev) + offset;
		de_payload_cpu_addr = adev->virt.csa_cpu_addr + offset;

		gds_addr = ALIGN(amdgpu_csa_vaddr(ring->adev) +
				 AMDGPU_CSA_SIZE - adev->gds.gds_size,
				 PAGE_SIZE);
	}

	de_payload.gds_backup_addrlo = lower_32_bits(gds_addr);
	de_payload.gds_backup_addrhi = upper_32_bits(gds_addr);

	cnt = (sizeof(de_payload) >> 2) + 4 - 2;
	amdgpu_ring_write(ring, PACKET3(PACKET3_WRITE_DATA, cnt));
	amdgpu_ring_write(ring, (WRITE_DATA_ENGINE_SEL(1) |
				 WRITE_DATA_DST_SEL(8) |
				 WR_CONFIRM) |
				 WRITE_DATA_CACHE_POLICY(0));
	amdgpu_ring_write(ring, lower_32_bits(de_payload_gpu_addr));
	amdgpu_ring_write(ring, upper_32_bits(de_payload_gpu_addr));

	if (resume)
		amdgpu_ring_write_multiple(ring, de_payload_cpu_addr,
					   sizeof(de_payload) >> 2);
	else
		amdgpu_ring_write_multiple(ring, (void *)&de_payload,
					   sizeof(de_payload) >> 2);
}

static void gfx_v11_0_ring_emit_frame_cntl(struct amdgpu_ring *ring, bool start,
				    bool secure)
{
	uint32_t v = secure ? FRAME_TMZ : 0;

	amdgpu_ring_write(ring, PACKET3(PACKET3_FRAME_CONTROL, 0));
	amdgpu_ring_write(ring, v | FRAME_CMD(start ? 0 : 1));
}

static void gfx_v11_0_ring_emit_rreg(struct amdgpu_ring *ring, uint32_t reg,
				     uint32_t reg_val_offs)
{
	struct amdgpu_device *adev = ring->adev;

	amdgpu_ring_write(ring, PACKET3(PACKET3_COPY_DATA, 4));
	amdgpu_ring_write(ring, 0 |	/* src: register*/
				(5 << 8) |	/* dst: memory */
				(1 << 20));	/* write confirm */
	amdgpu_ring_write(ring, reg);
	amdgpu_ring_write(ring, 0);
	amdgpu_ring_write(ring, lower_32_bits(adev->wb.gpu_addr +
				reg_val_offs * 4));
	amdgpu_ring_write(ring, upper_32_bits(adev->wb.gpu_addr +
				reg_val_offs * 4));
}

static void gfx_v11_0_ring_emit_wreg(struct amdgpu_ring *ring, uint32_t reg,
				   uint32_t val)
{
	uint32_t cmd = 0;

	switch (ring->funcs->type) {
	case AMDGPU_RING_TYPE_GFX:
		cmd = WRITE_DATA_ENGINE_SEL(1) | WR_CONFIRM;
		break;
	case AMDGPU_RING_TYPE_KIQ:
		cmd = (1 << 16); /* no inc addr */
		break;
	default:
		cmd = WR_CONFIRM;
		break;
	}
	amdgpu_ring_write(ring, PACKET3(PACKET3_WRITE_DATA, 3));
	amdgpu_ring_write(ring, cmd);
	amdgpu_ring_write(ring, reg);
	amdgpu_ring_write(ring, 0);
	amdgpu_ring_write(ring, val);
}

static void gfx_v11_0_ring_emit_reg_wait(struct amdgpu_ring *ring, uint32_t reg,
					uint32_t val, uint32_t mask)
{
	gfx_v11_0_wait_reg_mem(ring, 0, 0, 0, reg, 0, val, mask, 0x20);
}

static void gfx_v11_0_ring_emit_reg_write_reg_wait(struct amdgpu_ring *ring,
						   uint32_t reg0, uint32_t reg1,
						   uint32_t ref, uint32_t mask)
{
	int usepfp = (ring->funcs->type == AMDGPU_RING_TYPE_GFX);

	gfx_v11_0_wait_reg_mem(ring, usepfp, 0, 1, reg0, reg1,
			       ref, mask, 0x20);
}

static void gfx_v11_0_ring_soft_recovery(struct amdgpu_ring *ring,
					 unsigned vmid)
{
	struct amdgpu_device *adev = ring->adev;
	uint32_t value = 0;

	value = REG_SET_FIELD(value, SQ_CMD, CMD, 0x03);
	value = REG_SET_FIELD(value, SQ_CMD, MODE, 0x01);
	value = REG_SET_FIELD(value, SQ_CMD, CHECK_VMID, 1);
	value = REG_SET_FIELD(value, SQ_CMD, VM_ID, vmid);
	WREG32_SOC15(GC, 0, regSQ_CMD, value);
}

static void
gfx_v11_0_set_gfx_eop_interrupt_state(struct amdgpu_device *adev,
				      uint32_t me, uint32_t pipe,
				      enum amdgpu_interrupt_state state)
{
	uint32_t cp_int_cntl, cp_int_cntl_reg;

	if (!me) {
		switch (pipe) {
		case 0:
			cp_int_cntl_reg = SOC15_REG_OFFSET(GC, 0, regCP_INT_CNTL_RING0);
			break;
		case 1:
			cp_int_cntl_reg = SOC15_REG_OFFSET(GC, 0, regCP_INT_CNTL_RING1);
			break;
		default:
			DRM_DEBUG("invalid pipe %d\n", pipe);
			return;
		}
	} else {
		DRM_DEBUG("invalid me %d\n", me);
		return;
	}

	switch (state) {
	case AMDGPU_IRQ_STATE_DISABLE:
		cp_int_cntl = RREG32_SOC15_IP(GC, cp_int_cntl_reg);
		cp_int_cntl = REG_SET_FIELD(cp_int_cntl, CP_INT_CNTL_RING0,
					    TIME_STAMP_INT_ENABLE, 0);
		cp_int_cntl = REG_SET_FIELD(cp_int_cntl, CP_INT_CNTL_RING0,
					    GENERIC0_INT_ENABLE, 0);
		WREG32_SOC15_IP(GC, cp_int_cntl_reg, cp_int_cntl);
		break;
	case AMDGPU_IRQ_STATE_ENABLE:
		cp_int_cntl = RREG32_SOC15_IP(GC, cp_int_cntl_reg);
		cp_int_cntl = REG_SET_FIELD(cp_int_cntl, CP_INT_CNTL_RING0,
					    TIME_STAMP_INT_ENABLE, 1);
		cp_int_cntl = REG_SET_FIELD(cp_int_cntl, CP_INT_CNTL_RING0,
					    GENERIC0_INT_ENABLE, 1);
		WREG32_SOC15_IP(GC, cp_int_cntl_reg, cp_int_cntl);
		break;
	default:
		break;
	}
}

static void gfx_v11_0_set_compute_eop_interrupt_state(struct amdgpu_device *adev,
						     int me, int pipe,
						     enum amdgpu_interrupt_state state)
{
	u32 mec_int_cntl, mec_int_cntl_reg;

	/*
	 * amdgpu controls only the first MEC. That's why this function only
	 * handles the setting of interrupts for this specific MEC. All other
	 * pipes' interrupts are set by amdkfd.
	 */

	if (me == 1) {
		switch (pipe) {
		case 0:
			mec_int_cntl_reg = SOC15_REG_OFFSET(GC, 0, regCP_ME1_PIPE0_INT_CNTL);
			break;
		case 1:
			mec_int_cntl_reg = SOC15_REG_OFFSET(GC, 0, regCP_ME1_PIPE1_INT_CNTL);
			break;
		case 2:
			mec_int_cntl_reg = SOC15_REG_OFFSET(GC, 0, regCP_ME1_PIPE2_INT_CNTL);
			break;
		case 3:
			mec_int_cntl_reg = SOC15_REG_OFFSET(GC, 0, regCP_ME1_PIPE3_INT_CNTL);
			break;
		default:
			DRM_DEBUG("invalid pipe %d\n", pipe);
			return;
		}
	} else {
		DRM_DEBUG("invalid me %d\n", me);
		return;
	}

	switch (state) {
	case AMDGPU_IRQ_STATE_DISABLE:
		mec_int_cntl = RREG32_SOC15_IP(GC, mec_int_cntl_reg);
		mec_int_cntl = REG_SET_FIELD(mec_int_cntl, CP_ME1_PIPE0_INT_CNTL,
					     TIME_STAMP_INT_ENABLE, 0);
		mec_int_cntl = REG_SET_FIELD(mec_int_cntl, CP_ME1_PIPE0_INT_CNTL,
					     GENERIC0_INT_ENABLE, 0);
		WREG32_SOC15_IP(GC, mec_int_cntl_reg, mec_int_cntl);
		break;
	case AMDGPU_IRQ_STATE_ENABLE:
		mec_int_cntl = RREG32_SOC15_IP(GC, mec_int_cntl_reg);
		mec_int_cntl = REG_SET_FIELD(mec_int_cntl, CP_ME1_PIPE0_INT_CNTL,
					     TIME_STAMP_INT_ENABLE, 1);
		mec_int_cntl = REG_SET_FIELD(mec_int_cntl, CP_ME1_PIPE0_INT_CNTL,
					     GENERIC0_INT_ENABLE, 1);
		WREG32_SOC15_IP(GC, mec_int_cntl_reg, mec_int_cntl);
		break;
	default:
		break;
	}
}

static int gfx_v11_0_set_eop_interrupt_state(struct amdgpu_device *adev,
					    struct amdgpu_irq_src *src,
					    unsigned type,
					    enum amdgpu_interrupt_state state)
{
	switch (type) {
	case AMDGPU_CP_IRQ_GFX_ME0_PIPE0_EOP:
		gfx_v11_0_set_gfx_eop_interrupt_state(adev, 0, 0, state);
		break;
	case AMDGPU_CP_IRQ_GFX_ME0_PIPE1_EOP:
		gfx_v11_0_set_gfx_eop_interrupt_state(adev, 0, 1, state);
		break;
	case AMDGPU_CP_IRQ_COMPUTE_MEC1_PIPE0_EOP:
		gfx_v11_0_set_compute_eop_interrupt_state(adev, 1, 0, state);
		break;
	case AMDGPU_CP_IRQ_COMPUTE_MEC1_PIPE1_EOP:
		gfx_v11_0_set_compute_eop_interrupt_state(adev, 1, 1, state);
		break;
	case AMDGPU_CP_IRQ_COMPUTE_MEC1_PIPE2_EOP:
		gfx_v11_0_set_compute_eop_interrupt_state(adev, 1, 2, state);
		break;
	case AMDGPU_CP_IRQ_COMPUTE_MEC1_PIPE3_EOP:
		gfx_v11_0_set_compute_eop_interrupt_state(adev, 1, 3, state);
		break;
	default:
		break;
	}
	return 0;
}

static int gfx_v11_0_eop_irq(struct amdgpu_device *adev,
			     struct amdgpu_irq_src *source,
			     struct amdgpu_iv_entry *entry)
{
	int i;
	u8 me_id, pipe_id, queue_id;
	struct amdgpu_ring *ring;
	uint32_t mes_queue_id = entry->src_data[0];

	DRM_DEBUG("IH: CP EOP\n");

	if (adev->enable_mes && (mes_queue_id & AMDGPU_FENCE_MES_QUEUE_FLAG)) {
		struct amdgpu_mes_queue *queue;

		mes_queue_id &= AMDGPU_FENCE_MES_QUEUE_ID_MASK;

		spin_lock(&adev->mes.queue_id_lock);
		queue = idr_find(&adev->mes.queue_id_idr, mes_queue_id);
		if (queue) {
			DRM_DEBUG("process mes queue id = %d\n", mes_queue_id);
			amdgpu_fence_process(queue->ring);
		}
		spin_unlock(&adev->mes.queue_id_lock);
	} else {
		me_id = (entry->ring_id & 0x0c) >> 2;
		pipe_id = (entry->ring_id & 0x03) >> 0;
		queue_id = (entry->ring_id & 0x70) >> 4;

		switch (me_id) {
		case 0:
			if (pipe_id == 0)
				amdgpu_fence_process(&adev->gfx.gfx_ring[0]);
			else
				amdgpu_fence_process(&adev->gfx.gfx_ring[1]);
			break;
		case 1:
		case 2:
			for (i = 0; i < adev->gfx.num_compute_rings; i++) {
				ring = &adev->gfx.compute_ring[i];
				/* Per-queue interrupt is supported for MEC starting from VI.
				 * The interrupt can only be enabled/disabled per pipe instead
				 * of per queue.
				 */
				if ((ring->me == me_id) &&
				    (ring->pipe == pipe_id) &&
				    (ring->queue == queue_id))
					amdgpu_fence_process(ring);
			}
			break;
		}
	}

	return 0;
}

static int gfx_v11_0_set_priv_reg_fault_state(struct amdgpu_device *adev,
					      struct amdgpu_irq_src *source,
					      unsigned type,
					      enum amdgpu_interrupt_state state)
{
	switch (state) {
	case AMDGPU_IRQ_STATE_DISABLE:
	case AMDGPU_IRQ_STATE_ENABLE:
		WREG32_FIELD15_PREREG(GC, 0, CP_INT_CNTL_RING0,
			       PRIV_REG_INT_ENABLE,
			       state == AMDGPU_IRQ_STATE_ENABLE ? 1 : 0);
		break;
	default:
		break;
	}

	return 0;
}

static int gfx_v11_0_set_priv_inst_fault_state(struct amdgpu_device *adev,
					       struct amdgpu_irq_src *source,
					       unsigned type,
					       enum amdgpu_interrupt_state state)
{
	switch (state) {
	case AMDGPU_IRQ_STATE_DISABLE:
	case AMDGPU_IRQ_STATE_ENABLE:
		WREG32_FIELD15_PREREG(GC, 0, CP_INT_CNTL_RING0,
			       PRIV_INSTR_INT_ENABLE,
			       state == AMDGPU_IRQ_STATE_ENABLE ? 1 : 0);
		break;
	default:
		break;
	}

	return 0;
}

static void gfx_v11_0_handle_priv_fault(struct amdgpu_device *adev,
					struct amdgpu_iv_entry *entry)
{
	u8 me_id, pipe_id, queue_id;
	struct amdgpu_ring *ring;
	int i;

	me_id = (entry->ring_id & 0x0c) >> 2;
	pipe_id = (entry->ring_id & 0x03) >> 0;
	queue_id = (entry->ring_id & 0x70) >> 4;

	switch (me_id) {
	case 0:
		for (i = 0; i < adev->gfx.num_gfx_rings; i++) {
			ring = &adev->gfx.gfx_ring[i];
			/* we only enabled 1 gfx queue per pipe for now */
			if (ring->me == me_id && ring->pipe == pipe_id)
				drm_sched_fault(&ring->sched);
		}
		break;
	case 1:
	case 2:
		for (i = 0; i < adev->gfx.num_compute_rings; i++) {
			ring = &adev->gfx.compute_ring[i];
			if (ring->me == me_id && ring->pipe == pipe_id &&
			    ring->queue == queue_id)
				drm_sched_fault(&ring->sched);
		}
		break;
	default:
		BUG();
		break;
	}
}

static int gfx_v11_0_priv_reg_irq(struct amdgpu_device *adev,
				  struct amdgpu_irq_src *source,
				  struct amdgpu_iv_entry *entry)
{
	DRM_ERROR("Illegal register access in command stream\n");
	gfx_v11_0_handle_priv_fault(adev, entry);
	return 0;
}

static int gfx_v11_0_priv_inst_irq(struct amdgpu_device *adev,
				   struct amdgpu_irq_src *source,
				   struct amdgpu_iv_entry *entry)
{
	DRM_ERROR("Illegal instruction in command stream\n");
	gfx_v11_0_handle_priv_fault(adev, entry);
	return 0;
}

#if 0
static int gfx_v11_0_kiq_set_interrupt_state(struct amdgpu_device *adev,
					     struct amdgpu_irq_src *src,
					     unsigned int type,
					     enum amdgpu_interrupt_state state)
{
	uint32_t tmp, target;
	struct amdgpu_ring *ring = &(adev->gfx.kiq.ring);

	target = SOC15_REG_OFFSET(GC, 0, regCP_ME1_PIPE0_INT_CNTL);
	target += ring->pipe;

	switch (type) {
	case AMDGPU_CP_KIQ_IRQ_DRIVER0:
		if (state == AMDGPU_IRQ_STATE_DISABLE) {
			tmp = RREG32_SOC15(GC, 0, regCPC_INT_CNTL);
			tmp = REG_SET_FIELD(tmp, CPC_INT_CNTL,
					    GENERIC2_INT_ENABLE, 0);
			WREG32_SOC15(GC, 0, regCPC_INT_CNTL, tmp);

			tmp = RREG32_SOC15_IP(GC, target);
			tmp = REG_SET_FIELD(tmp, CP_ME1_PIPE0_INT_CNTL,
					    GENERIC2_INT_ENABLE, 0);
			WREG32_SOC15_IP(GC, target, tmp);
		} else {
			tmp = RREG32_SOC15(GC, 0, regCPC_INT_CNTL);
			tmp = REG_SET_FIELD(tmp, CPC_INT_CNTL,
					    GENERIC2_INT_ENABLE, 1);
			WREG32_SOC15(GC, 0, regCPC_INT_CNTL, tmp);

			tmp = RREG32_SOC15_IP(GC, target);
			tmp = REG_SET_FIELD(tmp, CP_ME1_PIPE0_INT_CNTL,
					    GENERIC2_INT_ENABLE, 1);
			WREG32_SOC15_IP(GC, target, tmp);
		}
		break;
	default:
		BUG(); /* kiq only support GENERIC2_INT now */
		break;
	}
	return 0;
}
#endif

static void gfx_v11_0_emit_mem_sync(struct amdgpu_ring *ring)
{
	const unsigned int gcr_cntl =
			PACKET3_ACQUIRE_MEM_GCR_CNTL_GL2_INV(1) |
			PACKET3_ACQUIRE_MEM_GCR_CNTL_GL2_WB(1) |
			PACKET3_ACQUIRE_MEM_GCR_CNTL_GLM_INV(1) |
			PACKET3_ACQUIRE_MEM_GCR_CNTL_GLM_WB(1) |
			PACKET3_ACQUIRE_MEM_GCR_CNTL_GL1_INV(1) |
			PACKET3_ACQUIRE_MEM_GCR_CNTL_GLV_INV(1) |
			PACKET3_ACQUIRE_MEM_GCR_CNTL_GLK_INV(1) |
			PACKET3_ACQUIRE_MEM_GCR_CNTL_GLI_INV(1);

	/* ACQUIRE_MEM - make one or more surfaces valid for use by the subsequent operations */
	amdgpu_ring_write(ring, PACKET3(PACKET3_ACQUIRE_MEM, 6));
	amdgpu_ring_write(ring, 0); /* CP_COHER_CNTL */
	amdgpu_ring_write(ring, 0xffffffff);  /* CP_COHER_SIZE */
	amdgpu_ring_write(ring, 0xffffff);  /* CP_COHER_SIZE_HI */
	amdgpu_ring_write(ring, 0); /* CP_COHER_BASE */
	amdgpu_ring_write(ring, 0);  /* CP_COHER_BASE_HI */
	amdgpu_ring_write(ring, 0x0000000A); /* POLL_INTERVAL */
	amdgpu_ring_write(ring, gcr_cntl); /* GCR_CNTL */
}

static const struct amd_ip_funcs gfx_v11_0_ip_funcs = {
	.name = "gfx_v11_0",
	.early_init = gfx_v11_0_early_init,
	.late_init = gfx_v11_0_late_init,
	.sw_init = gfx_v11_0_sw_init,
	.sw_fini = gfx_v11_0_sw_fini,
	.hw_init = gfx_v11_0_hw_init,
	.hw_fini = gfx_v11_0_hw_fini,
	.suspend = gfx_v11_0_suspend,
	.resume = gfx_v11_0_resume,
	.is_idle = gfx_v11_0_is_idle,
	.wait_for_idle = gfx_v11_0_wait_for_idle,
	.soft_reset = gfx_v11_0_soft_reset,
	.check_soft_reset = gfx_v11_0_check_soft_reset,
	.set_clockgating_state = gfx_v11_0_set_clockgating_state,
	.set_powergating_state = gfx_v11_0_set_powergating_state,
	.get_clockgating_state = gfx_v11_0_get_clockgating_state,
};

static const struct amdgpu_ring_funcs gfx_v11_0_ring_funcs_gfx = {
	.type = AMDGPU_RING_TYPE_GFX,
	.align_mask = 0xff,
	.nop = PACKET3(PACKET3_NOP, 0x3FFF),
	.support_64bit_ptrs = true,
	.vmhub = AMDGPU_GFXHUB_0,
	.get_rptr = gfx_v11_0_ring_get_rptr_gfx,
	.get_wptr = gfx_v11_0_ring_get_wptr_gfx,
	.set_wptr = gfx_v11_0_ring_set_wptr_gfx,
	.emit_frame_size = /* totally 242 maximum if 16 IBs */
		5 + /* COND_EXEC */
		7 + /* PIPELINE_SYNC */
		SOC15_FLUSH_GPU_TLB_NUM_WREG * 5 +
		SOC15_FLUSH_GPU_TLB_NUM_REG_WAIT * 7 +
		2 + /* VM_FLUSH */
		8 + /* FENCE for VM_FLUSH */
		20 + /* GDS switch */
		5 + /* COND_EXEC */
		7 + /* HDP_flush */
		4 + /* VGT_flush */
		31 + /*	DE_META */
		3 + /* CNTX_CTRL */
		5 + /* HDP_INVL */
		8 + 8 + /* FENCE x2 */
		8, /* gfx_v11_0_emit_mem_sync */
	.emit_ib_size =	4, /* gfx_v11_0_ring_emit_ib_gfx */
	.emit_ib = gfx_v11_0_ring_emit_ib_gfx,
	.emit_fence = gfx_v11_0_ring_emit_fence,
	.emit_pipeline_sync = gfx_v11_0_ring_emit_pipeline_sync,
	.emit_vm_flush = gfx_v11_0_ring_emit_vm_flush,
	.emit_gds_switch = gfx_v11_0_ring_emit_gds_switch,
	.emit_hdp_flush = gfx_v11_0_ring_emit_hdp_flush,
	.test_ring = gfx_v11_0_ring_test_ring,
	.test_ib = gfx_v11_0_ring_test_ib,
	.insert_nop = amdgpu_ring_insert_nop,
	.pad_ib = amdgpu_ring_generic_pad_ib,
	.emit_cntxcntl = gfx_v11_0_ring_emit_cntxcntl,
	.init_cond_exec = gfx_v11_0_ring_emit_init_cond_exec,
	.patch_cond_exec = gfx_v11_0_ring_emit_patch_cond_exec,
	.preempt_ib = gfx_v11_0_ring_preempt_ib,
	.emit_frame_cntl = gfx_v11_0_ring_emit_frame_cntl,
	.emit_wreg = gfx_v11_0_ring_emit_wreg,
	.emit_reg_wait = gfx_v11_0_ring_emit_reg_wait,
	.emit_reg_write_reg_wait = gfx_v11_0_ring_emit_reg_write_reg_wait,
	.soft_recovery = gfx_v11_0_ring_soft_recovery,
	.emit_mem_sync = gfx_v11_0_emit_mem_sync,
};

static const struct amdgpu_ring_funcs gfx_v11_0_ring_funcs_compute = {
	.type = AMDGPU_RING_TYPE_COMPUTE,
	.align_mask = 0xff,
	.nop = PACKET3(PACKET3_NOP, 0x3FFF),
	.support_64bit_ptrs = true,
	.vmhub = AMDGPU_GFXHUB_0,
	.get_rptr = gfx_v11_0_ring_get_rptr_compute,
	.get_wptr = gfx_v11_0_ring_get_wptr_compute,
	.set_wptr = gfx_v11_0_ring_set_wptr_compute,
	.emit_frame_size =
		20 + /* gfx_v11_0_ring_emit_gds_switch */
		7 + /* gfx_v11_0_ring_emit_hdp_flush */
		5 + /* hdp invalidate */
		7 + /* gfx_v11_0_ring_emit_pipeline_sync */
		SOC15_FLUSH_GPU_TLB_NUM_WREG * 5 +
		SOC15_FLUSH_GPU_TLB_NUM_REG_WAIT * 7 +
		2 + /* gfx_v11_0_ring_emit_vm_flush */
		8 + 8 + 8 + /* gfx_v11_0_ring_emit_fence x3 for user fence, vm fence */
		8, /* gfx_v11_0_emit_mem_sync */
	.emit_ib_size =	7, /* gfx_v11_0_ring_emit_ib_compute */
	.emit_ib = gfx_v11_0_ring_emit_ib_compute,
	.emit_fence = gfx_v11_0_ring_emit_fence,
	.emit_pipeline_sync = gfx_v11_0_ring_emit_pipeline_sync,
	.emit_vm_flush = gfx_v11_0_ring_emit_vm_flush,
	.emit_gds_switch = gfx_v11_0_ring_emit_gds_switch,
	.emit_hdp_flush = gfx_v11_0_ring_emit_hdp_flush,
	.test_ring = gfx_v11_0_ring_test_ring,
	.test_ib = gfx_v11_0_ring_test_ib,
	.insert_nop = amdgpu_ring_insert_nop,
	.pad_ib = amdgpu_ring_generic_pad_ib,
	.emit_wreg = gfx_v11_0_ring_emit_wreg,
	.emit_reg_wait = gfx_v11_0_ring_emit_reg_wait,
	.emit_reg_write_reg_wait = gfx_v11_0_ring_emit_reg_write_reg_wait,
	.emit_mem_sync = gfx_v11_0_emit_mem_sync,
};

static const struct amdgpu_ring_funcs gfx_v11_0_ring_funcs_kiq = {
	.type = AMDGPU_RING_TYPE_KIQ,
	.align_mask = 0xff,
	.nop = PACKET3(PACKET3_NOP, 0x3FFF),
	.support_64bit_ptrs = true,
	.vmhub = AMDGPU_GFXHUB_0,
	.get_rptr = gfx_v11_0_ring_get_rptr_compute,
	.get_wptr = gfx_v11_0_ring_get_wptr_compute,
	.set_wptr = gfx_v11_0_ring_set_wptr_compute,
	.emit_frame_size =
		20 + /* gfx_v11_0_ring_emit_gds_switch */
		7 + /* gfx_v11_0_ring_emit_hdp_flush */
		5 + /*hdp invalidate */
		7 + /* gfx_v11_0_ring_emit_pipeline_sync */
		SOC15_FLUSH_GPU_TLB_NUM_WREG * 5 +
		SOC15_FLUSH_GPU_TLB_NUM_REG_WAIT * 7 +
		2 + /* gfx_v11_0_ring_emit_vm_flush */
		8 + 8 + 8, /* gfx_v11_0_ring_emit_fence_kiq x3 for user fence, vm fence */
	.emit_ib_size =	7, /* gfx_v11_0_ring_emit_ib_compute */
	.emit_ib = gfx_v11_0_ring_emit_ib_compute,
	.emit_fence = gfx_v11_0_ring_emit_fence_kiq,
	.test_ring = gfx_v11_0_ring_test_ring,
	.test_ib = gfx_v11_0_ring_test_ib,
	.insert_nop = amdgpu_ring_insert_nop,
	.pad_ib = amdgpu_ring_generic_pad_ib,
	.emit_rreg = gfx_v11_0_ring_emit_rreg,
	.emit_wreg = gfx_v11_0_ring_emit_wreg,
	.emit_reg_wait = gfx_v11_0_ring_emit_reg_wait,
	.emit_reg_write_reg_wait = gfx_v11_0_ring_emit_reg_write_reg_wait,
};

static void gfx_v11_0_set_ring_funcs(struct amdgpu_device *adev)
{
	int i;

	adev->gfx.kiq.ring.funcs = &gfx_v11_0_ring_funcs_kiq;

	for (i = 0; i < adev->gfx.num_gfx_rings; i++)
		adev->gfx.gfx_ring[i].funcs = &gfx_v11_0_ring_funcs_gfx;

	for (i = 0; i < adev->gfx.num_compute_rings; i++)
		adev->gfx.compute_ring[i].funcs = &gfx_v11_0_ring_funcs_compute;
}

static const struct amdgpu_irq_src_funcs gfx_v11_0_eop_irq_funcs = {
	.set = gfx_v11_0_set_eop_interrupt_state,
	.process = gfx_v11_0_eop_irq,
};

static const struct amdgpu_irq_src_funcs gfx_v11_0_priv_reg_irq_funcs = {
	.set = gfx_v11_0_set_priv_reg_fault_state,
	.process = gfx_v11_0_priv_reg_irq,
};

static const struct amdgpu_irq_src_funcs gfx_v11_0_priv_inst_irq_funcs = {
	.set = gfx_v11_0_set_priv_inst_fault_state,
	.process = gfx_v11_0_priv_inst_irq,
};

static void gfx_v11_0_set_irq_funcs(struct amdgpu_device *adev)
{
	adev->gfx.eop_irq.num_types = AMDGPU_CP_IRQ_LAST;
	adev->gfx.eop_irq.funcs = &gfx_v11_0_eop_irq_funcs;

	adev->gfx.priv_reg_irq.num_types = 1;
	adev->gfx.priv_reg_irq.funcs = &gfx_v11_0_priv_reg_irq_funcs;

	adev->gfx.priv_inst_irq.num_types = 1;
	adev->gfx.priv_inst_irq.funcs = &gfx_v11_0_priv_inst_irq_funcs;
}

static void gfx_v11_0_set_imu_funcs(struct amdgpu_device *adev)
{
	if (adev->flags & AMD_IS_APU)
		adev->gfx.imu.mode = MISSION_MODE;
	else
		adev->gfx.imu.mode = DEBUG_MODE;

	adev->gfx.imu.funcs = &gfx_v11_0_imu_funcs;
}

static void gfx_v11_0_set_rlc_funcs(struct amdgpu_device *adev)
{
	adev->gfx.rlc.funcs = &gfx_v11_0_rlc_funcs;
}

static void gfx_v11_0_set_gds_init(struct amdgpu_device *adev)
{
	unsigned total_cu = adev->gfx.config.max_cu_per_sh *
			    adev->gfx.config.max_sh_per_se *
			    adev->gfx.config.max_shader_engines;

	adev->gds.gds_size = 0x1000;
	adev->gds.gds_compute_max_wave_id = total_cu * 32 - 1;
	adev->gds.gws_size = 64;
	adev->gds.oa_size = 16;
}

static void gfx_v11_0_set_mqd_funcs(struct amdgpu_device *adev)
{
	/* set gfx eng mqd */
	adev->mqds[AMDGPU_HW_IP_GFX].mqd_size =
		sizeof(struct v11_gfx_mqd);
	adev->mqds[AMDGPU_HW_IP_GFX].init_mqd =
		gfx_v11_0_gfx_mqd_init;
	/* set compute eng mqd */
	adev->mqds[AMDGPU_HW_IP_COMPUTE].mqd_size =
		sizeof(struct v11_compute_mqd);
	adev->mqds[AMDGPU_HW_IP_COMPUTE].init_mqd =
		gfx_v11_0_compute_mqd_init;
}

static void gfx_v11_0_set_user_wgp_inactive_bitmap_per_sh(struct amdgpu_device *adev,
							  u32 bitmap)
{
	u32 data;

	if (!bitmap)
		return;

	data = bitmap << GC_USER_SHADER_ARRAY_CONFIG__INACTIVE_WGPS__SHIFT;
	data &= GC_USER_SHADER_ARRAY_CONFIG__INACTIVE_WGPS_MASK;

	WREG32_SOC15(GC, 0, regGC_USER_SHADER_ARRAY_CONFIG, data);
}

static u32 gfx_v11_0_get_wgp_active_bitmap_per_sh(struct amdgpu_device *adev)
{
	u32 data, wgp_bitmask;
	data = RREG32_SOC15(GC, 0, regCC_GC_SHADER_ARRAY_CONFIG);
	data |= RREG32_SOC15(GC, 0, regGC_USER_SHADER_ARRAY_CONFIG);

	data &= CC_GC_SHADER_ARRAY_CONFIG__INACTIVE_WGPS_MASK;
	data >>= CC_GC_SHADER_ARRAY_CONFIG__INACTIVE_WGPS__SHIFT;

	wgp_bitmask =
		amdgpu_gfx_create_bitmask(adev->gfx.config.max_cu_per_sh >> 1);

	return (~data) & wgp_bitmask;
}

static u32 gfx_v11_0_get_cu_active_bitmap_per_sh(struct amdgpu_device *adev)
{
	u32 wgp_idx, wgp_active_bitmap;
	u32 cu_bitmap_per_wgp, cu_active_bitmap;

	wgp_active_bitmap = gfx_v11_0_get_wgp_active_bitmap_per_sh(adev);
	cu_active_bitmap = 0;

	for (wgp_idx = 0; wgp_idx < 16; wgp_idx++) {
		/* if there is one WGP enabled, it means 2 CUs will be enabled */
		cu_bitmap_per_wgp = 3 << (2 * wgp_idx);
		if (wgp_active_bitmap & (1 << wgp_idx))
			cu_active_bitmap |= cu_bitmap_per_wgp;
	}

	return cu_active_bitmap;
}

static int gfx_v11_0_get_cu_info(struct amdgpu_device *adev,
				 struct amdgpu_cu_info *cu_info)
{
	int i, j, k, counter, active_cu_number = 0;
	u32 mask, bitmap;
	unsigned disable_masks[8 * 2];

	if (!adev || !cu_info)
		return -EINVAL;

	amdgpu_gfx_parse_disable_cu(disable_masks, 8, 2);

	mutex_lock(&adev->grbm_idx_mutex);
	for (i = 0; i < adev->gfx.config.max_shader_engines; i++) {
		for (j = 0; j < adev->gfx.config.max_sh_per_se; j++) {
			mask = 1;
			counter = 0;
			gfx_v11_0_select_se_sh(adev, i, j, 0xffffffff);
			if (i < 8 && j < 2)
				gfx_v11_0_set_user_wgp_inactive_bitmap_per_sh(
					adev, disable_masks[i * 2 + j]);
			bitmap = gfx_v11_0_get_cu_active_bitmap_per_sh(adev);

			/**
			 * GFX11 could support more than 4 SEs, while the bitmap
			 * in cu_info struct is 4x4 and ioctl interface struct
			 * drm_amdgpu_info_device should keep stable.
			 * So we use last two columns of bitmap to store cu mask for
			 * SEs 4 to 7, the layout of the bitmap is as below:
			 *    SE0: {SH0,SH1} --> {bitmap[0][0], bitmap[0][1]}
			 *    SE1: {SH0,SH1} --> {bitmap[1][0], bitmap[1][1]}
			 *    SE2: {SH0,SH1} --> {bitmap[2][0], bitmap[2][1]}
			 *    SE3: {SH0,SH1} --> {bitmap[3][0], bitmap[3][1]}
			 *    SE4: {SH0,SH1} --> {bitmap[0][2], bitmap[0][3]}
			 *    SE5: {SH0,SH1} --> {bitmap[1][2], bitmap[1][3]}
			 *    SE6: {SH0,SH1} --> {bitmap[2][2], bitmap[2][3]}
			 *    SE7: {SH0,SH1} --> {bitmap[3][2], bitmap[3][3]}
			 */
			cu_info->bitmap[i % 4][j + (i / 4) * 2] = bitmap;

			for (k = 0; k < adev->gfx.config.max_cu_per_sh; k++) {
				if (bitmap & mask)
					counter++;

				mask <<= 1;
			}
			active_cu_number += counter;
		}
	}
	gfx_v11_0_select_se_sh(adev, 0xffffffff, 0xffffffff, 0xffffffff);
	mutex_unlock(&adev->grbm_idx_mutex);

	cu_info->number = active_cu_number;
	cu_info->simd_per_cu = NUM_SIMD_PER_CU;

	return 0;
}

const struct amdgpu_ip_block_version gfx_v11_0_ip_block =
{
	.type = AMD_IP_BLOCK_TYPE_GFX,
	.major = 11,
	.minor = 0,
	.rev = 0,
	.funcs = &gfx_v11_0_ip_funcs,
};<|MERGE_RESOLUTION|>--- conflicted
+++ resolved
@@ -5328,12 +5328,7 @@
 		break;
 	case IP_VERSION(11, 0, 1):
 		gfx_v11_cntl_pg(adev, enable);
-<<<<<<< HEAD
-		/* TODO: Enable this when GFXOFF is ready */
-		// amdgpu_gfx_off_ctrl(adev, enable);
-=======
 		amdgpu_gfx_off_ctrl(adev, enable);
->>>>>>> 6933fa43
 		break;
 	default:
 		break;
