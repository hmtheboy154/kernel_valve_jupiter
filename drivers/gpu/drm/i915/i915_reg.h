/* Copyright 2003 Tungsten Graphics, Inc., Cedar Park, Texas.
 * All Rights Reserved.
 *
 * Permission is hereby granted, free of charge, to any person obtaining a
 * copy of this software and associated documentation files (the
 * "Software"), to deal in the Software without restriction, including
 * without limitation the rights to use, copy, modify, merge, publish,
 * distribute, sub license, and/or sell copies of the Software, and to
 * permit persons to whom the Software is furnished to do so, subject to
 * the following conditions:
 *
 * The above copyright notice and this permission notice (including the
 * next paragraph) shall be included in all copies or substantial portions
 * of the Software.
 *
 * THE SOFTWARE IS PROVIDED "AS IS", WITHOUT WARRANTY OF ANY KIND, EXPRESS
 * OR IMPLIED, INCLUDING BUT NOT LIMITED TO THE WARRANTIES OF
 * MERCHANTABILITY, FITNESS FOR A PARTICULAR PURPOSE AND NON-INFRINGEMENT.
 * IN NO EVENT SHALL TUNGSTEN GRAPHICS AND/OR ITS SUPPLIERS BE LIABLE FOR
 * ANY CLAIM, DAMAGES OR OTHER LIABILITY, WHETHER IN AN ACTION OF CONTRACT,
 * TORT OR OTHERWISE, ARISING FROM, OUT OF OR IN CONNECTION WITH THE
 * SOFTWARE OR THE USE OR OTHER DEALINGS IN THE SOFTWARE.
 */

#ifndef _I915_REG_H_
#define _I915_REG_H_

#include "i915_reg_defs.h"

/**
 * DOC: The i915 register macro definition style guide
 *
 * Follow the style described here for new macros, and while changing existing
 * macros. Do **not** mass change existing definitions just to update the style.
 *
 * File Layout
 * ~~~~~~~~~~~
 *
 * Keep helper macros near the top. For example, _PIPE() and friends.
 *
 * Prefix macros that generally should not be used outside of this file with
 * underscore '_'. For example, _PIPE() and friends, single instances of
 * registers that are defined solely for the use by function-like macros.
 *
 * Avoid using the underscore prefixed macros outside of this file. There are
 * exceptions, but keep them to a minimum.
 *
 * There are two basic types of register definitions: Single registers and
 * register groups. Register groups are registers which have two or more
 * instances, for example one per pipe, port, transcoder, etc. Register groups
 * should be defined using function-like macros.
 *
 * For single registers, define the register offset first, followed by register
 * contents.
 *
 * For register groups, define the register instance offsets first, prefixed
 * with underscore, followed by a function-like macro choosing the right
 * instance based on the parameter, followed by register contents.
 *
 * Define the register contents (i.e. bit and bit field macros) from most
 * significant to least significant bit. Indent the register content macros
 * using two extra spaces between ``#define`` and the macro name.
 *
 * Define bit fields using ``REG_GENMASK(h, l)``. Define bit field contents
 * using ``REG_FIELD_PREP(mask, value)``. This will define the values already
 * shifted in place, so they can be directly OR'd together. For convenience,
 * function-like macros may be used to define bit fields, but do note that the
 * macros may be needed to read as well as write the register contents.
 *
 * Define bits using ``REG_BIT(N)``. Do **not** add ``_BIT`` suffix to the name.
 *
 * Group the register and its contents together without blank lines, separate
 * from other registers and their contents with one blank line.
 *
 * Indent macro values from macro names using TABs. Align values vertically. Use
 * braces in macro values as needed to avoid unintended precedence after macro
 * substitution. Use spaces in macro values according to kernel coding
 * style. Use lower case in hexadecimal values.
 *
 * Naming
 * ~~~~~~
 *
 * Try to name registers according to the specs. If the register name changes in
 * the specs from platform to another, stick to the original name.
 *
 * Try to re-use existing register macro definitions. Only add new macros for
 * new register offsets, or when the register contents have changed enough to
 * warrant a full redefinition.
 *
 * When a register macro changes for a new platform, prefix the new macro using
 * the platform acronym or generation. For example, ``SKL_`` or ``GEN8_``. The
 * prefix signifies the start platform/generation using the register.
 *
 * When a bit (field) macro changes or gets added for a new platform, while
 * retaining the existing register macro, add a platform acronym or generation
 * suffix to the name. For example, ``_SKL`` or ``_GEN8``.
 *
 * Examples
 * ~~~~~~~~
 *
 * (Note that the values in the example are indented using spaces instead of
 * TABs to avoid misalignment in generated documentation. Use TABs in the
 * definitions.)::
 *
 *  #define _FOO_A                      0xf000
 *  #define _FOO_B                      0xf001
 *  #define FOO(pipe)                   _MMIO_PIPE(pipe, _FOO_A, _FOO_B)
 *  #define   FOO_ENABLE                REG_BIT(31)
 *  #define   FOO_MODE_MASK             REG_GENMASK(19, 16)
 *  #define   FOO_MODE_BAR              REG_FIELD_PREP(FOO_MODE_MASK, 0)
 *  #define   FOO_MODE_BAZ              REG_FIELD_PREP(FOO_MODE_MASK, 1)
 *  #define   FOO_MODE_QUX_SNB          REG_FIELD_PREP(FOO_MODE_MASK, 2)
 *
 *  #define BAR                         _MMIO(0xb000)
 *  #define GEN8_BAR                    _MMIO(0xb888)
 */

#define DISPLAY_MMIO_BASE(dev_priv)	(INTEL_INFO(dev_priv)->display_mmio_offset)

/*
 * Given the first two numbers __a and __b of arbitrarily many evenly spaced
 * numbers, pick the 0-based __index'th value.
 *
 * Always prefer this over _PICK() if the numbers are evenly spaced.
 */
#define _PICK_EVEN(__index, __a, __b) ((__a) + (__index) * ((__b) - (__a)))

/*
 * Given the arbitrary numbers in varargs, pick the 0-based __index'th number.
 *
 * Always prefer _PICK_EVEN() over this if the numbers are evenly spaced.
 */
#define _PICK(__index, ...) (((const u32 []){ __VA_ARGS__ })[__index])

/*
 * Named helper wrappers around _PICK_EVEN() and _PICK().
 */
#define _PIPE(pipe, a, b)		_PICK_EVEN(pipe, a, b)
#define _PLANE(plane, a, b)		_PICK_EVEN(plane, a, b)
#define _TRANS(tran, a, b)		_PICK_EVEN(tran, a, b)
#define _PORT(port, a, b)		_PICK_EVEN(port, a, b)
#define _PLL(pll, a, b)			_PICK_EVEN(pll, a, b)
#define _PHY(phy, a, b)			_PICK_EVEN(phy, a, b)

#define _MMIO_PIPE(pipe, a, b)		_MMIO(_PIPE(pipe, a, b))
#define _MMIO_PLANE(plane, a, b)	_MMIO(_PLANE(plane, a, b))
#define _MMIO_TRANS(tran, a, b)		_MMIO(_TRANS(tran, a, b))
#define _MMIO_PORT(port, a, b)		_MMIO(_PORT(port, a, b))
#define _MMIO_PLL(pll, a, b)		_MMIO(_PLL(pll, a, b))
#define _MMIO_PHY(phy, a, b)		_MMIO(_PHY(phy, a, b))

#define _PHY3(phy, ...)			_PICK(phy, __VA_ARGS__)

#define _MMIO_PIPE3(pipe, a, b, c)	_MMIO(_PICK(pipe, a, b, c))
#define _MMIO_PORT3(pipe, a, b, c)	_MMIO(_PICK(pipe, a, b, c))
#define _MMIO_PHY3(phy, a, b, c)	_MMIO(_PHY3(phy, a, b, c))
#define _MMIO_PLL3(pll, ...)		_MMIO(_PICK(pll, __VA_ARGS__))


/*
 * Device info offset array based helpers for groups of registers with unevenly
 * spaced base offsets.
 */
#define _MMIO_PIPE2(pipe, reg)		_MMIO(INTEL_INFO(dev_priv)->pipe_offsets[pipe] - \
					      INTEL_INFO(dev_priv)->pipe_offsets[PIPE_A] + (reg) + \
					      DISPLAY_MMIO_BASE(dev_priv))
#define _TRANS2(tran, reg)		(INTEL_INFO(dev_priv)->trans_offsets[(tran)] - \
					 INTEL_INFO(dev_priv)->trans_offsets[TRANSCODER_A] + (reg) + \
					 DISPLAY_MMIO_BASE(dev_priv))
#define _MMIO_TRANS2(tran, reg)		_MMIO(_TRANS2(tran, reg))
#define _CURSOR2(pipe, reg)		_MMIO(INTEL_INFO(dev_priv)->cursor_offsets[(pipe)] - \
					      INTEL_INFO(dev_priv)->cursor_offsets[PIPE_A] + (reg) + \
					      DISPLAY_MMIO_BASE(dev_priv))

#define __MASKED_FIELD(mask, value) ((mask) << 16 | (value))
#define _MASKED_FIELD(mask, value) ({					   \
	if (__builtin_constant_p(mask))					   \
		BUILD_BUG_ON_MSG(((mask) & 0xffff0000), "Incorrect mask"); \
	if (__builtin_constant_p(value))				   \
		BUILD_BUG_ON_MSG((value) & 0xffff0000, "Incorrect value"); \
	if (__builtin_constant_p(mask) && __builtin_constant_p(value))	   \
		BUILD_BUG_ON_MSG((value) & ~(mask),			   \
				 "Incorrect value for mask");		   \
	__MASKED_FIELD(mask, value); })
#define _MASKED_BIT_ENABLE(a)	({ typeof(a) _a = (a); _MASKED_FIELD(_a, _a); })
#define _MASKED_BIT_DISABLE(a)	(_MASKED_FIELD((a), 0))

#define GU_CNTL				_MMIO(0x101010)
#define   LMEM_INIT			REG_BIT(7)

#define GEN6_STOLEN_RESERVED		_MMIO(0x1082C0)
#define GEN6_STOLEN_RESERVED_ADDR_MASK	(0xFFF << 20)
#define GEN7_STOLEN_RESERVED_ADDR_MASK	(0x3FFF << 18)
#define GEN6_STOLEN_RESERVED_SIZE_MASK	(3 << 4)
#define GEN6_STOLEN_RESERVED_1M		(0 << 4)
#define GEN6_STOLEN_RESERVED_512K	(1 << 4)
#define GEN6_STOLEN_RESERVED_256K	(2 << 4)
#define GEN6_STOLEN_RESERVED_128K	(3 << 4)
#define GEN7_STOLEN_RESERVED_SIZE_MASK	(1 << 5)
#define GEN7_STOLEN_RESERVED_1M		(0 << 5)
#define GEN7_STOLEN_RESERVED_256K	(1 << 5)
#define GEN8_STOLEN_RESERVED_SIZE_MASK	(3 << 7)
#define GEN8_STOLEN_RESERVED_1M		(0 << 7)
#define GEN8_STOLEN_RESERVED_2M		(1 << 7)
#define GEN8_STOLEN_RESERVED_4M		(2 << 7)
#define GEN8_STOLEN_RESERVED_8M		(3 << 7)
#define GEN6_STOLEN_RESERVED_ENABLE	(1 << 0)
#define GEN11_STOLEN_RESERVED_ADDR_MASK	(0xFFFFFFFFFFFULL << 20)

#define _VGA_MSR_WRITE _MMIO(0x3c2)

#define _GEN7_PIPEA_DE_LOAD_SL	0x70068
#define _GEN7_PIPEB_DE_LOAD_SL	0x71068
#define GEN7_PIPE_DE_LOAD_SL(pipe) _MMIO_PIPE(pipe, _GEN7_PIPEA_DE_LOAD_SL, _GEN7_PIPEB_DE_LOAD_SL)

/*
 * Reset registers
 */
#define DEBUG_RESET_I830		_MMIO(0x6070)
#define  DEBUG_RESET_FULL		(1 << 7)
#define  DEBUG_RESET_RENDER		(1 << 8)
#define  DEBUG_RESET_DISPLAY		(1 << 9)

/*
 * IOSF sideband
 */
#define VLV_IOSF_DOORBELL_REQ			_MMIO(VLV_DISPLAY_BASE + 0x2100)
#define   IOSF_DEVFN_SHIFT			24
#define   IOSF_OPCODE_SHIFT			16
#define   IOSF_PORT_SHIFT			8
#define   IOSF_BYTE_ENABLES_SHIFT		4
#define   IOSF_BAR_SHIFT			1
#define   IOSF_SB_BUSY				(1 << 0)
#define   IOSF_PORT_BUNIT			0x03
#define   IOSF_PORT_PUNIT			0x04
#define   IOSF_PORT_NC				0x11
#define   IOSF_PORT_DPIO			0x12
#define   IOSF_PORT_GPIO_NC			0x13
#define   IOSF_PORT_CCK				0x14
#define   IOSF_PORT_DPIO_2			0x1a
#define   IOSF_PORT_FLISDSI			0x1b
#define   IOSF_PORT_GPIO_SC			0x48
#define   IOSF_PORT_GPIO_SUS			0xa8
#define   IOSF_PORT_CCU				0xa9
#define   CHV_IOSF_PORT_GPIO_N			0x13
#define   CHV_IOSF_PORT_GPIO_SE			0x48
#define   CHV_IOSF_PORT_GPIO_E			0xa8
#define   CHV_IOSF_PORT_GPIO_SW			0xb2
#define VLV_IOSF_DATA				_MMIO(VLV_DISPLAY_BASE + 0x2104)
#define VLV_IOSF_ADDR				_MMIO(VLV_DISPLAY_BASE + 0x2108)

/* DPIO registers */
#define DPIO_DEVFN			0

#define DPIO_CTL			_MMIO(VLV_DISPLAY_BASE + 0x2110)
#define  DPIO_MODSEL1			(1 << 3) /* if ref clk b == 27 */
#define  DPIO_MODSEL0			(1 << 2) /* if ref clk a == 27 */
#define  DPIO_SFR_BYPASS		(1 << 1)
#define  DPIO_CMNRST			(1 << 0)

#define DPIO_PHY(pipe)			((pipe) >> 1)

/*
 * Per pipe/PLL DPIO regs
 */
#define _VLV_PLL_DW3_CH0		0x800c
#define   DPIO_POST_DIV_SHIFT		(28) /* 3 bits */
#define   DPIO_POST_DIV_DAC		0
#define   DPIO_POST_DIV_HDMIDP		1 /* DAC 225-400M rate */
#define   DPIO_POST_DIV_LVDS1		2
#define   DPIO_POST_DIV_LVDS2		3
#define   DPIO_K_SHIFT			(24) /* 4 bits */
#define   DPIO_P1_SHIFT			(21) /* 3 bits */
#define   DPIO_P2_SHIFT			(16) /* 5 bits */
#define   DPIO_N_SHIFT			(12) /* 4 bits */
#define   DPIO_ENABLE_CALIBRATION	(1 << 11)
#define   DPIO_M1DIV_SHIFT		(8) /* 3 bits */
#define   DPIO_M2DIV_MASK		0xff
#define _VLV_PLL_DW3_CH1		0x802c
#define VLV_PLL_DW3(ch) _PIPE(ch, _VLV_PLL_DW3_CH0, _VLV_PLL_DW3_CH1)

#define _VLV_PLL_DW5_CH0		0x8014
#define   DPIO_REFSEL_OVERRIDE		27
#define   DPIO_PLL_MODESEL_SHIFT	24 /* 3 bits */
#define   DPIO_BIAS_CURRENT_CTL_SHIFT	21 /* 3 bits, always 0x7 */
#define   DPIO_PLL_REFCLK_SEL_SHIFT	16 /* 2 bits */
#define   DPIO_PLL_REFCLK_SEL_MASK	3
#define   DPIO_DRIVER_CTL_SHIFT		12 /* always set to 0x8 */
#define   DPIO_CLK_BIAS_CTL_SHIFT	8 /* always set to 0x5 */
#define _VLV_PLL_DW5_CH1		0x8034
#define VLV_PLL_DW5(ch) _PIPE(ch, _VLV_PLL_DW5_CH0, _VLV_PLL_DW5_CH1)

#define _VLV_PLL_DW7_CH0		0x801c
#define _VLV_PLL_DW7_CH1		0x803c
#define VLV_PLL_DW7(ch) _PIPE(ch, _VLV_PLL_DW7_CH0, _VLV_PLL_DW7_CH1)

#define _VLV_PLL_DW8_CH0		0x8040
#define _VLV_PLL_DW8_CH1		0x8060
#define VLV_PLL_DW8(ch) _PIPE(ch, _VLV_PLL_DW8_CH0, _VLV_PLL_DW8_CH1)

#define VLV_PLL_DW9_BCAST		0xc044
#define _VLV_PLL_DW9_CH0		0x8044
#define _VLV_PLL_DW9_CH1		0x8064
#define VLV_PLL_DW9(ch) _PIPE(ch, _VLV_PLL_DW9_CH0, _VLV_PLL_DW9_CH1)

#define _VLV_PLL_DW10_CH0		0x8048
#define _VLV_PLL_DW10_CH1		0x8068
#define VLV_PLL_DW10(ch) _PIPE(ch, _VLV_PLL_DW10_CH0, _VLV_PLL_DW10_CH1)

#define _VLV_PLL_DW11_CH0		0x804c
#define _VLV_PLL_DW11_CH1		0x806c
#define VLV_PLL_DW11(ch) _PIPE(ch, _VLV_PLL_DW11_CH0, _VLV_PLL_DW11_CH1)

/* Spec for ref block start counts at DW10 */
#define VLV_REF_DW13			0x80ac

#define VLV_CMN_DW0			0x8100

/*
 * Per DDI channel DPIO regs
 */

#define _VLV_PCS_DW0_CH0		0x8200
#define _VLV_PCS_DW0_CH1		0x8400
#define   DPIO_PCS_TX_LANE2_RESET	(1 << 16)
#define   DPIO_PCS_TX_LANE1_RESET	(1 << 7)
#define   DPIO_LEFT_TXFIFO_RST_MASTER2	(1 << 4)
#define   DPIO_RIGHT_TXFIFO_RST_MASTER2	(1 << 3)
#define VLV_PCS_DW0(ch) _PORT(ch, _VLV_PCS_DW0_CH0, _VLV_PCS_DW0_CH1)

#define _VLV_PCS01_DW0_CH0		0x200
#define _VLV_PCS23_DW0_CH0		0x400
#define _VLV_PCS01_DW0_CH1		0x2600
#define _VLV_PCS23_DW0_CH1		0x2800
#define VLV_PCS01_DW0(ch) _PORT(ch, _VLV_PCS01_DW0_CH0, _VLV_PCS01_DW0_CH1)
#define VLV_PCS23_DW0(ch) _PORT(ch, _VLV_PCS23_DW0_CH0, _VLV_PCS23_DW0_CH1)

#define _VLV_PCS_DW1_CH0		0x8204
#define _VLV_PCS_DW1_CH1		0x8404
#define   CHV_PCS_REQ_SOFTRESET_EN	(1 << 23)
#define   DPIO_PCS_CLK_CRI_RXEB_EIOS_EN	(1 << 22)
#define   DPIO_PCS_CLK_CRI_RXDIGFILTSG_EN (1 << 21)
#define   DPIO_PCS_CLK_DATAWIDTH_SHIFT	(6)
#define   DPIO_PCS_CLK_SOFT_RESET	(1 << 5)
#define VLV_PCS_DW1(ch) _PORT(ch, _VLV_PCS_DW1_CH0, _VLV_PCS_DW1_CH1)

#define _VLV_PCS01_DW1_CH0		0x204
#define _VLV_PCS23_DW1_CH0		0x404
#define _VLV_PCS01_DW1_CH1		0x2604
#define _VLV_PCS23_DW1_CH1		0x2804
#define VLV_PCS01_DW1(ch) _PORT(ch, _VLV_PCS01_DW1_CH0, _VLV_PCS01_DW1_CH1)
#define VLV_PCS23_DW1(ch) _PORT(ch, _VLV_PCS23_DW1_CH0, _VLV_PCS23_DW1_CH1)

#define _VLV_PCS_DW8_CH0		0x8220
#define _VLV_PCS_DW8_CH1		0x8420
#define   CHV_PCS_USEDCLKCHANNEL_OVRRIDE	(1 << 20)
#define   CHV_PCS_USEDCLKCHANNEL		(1 << 21)
#define VLV_PCS_DW8(ch) _PORT(ch, _VLV_PCS_DW8_CH0, _VLV_PCS_DW8_CH1)

#define _VLV_PCS01_DW8_CH0		0x0220
#define _VLV_PCS23_DW8_CH0		0x0420
#define _VLV_PCS01_DW8_CH1		0x2620
#define _VLV_PCS23_DW8_CH1		0x2820
#define VLV_PCS01_DW8(port) _PORT(port, _VLV_PCS01_DW8_CH0, _VLV_PCS01_DW8_CH1)
#define VLV_PCS23_DW8(port) _PORT(port, _VLV_PCS23_DW8_CH0, _VLV_PCS23_DW8_CH1)

#define _VLV_PCS_DW9_CH0		0x8224
#define _VLV_PCS_DW9_CH1		0x8424
#define   DPIO_PCS_TX2MARGIN_MASK	(0x7 << 13)
#define   DPIO_PCS_TX2MARGIN_000	(0 << 13)
#define   DPIO_PCS_TX2MARGIN_101	(1 << 13)
#define   DPIO_PCS_TX1MARGIN_MASK	(0x7 << 10)
#define   DPIO_PCS_TX1MARGIN_000	(0 << 10)
#define   DPIO_PCS_TX1MARGIN_101	(1 << 10)
#define	VLV_PCS_DW9(ch) _PORT(ch, _VLV_PCS_DW9_CH0, _VLV_PCS_DW9_CH1)

#define _VLV_PCS01_DW9_CH0		0x224
#define _VLV_PCS23_DW9_CH0		0x424
#define _VLV_PCS01_DW9_CH1		0x2624
#define _VLV_PCS23_DW9_CH1		0x2824
#define VLV_PCS01_DW9(ch) _PORT(ch, _VLV_PCS01_DW9_CH0, _VLV_PCS01_DW9_CH1)
#define VLV_PCS23_DW9(ch) _PORT(ch, _VLV_PCS23_DW9_CH0, _VLV_PCS23_DW9_CH1)

#define _CHV_PCS_DW10_CH0		0x8228
#define _CHV_PCS_DW10_CH1		0x8428
#define   DPIO_PCS_SWING_CALC_TX0_TX2	(1 << 30)
#define   DPIO_PCS_SWING_CALC_TX1_TX3	(1 << 31)
#define   DPIO_PCS_TX2DEEMP_MASK	(0xf << 24)
#define   DPIO_PCS_TX2DEEMP_9P5		(0 << 24)
#define   DPIO_PCS_TX2DEEMP_6P0		(2 << 24)
#define   DPIO_PCS_TX1DEEMP_MASK	(0xf << 16)
#define   DPIO_PCS_TX1DEEMP_9P5		(0 << 16)
#define   DPIO_PCS_TX1DEEMP_6P0		(2 << 16)
#define CHV_PCS_DW10(ch) _PORT(ch, _CHV_PCS_DW10_CH0, _CHV_PCS_DW10_CH1)

#define _VLV_PCS01_DW10_CH0		0x0228
#define _VLV_PCS23_DW10_CH0		0x0428
#define _VLV_PCS01_DW10_CH1		0x2628
#define _VLV_PCS23_DW10_CH1		0x2828
#define VLV_PCS01_DW10(port) _PORT(port, _VLV_PCS01_DW10_CH0, _VLV_PCS01_DW10_CH1)
#define VLV_PCS23_DW10(port) _PORT(port, _VLV_PCS23_DW10_CH0, _VLV_PCS23_DW10_CH1)

#define _VLV_PCS_DW11_CH0		0x822c
#define _VLV_PCS_DW11_CH1		0x842c
#define   DPIO_TX2_STAGGER_MASK(x)	((x) << 24)
#define   DPIO_LANEDESKEW_STRAP_OVRD	(1 << 3)
#define   DPIO_LEFT_TXFIFO_RST_MASTER	(1 << 1)
#define   DPIO_RIGHT_TXFIFO_RST_MASTER	(1 << 0)
#define VLV_PCS_DW11(ch) _PORT(ch, _VLV_PCS_DW11_CH0, _VLV_PCS_DW11_CH1)

#define _VLV_PCS01_DW11_CH0		0x022c
#define _VLV_PCS23_DW11_CH0		0x042c
#define _VLV_PCS01_DW11_CH1		0x262c
#define _VLV_PCS23_DW11_CH1		0x282c
#define VLV_PCS01_DW11(ch) _PORT(ch, _VLV_PCS01_DW11_CH0, _VLV_PCS01_DW11_CH1)
#define VLV_PCS23_DW11(ch) _PORT(ch, _VLV_PCS23_DW11_CH0, _VLV_PCS23_DW11_CH1)

#define _VLV_PCS01_DW12_CH0		0x0230
#define _VLV_PCS23_DW12_CH0		0x0430
#define _VLV_PCS01_DW12_CH1		0x2630
#define _VLV_PCS23_DW12_CH1		0x2830
#define VLV_PCS01_DW12(ch) _PORT(ch, _VLV_PCS01_DW12_CH0, _VLV_PCS01_DW12_CH1)
#define VLV_PCS23_DW12(ch) _PORT(ch, _VLV_PCS23_DW12_CH0, _VLV_PCS23_DW12_CH1)

#define _VLV_PCS_DW12_CH0		0x8230
#define _VLV_PCS_DW12_CH1		0x8430
#define   DPIO_TX2_STAGGER_MULT(x)	((x) << 20)
#define   DPIO_TX1_STAGGER_MULT(x)	((x) << 16)
#define   DPIO_TX1_STAGGER_MASK(x)	((x) << 8)
#define   DPIO_LANESTAGGER_STRAP_OVRD	(1 << 6)
#define   DPIO_LANESTAGGER_STRAP(x)	((x) << 0)
#define VLV_PCS_DW12(ch) _PORT(ch, _VLV_PCS_DW12_CH0, _VLV_PCS_DW12_CH1)

#define _VLV_PCS_DW14_CH0		0x8238
#define _VLV_PCS_DW14_CH1		0x8438
#define	VLV_PCS_DW14(ch) _PORT(ch, _VLV_PCS_DW14_CH0, _VLV_PCS_DW14_CH1)

#define _VLV_PCS_DW23_CH0		0x825c
#define _VLV_PCS_DW23_CH1		0x845c
#define VLV_PCS_DW23(ch) _PORT(ch, _VLV_PCS_DW23_CH0, _VLV_PCS_DW23_CH1)

#define _VLV_TX_DW2_CH0			0x8288
#define _VLV_TX_DW2_CH1			0x8488
#define   DPIO_SWING_MARGIN000_SHIFT	16
#define   DPIO_SWING_MARGIN000_MASK	(0xff << DPIO_SWING_MARGIN000_SHIFT)
#define   DPIO_UNIQ_TRANS_SCALE_SHIFT	8
#define VLV_TX_DW2(ch) _PORT(ch, _VLV_TX_DW2_CH0, _VLV_TX_DW2_CH1)

#define _VLV_TX_DW3_CH0			0x828c
#define _VLV_TX_DW3_CH1			0x848c
/* The following bit for CHV phy */
#define   DPIO_TX_UNIQ_TRANS_SCALE_EN	(1 << 27)
#define   DPIO_SWING_MARGIN101_SHIFT	16
#define   DPIO_SWING_MARGIN101_MASK	(0xff << DPIO_SWING_MARGIN101_SHIFT)
#define VLV_TX_DW3(ch) _PORT(ch, _VLV_TX_DW3_CH0, _VLV_TX_DW3_CH1)

#define _VLV_TX_DW4_CH0			0x8290
#define _VLV_TX_DW4_CH1			0x8490
#define   DPIO_SWING_DEEMPH9P5_SHIFT	24
#define   DPIO_SWING_DEEMPH9P5_MASK	(0xff << DPIO_SWING_DEEMPH9P5_SHIFT)
#define   DPIO_SWING_DEEMPH6P0_SHIFT	16
#define   DPIO_SWING_DEEMPH6P0_MASK	(0xff << DPIO_SWING_DEEMPH6P0_SHIFT)
#define VLV_TX_DW4(ch) _PORT(ch, _VLV_TX_DW4_CH0, _VLV_TX_DW4_CH1)

#define _VLV_TX3_DW4_CH0		0x690
#define _VLV_TX3_DW4_CH1		0x2a90
#define VLV_TX3_DW4(ch) _PORT(ch, _VLV_TX3_DW4_CH0, _VLV_TX3_DW4_CH1)

#define _VLV_TX_DW5_CH0			0x8294
#define _VLV_TX_DW5_CH1			0x8494
#define   DPIO_TX_OCALINIT_EN		(1 << 31)
#define VLV_TX_DW5(ch) _PORT(ch, _VLV_TX_DW5_CH0, _VLV_TX_DW5_CH1)

#define _VLV_TX_DW11_CH0		0x82ac
#define _VLV_TX_DW11_CH1		0x84ac
#define VLV_TX_DW11(ch) _PORT(ch, _VLV_TX_DW11_CH0, _VLV_TX_DW11_CH1)

#define _VLV_TX_DW14_CH0		0x82b8
#define _VLV_TX_DW14_CH1		0x84b8
#define VLV_TX_DW14(ch) _PORT(ch, _VLV_TX_DW14_CH0, _VLV_TX_DW14_CH1)

/* CHV dpPhy registers */
#define _CHV_PLL_DW0_CH0		0x8000
#define _CHV_PLL_DW0_CH1		0x8180
#define CHV_PLL_DW0(ch) _PIPE(ch, _CHV_PLL_DW0_CH0, _CHV_PLL_DW0_CH1)

#define _CHV_PLL_DW1_CH0		0x8004
#define _CHV_PLL_DW1_CH1		0x8184
#define   DPIO_CHV_N_DIV_SHIFT		8
#define   DPIO_CHV_M1_DIV_BY_2		(0 << 0)
#define CHV_PLL_DW1(ch) _PIPE(ch, _CHV_PLL_DW1_CH0, _CHV_PLL_DW1_CH1)

#define _CHV_PLL_DW2_CH0		0x8008
#define _CHV_PLL_DW2_CH1		0x8188
#define CHV_PLL_DW2(ch) _PIPE(ch, _CHV_PLL_DW2_CH0, _CHV_PLL_DW2_CH1)

#define _CHV_PLL_DW3_CH0		0x800c
#define _CHV_PLL_DW3_CH1		0x818c
#define  DPIO_CHV_FRAC_DIV_EN		(1 << 16)
#define  DPIO_CHV_FIRST_MOD		(0 << 8)
#define  DPIO_CHV_SECOND_MOD		(1 << 8)
#define  DPIO_CHV_FEEDFWD_GAIN_SHIFT	0
#define  DPIO_CHV_FEEDFWD_GAIN_MASK		(0xF << 0)
#define CHV_PLL_DW3(ch) _PIPE(ch, _CHV_PLL_DW3_CH0, _CHV_PLL_DW3_CH1)

#define _CHV_PLL_DW6_CH0		0x8018
#define _CHV_PLL_DW6_CH1		0x8198
#define   DPIO_CHV_GAIN_CTRL_SHIFT	16
#define	  DPIO_CHV_INT_COEFF_SHIFT	8
#define   DPIO_CHV_PROP_COEFF_SHIFT	0
#define CHV_PLL_DW6(ch) _PIPE(ch, _CHV_PLL_DW6_CH0, _CHV_PLL_DW6_CH1)

#define _CHV_PLL_DW8_CH0		0x8020
#define _CHV_PLL_DW8_CH1		0x81A0
#define   DPIO_CHV_TDC_TARGET_CNT_SHIFT 0
#define   DPIO_CHV_TDC_TARGET_CNT_MASK  (0x3FF << 0)
#define CHV_PLL_DW8(ch) _PIPE(ch, _CHV_PLL_DW8_CH0, _CHV_PLL_DW8_CH1)

#define _CHV_PLL_DW9_CH0		0x8024
#define _CHV_PLL_DW9_CH1		0x81A4
#define  DPIO_CHV_INT_LOCK_THRESHOLD_SHIFT		1 /* 3 bits */
#define  DPIO_CHV_INT_LOCK_THRESHOLD_MASK		(7 << 1)
#define  DPIO_CHV_INT_LOCK_THRESHOLD_SEL_COARSE	1 /* 1: coarse & 0 : fine  */
#define CHV_PLL_DW9(ch) _PIPE(ch, _CHV_PLL_DW9_CH0, _CHV_PLL_DW9_CH1)

#define _CHV_CMN_DW0_CH0               0x8100
#define   DPIO_ALLDL_POWERDOWN_SHIFT_CH0	19
#define   DPIO_ANYDL_POWERDOWN_SHIFT_CH0	18
#define   DPIO_ALLDL_POWERDOWN			(1 << 1)
#define   DPIO_ANYDL_POWERDOWN			(1 << 0)

#define _CHV_CMN_DW5_CH0               0x8114
#define   CHV_BUFRIGHTENA1_DISABLE	(0 << 20)
#define   CHV_BUFRIGHTENA1_NORMAL	(1 << 20)
#define   CHV_BUFRIGHTENA1_FORCE	(3 << 20)
#define   CHV_BUFRIGHTENA1_MASK		(3 << 20)
#define   CHV_BUFLEFTENA1_DISABLE	(0 << 22)
#define   CHV_BUFLEFTENA1_NORMAL	(1 << 22)
#define   CHV_BUFLEFTENA1_FORCE		(3 << 22)
#define   CHV_BUFLEFTENA1_MASK		(3 << 22)

#define _CHV_CMN_DW13_CH0		0x8134
#define _CHV_CMN_DW0_CH1		0x8080
#define   DPIO_CHV_S1_DIV_SHIFT		21
#define   DPIO_CHV_P1_DIV_SHIFT		13 /* 3 bits */
#define   DPIO_CHV_P2_DIV_SHIFT		8  /* 5 bits */
#define   DPIO_CHV_K_DIV_SHIFT		4
#define   DPIO_PLL_FREQLOCK		(1 << 1)
#define   DPIO_PLL_LOCK			(1 << 0)
#define CHV_CMN_DW13(ch) _PIPE(ch, _CHV_CMN_DW13_CH0, _CHV_CMN_DW0_CH1)

#define _CHV_CMN_DW14_CH0		0x8138
#define _CHV_CMN_DW1_CH1		0x8084
#define   DPIO_AFC_RECAL		(1 << 14)
#define   DPIO_DCLKP_EN			(1 << 13)
#define   CHV_BUFLEFTENA2_DISABLE	(0 << 17) /* CL2 DW1 only */
#define   CHV_BUFLEFTENA2_NORMAL	(1 << 17) /* CL2 DW1 only */
#define   CHV_BUFLEFTENA2_FORCE		(3 << 17) /* CL2 DW1 only */
#define   CHV_BUFLEFTENA2_MASK		(3 << 17) /* CL2 DW1 only */
#define   CHV_BUFRIGHTENA2_DISABLE	(0 << 19) /* CL2 DW1 only */
#define   CHV_BUFRIGHTENA2_NORMAL	(1 << 19) /* CL2 DW1 only */
#define   CHV_BUFRIGHTENA2_FORCE	(3 << 19) /* CL2 DW1 only */
#define   CHV_BUFRIGHTENA2_MASK		(3 << 19) /* CL2 DW1 only */
#define CHV_CMN_DW14(ch) _PIPE(ch, _CHV_CMN_DW14_CH0, _CHV_CMN_DW1_CH1)

#define _CHV_CMN_DW19_CH0		0x814c
#define _CHV_CMN_DW6_CH1		0x8098
#define   DPIO_ALLDL_POWERDOWN_SHIFT_CH1	30 /* CL2 DW6 only */
#define   DPIO_ANYDL_POWERDOWN_SHIFT_CH1	29 /* CL2 DW6 only */
#define   DPIO_DYNPWRDOWNEN_CH1		(1 << 28) /* CL2 DW6 only */
#define   CHV_CMN_USEDCLKCHANNEL	(1 << 13)

#define CHV_CMN_DW19(ch) _PIPE(ch, _CHV_CMN_DW19_CH0, _CHV_CMN_DW6_CH1)

#define CHV_CMN_DW28			0x8170
#define   DPIO_CL1POWERDOWNEN		(1 << 23)
#define   DPIO_DYNPWRDOWNEN_CH0		(1 << 22)
#define   DPIO_SUS_CLK_CONFIG_ON		(0 << 0)
#define   DPIO_SUS_CLK_CONFIG_CLKREQ		(1 << 0)
#define   DPIO_SUS_CLK_CONFIG_GATE		(2 << 0)
#define   DPIO_SUS_CLK_CONFIG_GATE_CLKREQ	(3 << 0)

#define CHV_CMN_DW30			0x8178
#define   DPIO_CL2_LDOFUSE_PWRENB	(1 << 6)
#define   DPIO_LRC_BYPASS		(1 << 3)

#define _TXLANE(ch, lane, offset) ((ch ? 0x2400 : 0) + \
					(lane) * 0x200 + (offset))

#define CHV_TX_DW0(ch, lane) _TXLANE(ch, lane, 0x80)
#define CHV_TX_DW1(ch, lane) _TXLANE(ch, lane, 0x84)
#define CHV_TX_DW2(ch, lane) _TXLANE(ch, lane, 0x88)
#define CHV_TX_DW3(ch, lane) _TXLANE(ch, lane, 0x8c)
#define CHV_TX_DW4(ch, lane) _TXLANE(ch, lane, 0x90)
#define CHV_TX_DW5(ch, lane) _TXLANE(ch, lane, 0x94)
#define CHV_TX_DW6(ch, lane) _TXLANE(ch, lane, 0x98)
#define CHV_TX_DW7(ch, lane) _TXLANE(ch, lane, 0x9c)
#define CHV_TX_DW8(ch, lane) _TXLANE(ch, lane, 0xa0)
#define CHV_TX_DW9(ch, lane) _TXLANE(ch, lane, 0xa4)
#define CHV_TX_DW10(ch, lane) _TXLANE(ch, lane, 0xa8)
#define CHV_TX_DW11(ch, lane) _TXLANE(ch, lane, 0xac)
#define   DPIO_FRC_LATENCY_SHFIT	8
#define CHV_TX_DW14(ch, lane) _TXLANE(ch, lane, 0xb8)
#define   DPIO_UPAR_SHIFT		30

/* BXT PHY registers */
#define _BXT_PHY0_BASE			0x6C000
#define _BXT_PHY1_BASE			0x162000
#define _BXT_PHY2_BASE			0x163000
#define BXT_PHY_BASE(phy)		_PHY3((phy), _BXT_PHY0_BASE, \
						     _BXT_PHY1_BASE, \
						     _BXT_PHY2_BASE)

#define _BXT_PHY(phy, reg)						\
	_MMIO(BXT_PHY_BASE(phy) - _BXT_PHY0_BASE + (reg))

#define _BXT_PHY_CH(phy, ch, reg_ch0, reg_ch1)		\
	(BXT_PHY_BASE(phy) + _PIPE((ch), (reg_ch0) - _BXT_PHY0_BASE,	\
					 (reg_ch1) - _BXT_PHY0_BASE))
#define _MMIO_BXT_PHY_CH(phy, ch, reg_ch0, reg_ch1)		\
	_MMIO(_BXT_PHY_CH(phy, ch, reg_ch0, reg_ch1))

#define BXT_P_CR_GT_DISP_PWRON		_MMIO(0x138090)
#define  MIPIO_RST_CTRL				(1 << 2)

#define _BXT_PHY_CTL_DDI_A		0x64C00
#define _BXT_PHY_CTL_DDI_B		0x64C10
#define _BXT_PHY_CTL_DDI_C		0x64C20
#define   BXT_PHY_CMNLANE_POWERDOWN_ACK	(1 << 10)
#define   BXT_PHY_LANE_POWERDOWN_ACK	(1 << 9)
#define   BXT_PHY_LANE_ENABLED		(1 << 8)
#define BXT_PHY_CTL(port)		_MMIO_PORT(port, _BXT_PHY_CTL_DDI_A, \
							 _BXT_PHY_CTL_DDI_B)

#define _PHY_CTL_FAMILY_EDP		0x64C80
#define _PHY_CTL_FAMILY_DDI		0x64C90
#define _PHY_CTL_FAMILY_DDI_C		0x64CA0
#define   COMMON_RESET_DIS		(1 << 31)
#define BXT_PHY_CTL_FAMILY(phy)		_MMIO_PHY3((phy), _PHY_CTL_FAMILY_DDI, \
							  _PHY_CTL_FAMILY_EDP, \
							  _PHY_CTL_FAMILY_DDI_C)

/* BXT PHY PLL registers */
#define _PORT_PLL_A			0x46074
#define _PORT_PLL_B			0x46078
#define _PORT_PLL_C			0x4607c
#define   PORT_PLL_ENABLE		REG_BIT(31)
#define   PORT_PLL_LOCK			REG_BIT(30)
#define   PORT_PLL_REF_SEL		REG_BIT(27)
#define   PORT_PLL_POWER_ENABLE		REG_BIT(26)
#define   PORT_PLL_POWER_STATE		REG_BIT(25)
#define BXT_PORT_PLL_ENABLE(port)	_MMIO_PORT(port, _PORT_PLL_A, _PORT_PLL_B)

#define _PORT_PLL_EBB_0_A		0x162034
#define _PORT_PLL_EBB_0_B		0x6C034
#define _PORT_PLL_EBB_0_C		0x6C340
#define   PORT_PLL_P1_MASK		REG_GENMASK(15, 13)
#define   PORT_PLL_P1(p1)		REG_FIELD_PREP(PORT_PLL_P1_MASK, (p1))
#define   PORT_PLL_P2_MASK		REG_GENMASK(12, 8)
#define   PORT_PLL_P2(p2)		REG_FIELD_PREP(PORT_PLL_P2_MASK, (p2))
#define BXT_PORT_PLL_EBB_0(phy, ch)	_MMIO_BXT_PHY_CH(phy, ch, \
							 _PORT_PLL_EBB_0_B, \
							 _PORT_PLL_EBB_0_C)

#define _PORT_PLL_EBB_4_A		0x162038
#define _PORT_PLL_EBB_4_B		0x6C038
#define _PORT_PLL_EBB_4_C		0x6C344
#define   PORT_PLL_RECALIBRATE		REG_BIT(14)
#define   PORT_PLL_10BIT_CLK_ENABLE	REG_BIT(13)
#define BXT_PORT_PLL_EBB_4(phy, ch)	_MMIO_BXT_PHY_CH(phy, ch, \
							 _PORT_PLL_EBB_4_B, \
							 _PORT_PLL_EBB_4_C)

#define _PORT_PLL_0_A			0x162100
#define _PORT_PLL_0_B			0x6C100
#define _PORT_PLL_0_C			0x6C380
/* PORT_PLL_0_A */
#define   PORT_PLL_M2_INT_MASK		REG_GENMASK(7, 0)
#define   PORT_PLL_M2_INT(m2_int)	REG_FIELD_PREP(PORT_PLL_M2_INT_MASK, (m2_int))
/* PORT_PLL_1_A */
#define   PORT_PLL_N_MASK		REG_GENMASK(11, 8)
#define   PORT_PLL_N(n)			REG_FIELD_PREP(PORT_PLL_N_MASK, (n))
/* PORT_PLL_2_A */
#define   PORT_PLL_M2_FRAC_MASK		REG_GENMASK(21, 0)
#define   PORT_PLL_M2_FRAC(m2_frac)	REG_FIELD_PREP(PORT_PLL_M2_FRAC_MASK, (m2_frac))
/* PORT_PLL_3_A */
#define   PORT_PLL_M2_FRAC_ENABLE	REG_BIT(16)
/* PORT_PLL_6_A */
#define   PORT_PLL_GAIN_CTL_MASK	REG_GENMASK(18, 16)
#define   PORT_PLL_GAIN_CTL(x)		REG_FIELD_PREP(PORT_PLL_GAIN_CTL_MASK, (x))
#define   PORT_PLL_INT_COEFF_MASK	REG_GENMASK(12, 8)
#define   PORT_PLL_INT_COEFF(x)		REG_FIELD_PREP(PORT_PLL_INT_COEFF_MASK, (x))
#define   PORT_PLL_PROP_COEFF_MASK	REG_GENMASK(3, 0)
#define   PORT_PLL_PROP_COEFF(x)	REG_FIELD_PREP(PORT_PLL_PROP_COEFF_MASK, (x))
/* PORT_PLL_8_A */
#define   PORT_PLL_TARGET_CNT_MASK	REG_GENMASK(9, 0)
#define   PORT_PLL_TARGET_CNT(x)	REG_FIELD_PREP(PORT_PLL_TARGET_CNT_MASK, (x))
/* PORT_PLL_9_A */
#define  PORT_PLL_LOCK_THRESHOLD_MASK	REG_GENMASK(3, 1)
#define  PORT_PLL_LOCK_THRESHOLD(x)	REG_FIELD_PREP(PORT_PLL_LOCK_THRESHOLD_MASK, (x))
/* PORT_PLL_10_A */
#define  PORT_PLL_DCO_AMP_OVR_EN_H	REG_BIT(27)
#define  PORT_PLL_DCO_AMP_MASK		REG_GENMASK(13, 10)
#define  PORT_PLL_DCO_AMP(x)		REG_FIELD_PREP(PORT_PLL_DCO_AMP_MASK, (x))
#define _PORT_PLL_BASE(phy, ch)		_BXT_PHY_CH(phy, ch, \
						    _PORT_PLL_0_B, \
						    _PORT_PLL_0_C)
#define BXT_PORT_PLL(phy, ch, idx)	_MMIO(_PORT_PLL_BASE(phy, ch) + \
					      (idx) * 4)

/* BXT PHY common lane registers */
#define _PORT_CL1CM_DW0_A		0x162000
#define _PORT_CL1CM_DW0_BC		0x6C000
#define   PHY_POWER_GOOD		(1 << 16)
#define   PHY_RESERVED			(1 << 7)
#define BXT_PORT_CL1CM_DW0(phy)		_BXT_PHY((phy), _PORT_CL1CM_DW0_BC)

#define _PORT_CL1CM_DW9_A		0x162024
#define _PORT_CL1CM_DW9_BC		0x6C024
#define   IREF0RC_OFFSET_SHIFT		8
#define   IREF0RC_OFFSET_MASK		(0xFF << IREF0RC_OFFSET_SHIFT)
#define BXT_PORT_CL1CM_DW9(phy)		_BXT_PHY((phy), _PORT_CL1CM_DW9_BC)

#define _PORT_CL1CM_DW10_A		0x162028
#define _PORT_CL1CM_DW10_BC		0x6C028
#define   IREF1RC_OFFSET_SHIFT		8
#define   IREF1RC_OFFSET_MASK		(0xFF << IREF1RC_OFFSET_SHIFT)
#define BXT_PORT_CL1CM_DW10(phy)	_BXT_PHY((phy), _PORT_CL1CM_DW10_BC)

#define _PORT_CL1CM_DW28_A		0x162070
#define _PORT_CL1CM_DW28_BC		0x6C070
#define   OCL1_POWER_DOWN_EN		(1 << 23)
#define   DW28_OLDO_DYN_PWR_DOWN_EN	(1 << 22)
#define   SUS_CLK_CONFIG		0x3
#define BXT_PORT_CL1CM_DW28(phy)	_BXT_PHY((phy), _PORT_CL1CM_DW28_BC)

#define _PORT_CL1CM_DW30_A		0x162078
#define _PORT_CL1CM_DW30_BC		0x6C078
#define   OCL2_LDOFUSE_PWR_DIS		(1 << 6)
#define BXT_PORT_CL1CM_DW30(phy)	_BXT_PHY((phy), _PORT_CL1CM_DW30_BC)

/* The spec defines this only for BXT PHY0, but lets assume that this
 * would exist for PHY1 too if it had a second channel.
 */
#define _PORT_CL2CM_DW6_A		0x162358
#define _PORT_CL2CM_DW6_BC		0x6C358
#define BXT_PORT_CL2CM_DW6(phy)		_BXT_PHY((phy), _PORT_CL2CM_DW6_BC)
#define   DW6_OLDO_DYN_PWR_DOWN_EN	(1 << 28)

/* BXT PHY Ref registers */
#define _PORT_REF_DW3_A			0x16218C
#define _PORT_REF_DW3_BC		0x6C18C
#define   GRC_DONE			(1 << 22)
#define BXT_PORT_REF_DW3(phy)		_BXT_PHY((phy), _PORT_REF_DW3_BC)

#define _PORT_REF_DW6_A			0x162198
#define _PORT_REF_DW6_BC		0x6C198
#define   GRC_CODE_SHIFT		24
#define   GRC_CODE_MASK			(0xFF << GRC_CODE_SHIFT)
#define   GRC_CODE_FAST_SHIFT		16
#define   GRC_CODE_FAST_MASK		(0xFF << GRC_CODE_FAST_SHIFT)
#define   GRC_CODE_SLOW_SHIFT		8
#define   GRC_CODE_SLOW_MASK		(0xFF << GRC_CODE_SLOW_SHIFT)
#define   GRC_CODE_NOM_MASK		0xFF
#define BXT_PORT_REF_DW6(phy)		_BXT_PHY((phy), _PORT_REF_DW6_BC)

#define _PORT_REF_DW8_A			0x1621A0
#define _PORT_REF_DW8_BC		0x6C1A0
#define   GRC_DIS			(1 << 15)
#define   GRC_RDY_OVRD			(1 << 1)
#define BXT_PORT_REF_DW8(phy)		_BXT_PHY((phy), _PORT_REF_DW8_BC)

/* BXT PHY PCS registers */
#define _PORT_PCS_DW10_LN01_A		0x162428
#define _PORT_PCS_DW10_LN01_B		0x6C428
#define _PORT_PCS_DW10_LN01_C		0x6C828
#define _PORT_PCS_DW10_GRP_A		0x162C28
#define _PORT_PCS_DW10_GRP_B		0x6CC28
#define _PORT_PCS_DW10_GRP_C		0x6CE28
#define BXT_PORT_PCS_DW10_LN01(phy, ch)	_MMIO_BXT_PHY_CH(phy, ch, \
							 _PORT_PCS_DW10_LN01_B, \
							 _PORT_PCS_DW10_LN01_C)
#define BXT_PORT_PCS_DW10_GRP(phy, ch)	_MMIO_BXT_PHY_CH(phy, ch, \
							 _PORT_PCS_DW10_GRP_B, \
							 _PORT_PCS_DW10_GRP_C)

#define   TX2_SWING_CALC_INIT		(1 << 31)
#define   TX1_SWING_CALC_INIT		(1 << 30)

#define _PORT_PCS_DW12_LN01_A		0x162430
#define _PORT_PCS_DW12_LN01_B		0x6C430
#define _PORT_PCS_DW12_LN01_C		0x6C830
#define _PORT_PCS_DW12_LN23_A		0x162630
#define _PORT_PCS_DW12_LN23_B		0x6C630
#define _PORT_PCS_DW12_LN23_C		0x6CA30
#define _PORT_PCS_DW12_GRP_A		0x162c30
#define _PORT_PCS_DW12_GRP_B		0x6CC30
#define _PORT_PCS_DW12_GRP_C		0x6CE30
#define   LANESTAGGER_STRAP_OVRD	(1 << 6)
#define   LANE_STAGGER_MASK		0x1F
#define BXT_PORT_PCS_DW12_LN01(phy, ch)	_MMIO_BXT_PHY_CH(phy, ch, \
							 _PORT_PCS_DW12_LN01_B, \
							 _PORT_PCS_DW12_LN01_C)
#define BXT_PORT_PCS_DW12_LN23(phy, ch)	_MMIO_BXT_PHY_CH(phy, ch, \
							 _PORT_PCS_DW12_LN23_B, \
							 _PORT_PCS_DW12_LN23_C)
#define BXT_PORT_PCS_DW12_GRP(phy, ch)	_MMIO_BXT_PHY_CH(phy, ch, \
							 _PORT_PCS_DW12_GRP_B, \
							 _PORT_PCS_DW12_GRP_C)

/* BXT PHY TX registers */
#define _BXT_LANE_OFFSET(lane)           (((lane) >> 1) * 0x200 +	\
					  ((lane) & 1) * 0x80)

#define _PORT_TX_DW2_LN0_A		0x162508
#define _PORT_TX_DW2_LN0_B		0x6C508
#define _PORT_TX_DW2_LN0_C		0x6C908
#define _PORT_TX_DW2_GRP_A		0x162D08
#define _PORT_TX_DW2_GRP_B		0x6CD08
#define _PORT_TX_DW2_GRP_C		0x6CF08
#define BXT_PORT_TX_DW2_LN0(phy, ch)	_MMIO_BXT_PHY_CH(phy, ch, \
							 _PORT_TX_DW2_LN0_B, \
							 _PORT_TX_DW2_LN0_C)
#define BXT_PORT_TX_DW2_GRP(phy, ch)	_MMIO_BXT_PHY_CH(phy, ch, \
							 _PORT_TX_DW2_GRP_B, \
							 _PORT_TX_DW2_GRP_C)
#define   MARGIN_000_SHIFT		16
#define   MARGIN_000			(0xFF << MARGIN_000_SHIFT)
#define   UNIQ_TRANS_SCALE_SHIFT	8
#define   UNIQ_TRANS_SCALE		(0xFF << UNIQ_TRANS_SCALE_SHIFT)

#define _PORT_TX_DW3_LN0_A		0x16250C
#define _PORT_TX_DW3_LN0_B		0x6C50C
#define _PORT_TX_DW3_LN0_C		0x6C90C
#define _PORT_TX_DW3_GRP_A		0x162D0C
#define _PORT_TX_DW3_GRP_B		0x6CD0C
#define _PORT_TX_DW3_GRP_C		0x6CF0C
#define BXT_PORT_TX_DW3_LN0(phy, ch)	_MMIO_BXT_PHY_CH(phy, ch, \
							 _PORT_TX_DW3_LN0_B, \
							 _PORT_TX_DW3_LN0_C)
#define BXT_PORT_TX_DW3_GRP(phy, ch)	_MMIO_BXT_PHY_CH(phy, ch, \
							 _PORT_TX_DW3_GRP_B, \
							 _PORT_TX_DW3_GRP_C)
#define   SCALE_DCOMP_METHOD		(1 << 26)
#define   UNIQUE_TRANGE_EN_METHOD	(1 << 27)

#define _PORT_TX_DW4_LN0_A		0x162510
#define _PORT_TX_DW4_LN0_B		0x6C510
#define _PORT_TX_DW4_LN0_C		0x6C910
#define _PORT_TX_DW4_GRP_A		0x162D10
#define _PORT_TX_DW4_GRP_B		0x6CD10
#define _PORT_TX_DW4_GRP_C		0x6CF10
#define BXT_PORT_TX_DW4_LN0(phy, ch)	_MMIO_BXT_PHY_CH(phy, ch, \
							 _PORT_TX_DW4_LN0_B, \
							 _PORT_TX_DW4_LN0_C)
#define BXT_PORT_TX_DW4_GRP(phy, ch)	_MMIO_BXT_PHY_CH(phy, ch, \
							 _PORT_TX_DW4_GRP_B, \
							 _PORT_TX_DW4_GRP_C)
#define   DEEMPH_SHIFT			24
#define   DE_EMPHASIS			(0xFF << DEEMPH_SHIFT)

#define _PORT_TX_DW5_LN0_A		0x162514
#define _PORT_TX_DW5_LN0_B		0x6C514
#define _PORT_TX_DW5_LN0_C		0x6C914
#define _PORT_TX_DW5_GRP_A		0x162D14
#define _PORT_TX_DW5_GRP_B		0x6CD14
#define _PORT_TX_DW5_GRP_C		0x6CF14
#define BXT_PORT_TX_DW5_LN0(phy, ch)	_MMIO_BXT_PHY_CH(phy, ch, \
							 _PORT_TX_DW5_LN0_B, \
							 _PORT_TX_DW5_LN0_C)
#define BXT_PORT_TX_DW5_GRP(phy, ch)	_MMIO_BXT_PHY_CH(phy, ch, \
							 _PORT_TX_DW5_GRP_B, \
							 _PORT_TX_DW5_GRP_C)
#define   DCC_DELAY_RANGE_1		(1 << 9)
#define   DCC_DELAY_RANGE_2		(1 << 8)

#define _PORT_TX_DW14_LN0_A		0x162538
#define _PORT_TX_DW14_LN0_B		0x6C538
#define _PORT_TX_DW14_LN0_C		0x6C938
#define   LATENCY_OPTIM_SHIFT		30
#define   LATENCY_OPTIM			(1 << LATENCY_OPTIM_SHIFT)
#define BXT_PORT_TX_DW14_LN(phy, ch, lane)				\
	_MMIO(_BXT_PHY_CH(phy, ch, _PORT_TX_DW14_LN0_B,			\
				   _PORT_TX_DW14_LN0_C) +		\
	      _BXT_LANE_OFFSET(lane))

/* UAIMI scratch pad register 1 */
#define UAIMI_SPR1			_MMIO(0x4F074)
/* SKL VccIO mask */
#define SKL_VCCIO_MASK			0x1
/* SKL balance leg register */
#define DISPIO_CR_TX_BMU_CR0		_MMIO(0x6C00C)
/* I_boost values */
#define BALANCE_LEG_SHIFT(port)		(8 + 3 * (port))
#define BALANCE_LEG_MASK(port)		(7 << (8 + 3 * (port)))
/* Balance leg disable bits */
#define BALANCE_LEG_DISABLE_SHIFT	23
#define BALANCE_LEG_DISABLE(port)	(1 << (23 + (port)))

/*
 * Fence registers
 * [0-7]  @ 0x2000 gen2,gen3
 * [8-15] @ 0x3000 945,g33,pnv
 *
 * [0-15] @ 0x3000 gen4,gen5
 *
 * [0-15] @ 0x100000 gen6,vlv,chv
 * [0-31] @ 0x100000 gen7+
 */
#define FENCE_REG(i)			_MMIO(0x2000 + (((i) & 8) << 9) + ((i) & 7) * 4)
#define   I830_FENCE_START_MASK		0x07f80000
#define   I830_FENCE_TILING_Y_SHIFT	12
#define   I830_FENCE_SIZE_BITS(size)	((ffs((size) >> 19) - 1) << 8)
#define   I830_FENCE_PITCH_SHIFT	4
#define   I830_FENCE_REG_VALID		(1 << 0)
#define   I915_FENCE_MAX_PITCH_VAL	4
#define   I830_FENCE_MAX_PITCH_VAL	6
#define   I830_FENCE_MAX_SIZE_VAL	(1 << 8)

#define   I915_FENCE_START_MASK		0x0ff00000
#define   I915_FENCE_SIZE_BITS(size)	((ffs((size) >> 20) - 1) << 8)

#define FENCE_REG_965_LO(i)		_MMIO(0x03000 + (i) * 8)
#define FENCE_REG_965_HI(i)		_MMIO(0x03000 + (i) * 8 + 4)
#define   I965_FENCE_PITCH_SHIFT	2
#define   I965_FENCE_TILING_Y_SHIFT	1
#define   I965_FENCE_REG_VALID		(1 << 0)
#define   I965_FENCE_MAX_PITCH_VAL	0x0400

#define FENCE_REG_GEN6_LO(i)		_MMIO(0x100000 + (i) * 8)
#define FENCE_REG_GEN6_HI(i)		_MMIO(0x100000 + (i) * 8 + 4)
#define   GEN6_FENCE_PITCH_SHIFT	32
#define   GEN7_FENCE_MAX_PITCH_VAL	0x0800


/* control register for cpu gtt access */
#define TILECTL				_MMIO(0x101000)
#define   TILECTL_SWZCTL			(1 << 0)
#define   TILECTL_TLBPF			(1 << 1)
#define   TILECTL_TLB_PREFETCH_DIS	(1 << 2)
#define   TILECTL_BACKSNOOP_DIS		(1 << 3)

/*
 * Instruction and interrupt control regs
 */
#define PGTBL_CTL	_MMIO(0x02020)
#define   PGTBL_ADDRESS_LO_MASK	0xfffff000 /* bits [31:12] */
#define   PGTBL_ADDRESS_HI_MASK	0x000000f0 /* bits [35:32] (gen4) */
#define PGTBL_ER	_MMIO(0x02024)
#define PRB0_BASE	(0x2030 - 0x30)
#define PRB1_BASE	(0x2040 - 0x30) /* 830,gen3 */
#define PRB2_BASE	(0x2050 - 0x30) /* gen3 */
#define SRB0_BASE	(0x2100 - 0x30) /* gen2 */
#define SRB1_BASE	(0x2110 - 0x30) /* gen2 */
#define SRB2_BASE	(0x2120 - 0x30) /* 830 */
#define SRB3_BASE	(0x2130 - 0x30) /* 830 */
#define RENDER_RING_BASE	0x02000
#define BSD_RING_BASE		0x04000
#define GEN6_BSD_RING_BASE	0x12000
#define GEN8_BSD2_RING_BASE	0x1c000
#define GEN11_BSD_RING_BASE	0x1c0000
#define GEN11_BSD2_RING_BASE	0x1c4000
#define GEN11_BSD3_RING_BASE	0x1d0000
#define GEN11_BSD4_RING_BASE	0x1d4000
#define XEHP_BSD5_RING_BASE	0x1e0000
#define XEHP_BSD6_RING_BASE	0x1e4000
#define XEHP_BSD7_RING_BASE	0x1f0000
#define XEHP_BSD8_RING_BASE	0x1f4000
#define VEBOX_RING_BASE		0x1a000
#define GEN11_VEBOX_RING_BASE		0x1c8000
#define GEN11_VEBOX2_RING_BASE		0x1d8000
#define XEHP_VEBOX3_RING_BASE		0x1e8000
#define XEHP_VEBOX4_RING_BASE		0x1f8000
#define GEN12_COMPUTE0_RING_BASE	0x1a000
#define GEN12_COMPUTE1_RING_BASE	0x1c000
#define GEN12_COMPUTE2_RING_BASE	0x1e000
#define GEN12_COMPUTE3_RING_BASE	0x26000
#define BLT_RING_BASE		0x22000
#define DG1_GSC_HECI1_BASE	0x00258000
#define DG1_GSC_HECI2_BASE	0x00259000
#define DG2_GSC_HECI1_BASE	0x00373000
#define DG2_GSC_HECI2_BASE	0x00374000



#define HSW_GTT_CACHE_EN	_MMIO(0x4024)
#define   GTT_CACHE_EN_ALL	0xF0007FFF
#define GEN7_WR_WATERMARK	_MMIO(0x4028)
#define GEN7_GFX_PRIO_CTRL	_MMIO(0x402C)
#define ARB_MODE		_MMIO(0x4030)
#define   ARB_MODE_SWIZZLE_SNB	(1 << 4)
#define   ARB_MODE_SWIZZLE_IVB	(1 << 5)
#define GEN7_GFX_PEND_TLB0	_MMIO(0x4034)
#define GEN7_GFX_PEND_TLB1	_MMIO(0x4038)
/* L3, CVS, ZTLB, RCC, CASC LRA min, max values */
#define GEN7_LRA_LIMITS(i)	_MMIO(0x403C + (i) * 4)
#define GEN7_LRA_LIMITS_REG_NUM	13
#define GEN7_MEDIA_MAX_REQ_COUNT	_MMIO(0x4070)
#define GEN7_GFX_MAX_REQ_COUNT		_MMIO(0x4074)

#define GEN7_ERR_INT	_MMIO(0x44040)
#define   ERR_INT_POISON		(1 << 31)
#define   ERR_INT_MMIO_UNCLAIMED	(1 << 13)
#define   ERR_INT_PIPE_CRC_DONE_C	(1 << 8)
#define   ERR_INT_FIFO_UNDERRUN_C	(1 << 6)
#define   ERR_INT_PIPE_CRC_DONE_B	(1 << 5)
#define   ERR_INT_FIFO_UNDERRUN_B	(1 << 3)
#define   ERR_INT_PIPE_CRC_DONE_A	(1 << 2)
#define   ERR_INT_PIPE_CRC_DONE(pipe)	(1 << (2 + (pipe) * 3))
#define   ERR_INT_FIFO_UNDERRUN_A	(1 << 0)
#define   ERR_INT_FIFO_UNDERRUN(pipe)	(1 << ((pipe) * 3))

#define FPGA_DBG		_MMIO(0x42300)
#define   FPGA_DBG_RM_NOCLAIM	REG_BIT(31)

#define CLAIM_ER		_MMIO(VLV_DISPLAY_BASE + 0x2028)
#define   CLAIM_ER_CLR		REG_BIT(31)
#define   CLAIM_ER_OVERFLOW	REG_BIT(16)
#define   CLAIM_ER_CTR_MASK	REG_GENMASK(15, 0)

#define DERRMR		_MMIO(0x44050)
/* Note that HBLANK events are reserved on bdw+ */
#define   DERRMR_PIPEA_SCANLINE		(1 << 0)
#define   DERRMR_PIPEA_PRI_FLIP_DONE	(1 << 1)
#define   DERRMR_PIPEA_SPR_FLIP_DONE	(1 << 2)
#define   DERRMR_PIPEA_VBLANK		(1 << 3)
#define   DERRMR_PIPEA_HBLANK		(1 << 5)
#define   DERRMR_PIPEB_SCANLINE		(1 << 8)
#define   DERRMR_PIPEB_PRI_FLIP_DONE	(1 << 9)
#define   DERRMR_PIPEB_SPR_FLIP_DONE	(1 << 10)
#define   DERRMR_PIPEB_VBLANK		(1 << 11)
#define   DERRMR_PIPEB_HBLANK		(1 << 13)
/* Note that PIPEC is not a simple translation of PIPEA/PIPEB */
#define   DERRMR_PIPEC_SCANLINE		(1 << 14)
#define   DERRMR_PIPEC_PRI_FLIP_DONE	(1 << 15)
#define   DERRMR_PIPEC_SPR_FLIP_DONE	(1 << 20)
#define   DERRMR_PIPEC_VBLANK		(1 << 21)
#define   DERRMR_PIPEC_HBLANK		(1 << 22)

#define VLV_GU_CTL0	_MMIO(VLV_DISPLAY_BASE + 0x2030)
#define VLV_GU_CTL1	_MMIO(VLV_DISPLAY_BASE + 0x2034)
#define SCPD0		_MMIO(0x209c) /* 915+ only */
#define  SCPD_FBC_IGNORE_3D			(1 << 6)
#define  CSTATE_RENDER_CLOCK_GATE_DISABLE	(1 << 5)
#define GEN2_IER	_MMIO(0x20a0)
#define GEN2_IIR	_MMIO(0x20a4)
#define GEN2_IMR	_MMIO(0x20a8)
#define GEN2_ISR	_MMIO(0x20ac)
#define VLV_GUNIT_CLOCK_GATE	_MMIO(VLV_DISPLAY_BASE + 0x2060)
#define   GINT_DIS		(1 << 22)
#define   GCFG_DIS		(1 << 8)
#define VLV_GUNIT_CLOCK_GATE2	_MMIO(VLV_DISPLAY_BASE + 0x2064)
#define VLV_IIR_RW	_MMIO(VLV_DISPLAY_BASE + 0x2084)
#define VLV_IER		_MMIO(VLV_DISPLAY_BASE + 0x20a0)
#define VLV_IIR		_MMIO(VLV_DISPLAY_BASE + 0x20a4)
#define VLV_IMR		_MMIO(VLV_DISPLAY_BASE + 0x20a8)
#define VLV_ISR		_MMIO(VLV_DISPLAY_BASE + 0x20ac)
#define VLV_PCBR	_MMIO(VLV_DISPLAY_BASE + 0x2120)
#define VLV_PCBR_ADDR_SHIFT	12

#define   DISPLAY_PLANE_FLIP_PENDING(plane) (1 << (11 - (plane))) /* A and B only */
#define EIR		_MMIO(0x20b0)
#define EMR		_MMIO(0x20b4)
#define ESR		_MMIO(0x20b8)
#define   GM45_ERROR_PAGE_TABLE				(1 << 5)
#define   GM45_ERROR_MEM_PRIV				(1 << 4)
#define   I915_ERROR_PAGE_TABLE				(1 << 4)
#define   GM45_ERROR_CP_PRIV				(1 << 3)
#define   I915_ERROR_MEMORY_REFRESH			(1 << 1)
#define   I915_ERROR_INSTRUCTION			(1 << 0)
#define INSTPM	        _MMIO(0x20c0)
#define   INSTPM_SELF_EN (1 << 12) /* 915GM only */
#define   INSTPM_AGPBUSY_INT_EN (1 << 11) /* gen3: when disabled, pending interrupts
					will not assert AGPBUSY# and will only
					be delivered when out of C3. */
#define   INSTPM_FORCE_ORDERING				(1 << 7) /* GEN6+ */
#define   INSTPM_TLB_INVALIDATE	(1 << 9)
#define   INSTPM_SYNC_FLUSH	(1 << 5)
#define MEM_MODE	_MMIO(0x20cc)
#define   MEM_DISPLAY_B_TRICKLE_FEED_DISABLE (1 << 3) /* 830 only */
#define   MEM_DISPLAY_A_TRICKLE_FEED_DISABLE (1 << 2) /* 830/845 only */
#define   MEM_DISPLAY_TRICKLE_FEED_DISABLE (1 << 2) /* 85x only */
#define FW_BLC		_MMIO(0x20d8)
#define FW_BLC2		_MMIO(0x20dc)
#define FW_BLC_SELF	_MMIO(0x20e0) /* 915+ only */
#define   FW_BLC_SELF_EN_MASK      (1 << 31)
#define   FW_BLC_SELF_FIFO_MASK    (1 << 16) /* 945 only */
#define   FW_BLC_SELF_EN           (1 << 15) /* 945 only */
#define MM_BURST_LENGTH     0x00700000
#define MM_FIFO_WATERMARK   0x0001F000
#define LM_BURST_LENGTH     0x00000700
#define LM_FIFO_WATERMARK   0x0000001F
#define MI_ARB_STATE	_MMIO(0x20e4) /* 915+ only */

#define _MBUS_ABOX0_CTL			0x45038
#define _MBUS_ABOX1_CTL			0x45048
#define _MBUS_ABOX2_CTL			0x4504C
#define MBUS_ABOX_CTL(x)		_MMIO(_PICK(x, _MBUS_ABOX0_CTL, \
						    _MBUS_ABOX1_CTL, \
						    _MBUS_ABOX2_CTL))
#define MBUS_ABOX_BW_CREDIT_MASK	(3 << 20)
#define MBUS_ABOX_BW_CREDIT(x)		((x) << 20)
#define MBUS_ABOX_B_CREDIT_MASK		(0xF << 16)
#define MBUS_ABOX_B_CREDIT(x)		((x) << 16)
#define MBUS_ABOX_BT_CREDIT_POOL2_MASK	(0x1F << 8)
#define MBUS_ABOX_BT_CREDIT_POOL2(x)	((x) << 8)
#define MBUS_ABOX_BT_CREDIT_POOL1_MASK	(0x1F << 0)
#define MBUS_ABOX_BT_CREDIT_POOL1(x)	((x) << 0)

#define _PIPEA_MBUS_DBOX_CTL			0x7003C
#define _PIPEB_MBUS_DBOX_CTL			0x7103C
#define PIPE_MBUS_DBOX_CTL(pipe)		_MMIO_PIPE(pipe, _PIPEA_MBUS_DBOX_CTL, \
							   _PIPEB_MBUS_DBOX_CTL)
#define MBUS_DBOX_B2B_TRANSACTIONS_MAX_MASK	REG_GENMASK(24, 20) /* tgl+ */
#define MBUS_DBOX_B2B_TRANSACTIONS_MAX(x)	REG_FIELD_PREP(MBUS_DBOX_B2B_TRANSACTIONS_MAX_MASK, x)
#define MBUS_DBOX_B2B_TRANSACTIONS_DELAY_MASK	REG_GENMASK(19, 17) /* tgl+ */
#define MBUS_DBOX_B2B_TRANSACTIONS_DELAY(x)	REG_FIELD_PREP(MBUS_DBOX_B2B_TRANSACTIONS_DELAY_MASK, x)
#define MBUS_DBOX_REGULATE_B2B_TRANSACTIONS_EN	REG_BIT(16) /* tgl+ */
#define MBUS_DBOX_BW_CREDIT_MASK		REG_GENMASK(15, 14)
#define MBUS_DBOX_BW_CREDIT(x)			REG_FIELD_PREP(MBUS_DBOX_BW_CREDIT_MASK, x)
#define MBUS_DBOX_B_CREDIT_MASK			REG_GENMASK(12, 8)
#define MBUS_DBOX_B_CREDIT(x)			REG_FIELD_PREP(MBUS_DBOX_B_CREDIT_MASK, x)
#define MBUS_DBOX_A_CREDIT_MASK			REG_GENMASK(3, 0)
#define MBUS_DBOX_A_CREDIT(x)			REG_FIELD_PREP(MBUS_DBOX_A_CREDIT_MASK, x)

#define MBUS_UBOX_CTL			_MMIO(0x4503C)
#define MBUS_BBOX_CTL_S1		_MMIO(0x45040)
#define MBUS_BBOX_CTL_S2		_MMIO(0x45044)

#define MBUS_CTL			_MMIO(0x4438C)
#define MBUS_JOIN			REG_BIT(31)
#define MBUS_HASHING_MODE_MASK		REG_BIT(30)
#define MBUS_HASHING_MODE_2x2		REG_FIELD_PREP(MBUS_HASHING_MODE_MASK, 0)
#define MBUS_HASHING_MODE_1x4		REG_FIELD_PREP(MBUS_HASHING_MODE_MASK, 1)
#define MBUS_JOIN_PIPE_SELECT_MASK	REG_GENMASK(28, 26)
#define MBUS_JOIN_PIPE_SELECT(pipe)	REG_FIELD_PREP(MBUS_JOIN_PIPE_SELECT_MASK, pipe)
#define MBUS_JOIN_PIPE_SELECT_NONE	MBUS_JOIN_PIPE_SELECT(7)

#define HDPORT_STATE			_MMIO(0x45050)
#define   HDPORT_DPLL_USED_MASK		REG_GENMASK(15, 12)
#define   HDPORT_DDI_USED(phy)		REG_BIT(2 * (phy) + 1)
#define   HDPORT_ENABLED		REG_BIT(0)

/* Make render/texture TLB fetches lower priorty than associated data
 *   fetches. This is not turned on by default
 */
#define   MI_ARB_RENDER_TLB_LOW_PRIORITY	(1 << 15)

/* Isoch request wait on GTT enable (Display A/B/C streams).
 * Make isoch requests stall on the TLB update. May cause
 * display underruns (test mode only)
 */
#define   MI_ARB_ISOCH_WAIT_GTT			(1 << 14)

/* Block grant count for isoch requests when block count is
 * set to a finite value.
 */
#define   MI_ARB_BLOCK_GRANT_MASK		(3 << 12)
#define   MI_ARB_BLOCK_GRANT_8			(0 << 12)	/* for 3 display planes */
#define   MI_ARB_BLOCK_GRANT_4			(1 << 12)	/* for 2 display planes */
#define   MI_ARB_BLOCK_GRANT_2			(2 << 12)	/* for 1 display plane */
#define   MI_ARB_BLOCK_GRANT_0			(3 << 12)	/* don't use */

/* Enable render writes to complete in C2/C3/C4 power states.
 * If this isn't enabled, render writes are prevented in low
 * power states. That seems bad to me.
 */
#define   MI_ARB_C3_LP_WRITE_ENABLE		(1 << 11)

/* This acknowledges an async flip immediately instead
 * of waiting for 2TLB fetches.
 */
#define   MI_ARB_ASYNC_FLIP_ACK_IMMEDIATE	(1 << 10)

/* Enables non-sequential data reads through arbiter
 */
#define   MI_ARB_DUAL_DATA_PHASE_DISABLE	(1 << 9)

/* Disable FSB snooping of cacheable write cycles from binner/render
 * command stream
 */
#define   MI_ARB_CACHE_SNOOP_DISABLE		(1 << 8)

/* Arbiter time slice for non-isoch streams */
#define   MI_ARB_TIME_SLICE_MASK		(7 << 5)
#define   MI_ARB_TIME_SLICE_1			(0 << 5)
#define   MI_ARB_TIME_SLICE_2			(1 << 5)
#define   MI_ARB_TIME_SLICE_4			(2 << 5)
#define   MI_ARB_TIME_SLICE_6			(3 << 5)
#define   MI_ARB_TIME_SLICE_8			(4 << 5)
#define   MI_ARB_TIME_SLICE_10			(5 << 5)
#define   MI_ARB_TIME_SLICE_14			(6 << 5)
#define   MI_ARB_TIME_SLICE_16			(7 << 5)

/* Low priority grace period page size */
#define   MI_ARB_LOW_PRIORITY_GRACE_4KB		(0 << 4)	/* default */
#define   MI_ARB_LOW_PRIORITY_GRACE_8KB		(1 << 4)

/* Disable display A/B trickle feed */
#define   MI_ARB_DISPLAY_TRICKLE_FEED_DISABLE	(1 << 2)

/* Set display plane priority */
#define   MI_ARB_DISPLAY_PRIORITY_A_B		(0 << 0)	/* display A > display B */
#define   MI_ARB_DISPLAY_PRIORITY_B_A		(1 << 0)	/* display B > display A */

#define MI_STATE	_MMIO(0x20e4) /* gen2 only */
#define   MI_AGPBUSY_INT_EN			(1 << 1) /* 85x only */
#define   MI_AGPBUSY_830_MODE			(1 << 0) /* 85x only */

/* On modern GEN architectures interrupt control consists of two sets
 * of registers. The first set pertains to the ring generating the
 * interrupt. The second control is for the functional block generating the
 * interrupt. These are PM, GT, DE, etc.
 *
 * Luckily *knocks on wood* all the ring interrupt bits match up with the
 * GT interrupt bits, so we don't need to duplicate the defines.
 *
 * These defines should cover us well from SNB->HSW with minor exceptions
 * it can also work on ILK.
 */
#define GT_BLT_FLUSHDW_NOTIFY_INTERRUPT		(1 << 26)
#define GT_BLT_CS_ERROR_INTERRUPT		(1 << 25)
#define GT_BLT_USER_INTERRUPT			(1 << 22)
#define GT_BSD_CS_ERROR_INTERRUPT		(1 << 15)
#define GT_BSD_USER_INTERRUPT			(1 << 12)
#define GT_RENDER_L3_PARITY_ERROR_INTERRUPT_S1	(1 << 11) /* hsw+; rsvd on snb, ivb, vlv */
#define GT_WAIT_SEMAPHORE_INTERRUPT		REG_BIT(11) /* bdw+ */
#define GT_CONTEXT_SWITCH_INTERRUPT		(1 <<  8)
#define GT_RENDER_L3_PARITY_ERROR_INTERRUPT	(1 <<  5) /* !snb */
#define GT_RENDER_PIPECTL_NOTIFY_INTERRUPT	(1 <<  4)
#define GT_CS_MASTER_ERROR_INTERRUPT		REG_BIT(3)
#define GT_RENDER_SYNC_STATUS_INTERRUPT		(1 <<  2)
#define GT_RENDER_DEBUG_INTERRUPT		(1 <<  1)
#define GT_RENDER_USER_INTERRUPT		(1 <<  0)

#define PM_VEBOX_CS_ERROR_INTERRUPT		(1 << 12) /* hsw+ */
#define PM_VEBOX_USER_INTERRUPT			(1 << 10) /* hsw+ */

#define GT_PARITY_ERROR(dev_priv) \
	(GT_RENDER_L3_PARITY_ERROR_INTERRUPT | \
	 (IS_HASWELL(dev_priv) ? GT_RENDER_L3_PARITY_ERROR_INTERRUPT_S1 : 0))

/* These are all the "old" interrupts */
#define ILK_BSD_USER_INTERRUPT				(1 << 5)

#define I915_PM_INTERRUPT				(1 << 31)
#define I915_ISP_INTERRUPT				(1 << 22)
#define I915_LPE_PIPE_B_INTERRUPT			(1 << 21)
#define I915_LPE_PIPE_A_INTERRUPT			(1 << 20)
#define I915_MIPIC_INTERRUPT				(1 << 19)
#define I915_MIPIA_INTERRUPT				(1 << 18)
#define I915_PIPE_CONTROL_NOTIFY_INTERRUPT		(1 << 18)
#define I915_DISPLAY_PORT_INTERRUPT			(1 << 17)
#define I915_DISPLAY_PIPE_C_HBLANK_INTERRUPT		(1 << 16)
#define I915_MASTER_ERROR_INTERRUPT			(1 << 15)
#define I915_DISPLAY_PIPE_B_HBLANK_INTERRUPT		(1 << 14)
#define I915_GMCH_THERMAL_SENSOR_EVENT_INTERRUPT	(1 << 14) /* p-state */
#define I915_DISPLAY_PIPE_A_HBLANK_INTERRUPT		(1 << 13)
#define I915_HWB_OOM_INTERRUPT				(1 << 13)
#define I915_LPE_PIPE_C_INTERRUPT			(1 << 12)
#define I915_SYNC_STATUS_INTERRUPT			(1 << 12)
#define I915_MISC_INTERRUPT				(1 << 11)
#define I915_DISPLAY_PLANE_A_FLIP_PENDING_INTERRUPT	(1 << 11)
#define I915_DISPLAY_PIPE_C_VBLANK_INTERRUPT		(1 << 10)
#define I915_DISPLAY_PLANE_B_FLIP_PENDING_INTERRUPT	(1 << 10)
#define I915_DISPLAY_PIPE_C_EVENT_INTERRUPT		(1 << 9)
#define I915_OVERLAY_PLANE_FLIP_PENDING_INTERRUPT	(1 << 9)
#define I915_DISPLAY_PIPE_C_DPBM_INTERRUPT		(1 << 8)
#define I915_DISPLAY_PLANE_C_FLIP_PENDING_INTERRUPT	(1 << 8)
#define I915_DISPLAY_PIPE_A_VBLANK_INTERRUPT		(1 << 7)
#define I915_DISPLAY_PIPE_A_EVENT_INTERRUPT		(1 << 6)
#define I915_DISPLAY_PIPE_B_VBLANK_INTERRUPT		(1 << 5)
#define I915_DISPLAY_PIPE_B_EVENT_INTERRUPT		(1 << 4)
#define I915_DISPLAY_PIPE_A_DPBM_INTERRUPT		(1 << 3)
#define I915_DISPLAY_PIPE_B_DPBM_INTERRUPT		(1 << 2)
#define I915_DEBUG_INTERRUPT				(1 << 2)
#define I915_WINVALID_INTERRUPT				(1 << 1)
#define I915_USER_INTERRUPT				(1 << 1)
#define I915_ASLE_INTERRUPT				(1 << 0)
#define I915_BSD_USER_INTERRUPT				(1 << 25)

#define I915_HDMI_LPE_AUDIO_BASE	(VLV_DISPLAY_BASE + 0x65000)
#define I915_HDMI_LPE_AUDIO_SIZE	0x1000

/* DisplayPort Audio w/ LPE */
#define VLV_AUD_CHICKEN_BIT_REG		_MMIO(VLV_DISPLAY_BASE + 0x62F38)
#define VLV_CHICKEN_BIT_DBG_ENABLE	(1 << 0)

#define _VLV_AUD_PORT_EN_B_DBG		(VLV_DISPLAY_BASE + 0x62F20)
#define _VLV_AUD_PORT_EN_C_DBG		(VLV_DISPLAY_BASE + 0x62F30)
#define _VLV_AUD_PORT_EN_D_DBG		(VLV_DISPLAY_BASE + 0x62F34)
#define VLV_AUD_PORT_EN_DBG(port)	_MMIO_PORT3((port) - PORT_B,	   \
						    _VLV_AUD_PORT_EN_B_DBG, \
						    _VLV_AUD_PORT_EN_C_DBG, \
						    _VLV_AUD_PORT_EN_D_DBG)
#define VLV_AMP_MUTE		        (1 << 1)

#define GEN6_BSD_RNCID			_MMIO(0x12198)

#define GEN7_FF_THREAD_MODE		_MMIO(0x20a0)
#define   GEN7_FF_SCHED_MASK		0x0077070
#define   GEN8_FF_DS_REF_CNT_FFME	(1 << 19)
#define   GEN12_FF_TESSELATION_DOP_GATE_DISABLE BIT(19)
#define   GEN7_FF_TS_SCHED_HS1		(0x5 << 16)
#define   GEN7_FF_TS_SCHED_HS0		(0x3 << 16)
#define   GEN7_FF_TS_SCHED_LOAD_BALANCE	(0x1 << 16)
#define   GEN7_FF_TS_SCHED_HW		(0x0 << 16) /* Default */
#define   GEN7_FF_VS_REF_CNT_FFME	(1 << 15)
#define   GEN7_FF_VS_SCHED_HS1		(0x5 << 12)
#define   GEN7_FF_VS_SCHED_HS0		(0x3 << 12)
#define   GEN7_FF_VS_SCHED_LOAD_BALANCE	(0x1 << 12) /* Default */
#define   GEN7_FF_VS_SCHED_HW		(0x0 << 12)
#define   GEN7_FF_DS_SCHED_HS1		(0x5 << 4)
#define   GEN7_FF_DS_SCHED_HS0		(0x3 << 4)
#define   GEN7_FF_DS_SCHED_LOAD_BALANCE	(0x1 << 4)  /* Default */
#define   GEN7_FF_DS_SCHED_HW		(0x0 << 4)

/*
 * Framebuffer compression (915+ only)
 */

#define FBC_CFB_BASE		_MMIO(0x3200) /* 4k page aligned */
#define FBC_LL_BASE		_MMIO(0x3204) /* 4k page aligned */
#define FBC_CONTROL		_MMIO(0x3208)
#define   FBC_CTL_EN			REG_BIT(31)
#define   FBC_CTL_PERIODIC		REG_BIT(30)
#define   FBC_CTL_INTERVAL_MASK		REG_GENMASK(29, 16)
#define   FBC_CTL_INTERVAL(x)		REG_FIELD_PREP(FBC_CTL_INTERVAL_MASK, (x))
#define   FBC_CTL_STOP_ON_MOD		REG_BIT(15)
#define   FBC_CTL_UNCOMPRESSIBLE	REG_BIT(14) /* i915+ */
#define   FBC_CTL_C3_IDLE		REG_BIT(13) /* i945gm only */
#define   FBC_CTL_STRIDE_MASK		REG_GENMASK(12, 5)
#define   FBC_CTL_STRIDE(x)		REG_FIELD_PREP(FBC_CTL_STRIDE_MASK, (x))
#define   FBC_CTL_FENCENO_MASK		REG_GENMASK(3, 0)
#define   FBC_CTL_FENCENO(x)		REG_FIELD_PREP(FBC_CTL_FENCENO_MASK, (x))
#define FBC_COMMAND		_MMIO(0x320c)
#define   FBC_CMD_COMPRESS		REG_BIT(0)
#define FBC_STATUS		_MMIO(0x3210)
#define   FBC_STAT_COMPRESSING		REG_BIT(31)
#define   FBC_STAT_COMPRESSED		REG_BIT(30)
#define   FBC_STAT_MODIFIED		REG_BIT(29)
#define   FBC_STAT_CURRENT_LINE_MASK	REG_GENMASK(10, 0)
#define FBC_CONTROL2		_MMIO(0x3214) /* i965gm only */
#define   FBC_CTL_FENCE_DBL		REG_BIT(4)
#define   FBC_CTL_IDLE_MASK		REG_GENMASK(3, 2)
#define   FBC_CTL_IDLE_IMM		REG_FIELD_PREP(FBC_CTL_IDLE_MASK, 0)
#define   FBC_CTL_IDLE_FULL		REG_FIELD_PREP(FBC_CTL_IDLE_MASK, 1)
#define   FBC_CTL_IDLE_LINE		REG_FIELD_PREP(FBC_CTL_IDLE_MASK, 2)
#define   FBC_CTL_IDLE_DEBUG		REG_FIELD_PREP(FBC_CTL_IDLE_MASK, 3)
#define   FBC_CTL_CPU_FENCE_EN		REG_BIT(1)
#define   FBC_CTL_PLANE_MASK		REG_GENMASK(1, 0)
#define   FBC_CTL_PLANE(i9xx_plane)	REG_FIELD_PREP(FBC_CTL_PLANE_MASK, (i9xx_plane))
#define FBC_FENCE_OFF		_MMIO(0x3218)  /* i965gm only, BSpec typo has 321Bh */
#define FBC_MOD_NUM		_MMIO(0x3220)  /* i965gm only */
#define   FBC_MOD_NUM_MASK		REG_GENMASK(31, 1)
#define   FBC_MOD_NUM_VALID		REG_BIT(0)
#define FBC_TAG(i)		_MMIO(0x3300 + (i) * 4) /* 49 reisters */
#define   FBC_TAG_MASK			REG_GENMASK(1, 0) /* 16 tags per register */
#define   FBC_TAG_MODIFIED		REG_FIELD_PREP(FBC_TAG_MASK, 0)
#define   FBC_TAG_UNCOMPRESSED		REG_FIELD_PREP(FBC_TAG_MASK, 1)
#define   FBC_TAG_UNCOMPRESSIBLE	REG_FIELD_PREP(FBC_TAG_MASK, 2)
#define   FBC_TAG_COMPRESSED		REG_FIELD_PREP(FBC_TAG_MASK, 3)

#define FBC_LL_SIZE		(1536)

/* Framebuffer compression for GM45+ */
#define DPFC_CB_BASE			_MMIO(0x3200)
#define ILK_DPFC_CB_BASE(fbc_id)	_MMIO_PIPE((fbc_id), 0x43200, 0x43240)
#define DPFC_CONTROL			_MMIO(0x3208)
#define ILK_DPFC_CONTROL(fbc_id)	_MMIO_PIPE((fbc_id), 0x43208, 0x43248)
#define   DPFC_CTL_EN				REG_BIT(31)
#define   DPFC_CTL_PLANE_MASK_G4X		REG_BIT(30) /* g4x-snb */
#define   DPFC_CTL_PLANE_G4X(i9xx_plane)	REG_FIELD_PREP(DPFC_CTL_PLANE_MASK_G4X, (i9xx_plane))
#define   DPFC_CTL_FENCE_EN_G4X			REG_BIT(29) /* g4x-snb */
#define   DPFC_CTL_PLANE_MASK_IVB		REG_GENMASK(30, 29) /* ivb only */
#define   DPFC_CTL_PLANE_IVB(i9xx_plane)	REG_FIELD_PREP(DPFC_CTL_PLANE_MASK_IVB, (i9xx_plane))
#define   DPFC_CTL_FENCE_EN_IVB			REG_BIT(28) /* ivb+ */
#define   DPFC_CTL_PERSISTENT_MODE		REG_BIT(25) /* g4x-snb */
#define   DPFC_CTL_FALSE_COLOR			REG_BIT(10) /* ivb+ */
#define   DPFC_CTL_SR_EN			REG_BIT(10) /* g4x only */
#define   DPFC_CTL_SR_EXIT_DIS			REG_BIT(9) /* g4x only */
#define   DPFC_CTL_LIMIT_MASK			REG_GENMASK(7, 6)
#define   DPFC_CTL_LIMIT_1X			REG_FIELD_PREP(DPFC_CTL_LIMIT_MASK, 0)
#define   DPFC_CTL_LIMIT_2X			REG_FIELD_PREP(DPFC_CTL_LIMIT_MASK, 1)
#define   DPFC_CTL_LIMIT_4X			REG_FIELD_PREP(DPFC_CTL_LIMIT_MASK, 2)
#define   DPFC_CTL_FENCENO_MASK			REG_GENMASK(3, 0)
#define   DPFC_CTL_FENCENO(fence)		REG_FIELD_PREP(DPFC_CTL_FENCENO_MASK, (fence))
#define DPFC_RECOMP_CTL			_MMIO(0x320c)
#define ILK_DPFC_RECOMP_CTL(fbc_id)	_MMIO_PIPE((fbc_id), 0x4320c, 0x4324c)
#define   DPFC_RECOMP_STALL_EN			REG_BIT(27)
#define   DPFC_RECOMP_STALL_WM_MASK		REG_GENMASK(26, 16)
#define   DPFC_RECOMP_TIMER_COUNT_MASK		REG_GENMASK(5, 0)
#define DPFC_STATUS			_MMIO(0x3210)
#define ILK_DPFC_STATUS(fbc_id)		_MMIO_PIPE((fbc_id), 0x43210, 0x43250)
#define   DPFC_INVAL_SEG_MASK			REG_GENMASK(26, 16)
#define   DPFC_COMP_SEG_MASK			REG_GENMASK(10, 0)
#define DPFC_STATUS2			_MMIO(0x3214)
#define ILK_DPFC_STATUS2(fbc_id)	_MMIO_PIPE((fbc_id), 0x43214, 0x43254)
#define   DPFC_COMP_SEG_MASK_IVB		REG_GENMASK(11, 0)
#define DPFC_FENCE_YOFF			_MMIO(0x3218)
#define ILK_DPFC_FENCE_YOFF(fbc_id)	_MMIO_PIPE((fbc_id), 0x43218, 0x43258)
#define DPFC_CHICKEN			_MMIO(0x3224)
#define ILK_DPFC_CHICKEN(fbc_id)	_MMIO_PIPE((fbc_id), 0x43224, 0x43264)
#define   DPFC_HT_MODIFY			REG_BIT(31) /* pre-ivb */
#define   DPFC_NUKE_ON_ANY_MODIFICATION		REG_BIT(23) /* bdw+ */
#define   DPFC_CHICKEN_COMP_DUMMY_PIXEL		REG_BIT(14) /* glk+ */
#define   DPFC_CHICKEN_FORCE_SLB_INVALIDATION	REG_BIT(13) /* icl+ */
#define   DPFC_DISABLE_DUMMY0			REG_BIT(8) /* ivb+ */

#define GLK_FBC_STRIDE(fbc_id)	_MMIO_PIPE((fbc_id), 0x43228, 0x43268)
#define   FBC_STRIDE_OVERRIDE	REG_BIT(15)
#define   FBC_STRIDE_MASK	REG_GENMASK(14, 0)
#define   FBC_STRIDE(x)		REG_FIELD_PREP(FBC_STRIDE_MASK, (x))

#define ILK_FBC_RT_BASE		_MMIO(0x2128)
#define   ILK_FBC_RT_VALID	REG_BIT(0)
#define   SNB_FBC_FRONT_BUFFER	REG_BIT(1)

#define ILK_DISPLAY_CHICKEN1	_MMIO(0x42000)
#define   ILK_FBCQ_DIS		(1 << 22)
#define   ILK_PABSTRETCH_DIS	REG_BIT(21)
#define   ILK_SABSTRETCH_DIS	REG_BIT(20)
#define   IVB_PRI_STRETCH_MAX_MASK	REG_GENMASK(21, 20)
#define   IVB_PRI_STRETCH_MAX_X8	REG_FIELD_PREP(IVB_PRI_STRETCH_MAX_MASK, 0)
#define   IVB_PRI_STRETCH_MAX_X4	REG_FIELD_PREP(IVB_PRI_STRETCH_MAX_MASK, 1)
#define   IVB_PRI_STRETCH_MAX_X2	REG_FIELD_PREP(IVB_PRI_STRETCH_MAX_MASK, 2)
#define   IVB_PRI_STRETCH_MAX_X1	REG_FIELD_PREP(IVB_PRI_STRETCH_MAX_MASK, 3)
#define   IVB_SPR_STRETCH_MAX_MASK	REG_GENMASK(19, 18)
#define   IVB_SPR_STRETCH_MAX_X8	REG_FIELD_PREP(IVB_SPR_STRETCH_MAX_MASK, 0)
#define   IVB_SPR_STRETCH_MAX_X4	REG_FIELD_PREP(IVB_SPR_STRETCH_MAX_MASK, 1)
#define   IVB_SPR_STRETCH_MAX_X2	REG_FIELD_PREP(IVB_SPR_STRETCH_MAX_MASK, 2)
#define   IVB_SPR_STRETCH_MAX_X1	REG_FIELD_PREP(IVB_SPR_STRETCH_MAX_MASK, 3)


/*
 * Framebuffer compression for Sandybridge
 *
 * The following two registers are of type GTTMMADR
 */
#define SNB_DPFC_CTL_SA		_MMIO(0x100100)
#define   SNB_DPFC_FENCE_EN		REG_BIT(29)
#define   SNB_DPFC_FENCENO_MASK		REG_GENMASK(4, 0)
#define   SNB_DPFC_FENCENO(fence)	REG_FIELD_PREP(SNB_DPFC_FENCENO_MASK, (fence))
#define SNB_DPFC_CPU_FENCE_OFFSET	_MMIO(0x100104)

/* Framebuffer compression for Ivybridge */
#define IVB_FBC_RT_BASE			_MMIO(0x7020)
#define IVB_FBC_RT_BASE_UPPER		_MMIO(0x7024)

#define IPS_CTL		_MMIO(0x43408)
#define   IPS_ENABLE	(1 << 31)

#define MSG_FBC_REND_STATE(fbc_id)	_MMIO_PIPE((fbc_id), 0x50380, 0x50384)
#define   FBC_REND_NUKE			REG_BIT(2)
#define   FBC_REND_CACHE_CLEAN		REG_BIT(1)

/*
 * GPIO regs
 */
#define GPIO(gpio)		_MMIO(dev_priv->gpio_mmio_base + 0x5010 + \
				      4 * (gpio))

# define GPIO_CLOCK_DIR_MASK		(1 << 0)
# define GPIO_CLOCK_DIR_IN		(0 << 1)
# define GPIO_CLOCK_DIR_OUT		(1 << 1)
# define GPIO_CLOCK_VAL_MASK		(1 << 2)
# define GPIO_CLOCK_VAL_OUT		(1 << 3)
# define GPIO_CLOCK_VAL_IN		(1 << 4)
# define GPIO_CLOCK_PULLUP_DISABLE	(1 << 5)
# define GPIO_DATA_DIR_MASK		(1 << 8)
# define GPIO_DATA_DIR_IN		(0 << 9)
# define GPIO_DATA_DIR_OUT		(1 << 9)
# define GPIO_DATA_VAL_MASK		(1 << 10)
# define GPIO_DATA_VAL_OUT		(1 << 11)
# define GPIO_DATA_VAL_IN		(1 << 12)
# define GPIO_DATA_PULLUP_DISABLE	(1 << 13)

#define GMBUS0			_MMIO(dev_priv->gpio_mmio_base + 0x5100) /* clock/port select */
#define   GMBUS_AKSV_SELECT	(1 << 11)
#define   GMBUS_RATE_100KHZ	(0 << 8)
#define   GMBUS_RATE_50KHZ	(1 << 8)
#define   GMBUS_RATE_400KHZ	(2 << 8) /* reserved on Pineview */
#define   GMBUS_RATE_1MHZ	(3 << 8) /* reserved on Pineview */
#define   GMBUS_HOLD_EXT	(1 << 7) /* 300ns hold time, rsvd on Pineview */
#define   GMBUS_BYTE_CNT_OVERRIDE (1 << 6)

#define GMBUS1			_MMIO(dev_priv->gpio_mmio_base + 0x5104) /* command/status */
#define   GMBUS_SW_CLR_INT	(1 << 31)
#define   GMBUS_SW_RDY		(1 << 30)
#define   GMBUS_ENT		(1 << 29) /* enable timeout */
#define   GMBUS_CYCLE_NONE	(0 << 25)
#define   GMBUS_CYCLE_WAIT	(1 << 25)
#define   GMBUS_CYCLE_INDEX	(2 << 25)
#define   GMBUS_CYCLE_STOP	(4 << 25)
#define   GMBUS_BYTE_COUNT_SHIFT 16
#define   GMBUS_BYTE_COUNT_MAX   256U
#define   GEN9_GMBUS_BYTE_COUNT_MAX 511U
#define   GMBUS_SLAVE_INDEX_SHIFT 8
#define   GMBUS_SLAVE_ADDR_SHIFT 1
#define   GMBUS_SLAVE_READ	(1 << 0)
#define   GMBUS_SLAVE_WRITE	(0 << 0)
#define GMBUS2			_MMIO(dev_priv->gpio_mmio_base + 0x5108) /* status */
#define   GMBUS_INUSE		(1 << 15)
#define   GMBUS_HW_WAIT_PHASE	(1 << 14)
#define   GMBUS_STALL_TIMEOUT	(1 << 13)
#define   GMBUS_INT		(1 << 12)
#define   GMBUS_HW_RDY		(1 << 11)
#define   GMBUS_SATOER		(1 << 10)
#define   GMBUS_ACTIVE		(1 << 9)
#define GMBUS3			_MMIO(dev_priv->gpio_mmio_base + 0x510c) /* data buffer bytes 3-0 */
#define GMBUS4			_MMIO(dev_priv->gpio_mmio_base + 0x5110) /* interrupt mask (Pineview+) */
#define   GMBUS_SLAVE_TIMEOUT_EN (1 << 4)
#define   GMBUS_NAK_EN		(1 << 3)
#define   GMBUS_IDLE_EN		(1 << 2)
#define   GMBUS_HW_WAIT_EN	(1 << 1)
#define   GMBUS_HW_RDY_EN	(1 << 0)
#define GMBUS5			_MMIO(dev_priv->gpio_mmio_base + 0x5120) /* byte index */
#define   GMBUS_2BYTE_INDEX_EN	(1 << 31)

/*
 * Clock control & power management
 */
#define _DPLL_A (DISPLAY_MMIO_BASE(dev_priv) + 0x6014)
#define _DPLL_B (DISPLAY_MMIO_BASE(dev_priv) + 0x6018)
#define _CHV_DPLL_C (DISPLAY_MMIO_BASE(dev_priv) + 0x6030)
#define DPLL(pipe) _MMIO_PIPE3((pipe), _DPLL_A, _DPLL_B, _CHV_DPLL_C)

#define VGA0	_MMIO(0x6000)
#define VGA1	_MMIO(0x6004)
#define VGA_PD	_MMIO(0x6010)
#define   VGA0_PD_P2_DIV_4	(1 << 7)
#define   VGA0_PD_P1_DIV_2	(1 << 5)
#define   VGA0_PD_P1_SHIFT	0
#define   VGA0_PD_P1_MASK	(0x1f << 0)
#define   VGA1_PD_P2_DIV_4	(1 << 15)
#define   VGA1_PD_P1_DIV_2	(1 << 13)
#define   VGA1_PD_P1_SHIFT	8
#define   VGA1_PD_P1_MASK	(0x1f << 8)
#define   DPLL_VCO_ENABLE		(1 << 31)
#define   DPLL_SDVO_HIGH_SPEED		(1 << 30)
#define   DPLL_DVO_2X_MODE		(1 << 30)
#define   DPLL_EXT_BUFFER_ENABLE_VLV	(1 << 30)
#define   DPLL_SYNCLOCK_ENABLE		(1 << 29)
#define   DPLL_REF_CLK_ENABLE_VLV	(1 << 29)
#define   DPLL_VGA_MODE_DIS		(1 << 28)
#define   DPLLB_MODE_DAC_SERIAL		(1 << 26) /* i915 */
#define   DPLLB_MODE_LVDS		(2 << 26) /* i915 */
#define   DPLL_MODE_MASK		(3 << 26)
#define   DPLL_DAC_SERIAL_P2_CLOCK_DIV_10 (0 << 24) /* i915 */
#define   DPLL_DAC_SERIAL_P2_CLOCK_DIV_5 (1 << 24) /* i915 */
#define   DPLLB_LVDS_P2_CLOCK_DIV_14	(0 << 24) /* i915 */
#define   DPLLB_LVDS_P2_CLOCK_DIV_7	(1 << 24) /* i915 */
#define   DPLL_P2_CLOCK_DIV_MASK	0x03000000 /* i915 */
#define   DPLL_FPA01_P1_POST_DIV_MASK	0x00ff0000 /* i915 */
#define   DPLL_FPA01_P1_POST_DIV_MASK_PINEVIEW	0x00ff8000 /* Pineview */
#define   DPLL_LOCK_VLV			(1 << 15)
#define   DPLL_INTEGRATED_CRI_CLK_VLV	(1 << 14)
#define   DPLL_INTEGRATED_REF_CLK_VLV	(1 << 13)
#define   DPLL_SSC_REF_CLK_CHV		(1 << 13)
#define   DPLL_PORTC_READY_MASK		(0xf << 4)
#define   DPLL_PORTB_READY_MASK		(0xf)

#define   DPLL_FPA01_P1_POST_DIV_MASK_I830	0x001f0000

/* Additional CHV pll/phy registers */
#define DPIO_PHY_STATUS			_MMIO(VLV_DISPLAY_BASE + 0x6240)
#define   DPLL_PORTD_READY_MASK		(0xf)
#define DISPLAY_PHY_CONTROL _MMIO(VLV_DISPLAY_BASE + 0x60100)
#define   PHY_CH_POWER_DOWN_OVRD_EN(phy, ch)	(1 << (2 * (phy) + (ch) + 27))
#define   PHY_LDO_DELAY_0NS			0x0
#define   PHY_LDO_DELAY_200NS			0x1
#define   PHY_LDO_DELAY_600NS			0x2
#define   PHY_LDO_SEQ_DELAY(delay, phy)		((delay) << (2 * (phy) + 23))
#define   PHY_CH_POWER_DOWN_OVRD(mask, phy, ch)	((mask) << (8 * (phy) + 4 * (ch) + 11))
#define   PHY_CH_SU_PSR				0x1
#define   PHY_CH_DEEP_PSR			0x7
#define   PHY_CH_POWER_MODE(mode, phy, ch)	((mode) << (6 * (phy) + 3 * (ch) + 2))
#define   PHY_COM_LANE_RESET_DEASSERT(phy)	(1 << (phy))
#define DISPLAY_PHY_STATUS _MMIO(VLV_DISPLAY_BASE + 0x60104)
#define   PHY_POWERGOOD(phy)	(((phy) == DPIO_PHY0) ? (1 << 31) : (1 << 30))
#define   PHY_STATUS_CMN_LDO(phy, ch)                   (1 << (6 - (6 * (phy) + 3 * (ch))))
#define   PHY_STATUS_SPLINE_LDO(phy, ch, spline)        (1 << (8 - (6 * (phy) + 3 * (ch) + (spline))))

/*
 * The i830 generation, in LVDS mode, defines P1 as the bit number set within
 * this field (only one bit may be set).
 */
#define   DPLL_FPA01_P1_POST_DIV_MASK_I830_LVDS	0x003f0000
#define   DPLL_FPA01_P1_POST_DIV_SHIFT	16
#define   DPLL_FPA01_P1_POST_DIV_SHIFT_PINEVIEW 15
/* i830, required in DVO non-gang */
#define   PLL_P2_DIVIDE_BY_4		(1 << 23)
#define   PLL_P1_DIVIDE_BY_TWO		(1 << 21) /* i830 */
#define   PLL_REF_INPUT_DREFCLK		(0 << 13)
#define   PLL_REF_INPUT_TVCLKINA	(1 << 13) /* i830 */
#define   PLL_REF_INPUT_TVCLKINBC	(2 << 13) /* SDVO TVCLKIN */
#define   PLLB_REF_INPUT_SPREADSPECTRUMIN (3 << 13)
#define   PLL_REF_INPUT_MASK		(3 << 13)
#define   PLL_LOAD_PULSE_PHASE_SHIFT		9
/* Ironlake */
# define PLL_REF_SDVO_HDMI_MULTIPLIER_SHIFT     9
# define PLL_REF_SDVO_HDMI_MULTIPLIER_MASK      (7 << 9)
# define PLL_REF_SDVO_HDMI_MULTIPLIER(x)	(((x) - 1) << 9)
# define DPLL_FPA1_P1_POST_DIV_SHIFT            0
# define DPLL_FPA1_P1_POST_DIV_MASK             0xff

/*
 * Parallel to Serial Load Pulse phase selection.
 * Selects the phase for the 10X DPLL clock for the PCIe
 * digital display port. The range is 4 to 13; 10 or more
 * is just a flip delay. The default is 6
 */
#define   PLL_LOAD_PULSE_PHASE_MASK		(0xf << PLL_LOAD_PULSE_PHASE_SHIFT)
#define   DISPLAY_RATE_SELECT_FPA1		(1 << 8)
/*
 * SDVO multiplier for 945G/GM. Not used on 965.
 */
#define   SDVO_MULTIPLIER_MASK			0x000000ff
#define   SDVO_MULTIPLIER_SHIFT_HIRES		4
#define   SDVO_MULTIPLIER_SHIFT_VGA		0

#define _DPLL_A_MD (DISPLAY_MMIO_BASE(dev_priv) + 0x601c)
#define _DPLL_B_MD (DISPLAY_MMIO_BASE(dev_priv) + 0x6020)
#define _CHV_DPLL_C_MD (DISPLAY_MMIO_BASE(dev_priv) + 0x603c)
#define DPLL_MD(pipe) _MMIO_PIPE3((pipe), _DPLL_A_MD, _DPLL_B_MD, _CHV_DPLL_C_MD)

/*
 * UDI pixel divider, controlling how many pixels are stuffed into a packet.
 *
 * Value is pixels minus 1.  Must be set to 1 pixel for SDVO.
 */
#define   DPLL_MD_UDI_DIVIDER_MASK		0x3f000000
#define   DPLL_MD_UDI_DIVIDER_SHIFT		24
/* UDI pixel divider for VGA, same as DPLL_MD_UDI_DIVIDER_MASK. */
#define   DPLL_MD_VGA_UDI_DIVIDER_MASK		0x003f0000
#define   DPLL_MD_VGA_UDI_DIVIDER_SHIFT		16
/*
 * SDVO/UDI pixel multiplier.
 *
 * SDVO requires that the bus clock rate be between 1 and 2 Ghz, and the bus
 * clock rate is 10 times the DPLL clock.  At low resolution/refresh rate
 * modes, the bus rate would be below the limits, so SDVO allows for stuffing
 * dummy bytes in the datastream at an increased clock rate, with both sides of
 * the link knowing how many bytes are fill.
 *
 * So, for a mode with a dotclock of 65Mhz, we would want to double the clock
 * rate to 130Mhz to get a bus rate of 1.30Ghz.  The DPLL clock rate would be
 * set to 130Mhz, and the SDVO multiplier set to 2x in this register and
 * through an SDVO command.
 *
 * This register field has values of multiplication factor minus 1, with
 * a maximum multiplier of 5 for SDVO.
 */
#define   DPLL_MD_UDI_MULTIPLIER_MASK		0x00003f00
#define   DPLL_MD_UDI_MULTIPLIER_SHIFT		8
/*
 * SDVO/UDI pixel multiplier for VGA, same as DPLL_MD_UDI_MULTIPLIER_MASK.
 * This best be set to the default value (3) or the CRT won't work. No,
 * I don't entirely understand what this does...
 */
#define   DPLL_MD_VGA_UDI_MULTIPLIER_MASK	0x0000003f
#define   DPLL_MD_VGA_UDI_MULTIPLIER_SHIFT	0

#define RAWCLK_FREQ_VLV		_MMIO(VLV_DISPLAY_BASE + 0x6024)

#define _FPA0	0x6040
#define _FPA1	0x6044
#define _FPB0	0x6048
#define _FPB1	0x604c
#define FP0(pipe) _MMIO_PIPE(pipe, _FPA0, _FPB0)
#define FP1(pipe) _MMIO_PIPE(pipe, _FPA1, _FPB1)
#define   FP_N_DIV_MASK		0x003f0000
#define   FP_N_PINEVIEW_DIV_MASK	0x00ff0000
#define   FP_N_DIV_SHIFT		16
#define   FP_M1_DIV_MASK	0x00003f00
#define   FP_M1_DIV_SHIFT		 8
#define   FP_M2_DIV_MASK	0x0000003f
#define   FP_M2_PINEVIEW_DIV_MASK	0x000000ff
#define   FP_M2_DIV_SHIFT		 0
#define DPLL_TEST	_MMIO(0x606c)
#define   DPLLB_TEST_SDVO_DIV_1		(0 << 22)
#define   DPLLB_TEST_SDVO_DIV_2		(1 << 22)
#define   DPLLB_TEST_SDVO_DIV_4		(2 << 22)
#define   DPLLB_TEST_SDVO_DIV_MASK	(3 << 22)
#define   DPLLB_TEST_N_BYPASS		(1 << 19)
#define   DPLLB_TEST_M_BYPASS		(1 << 18)
#define   DPLLB_INPUT_BUFFER_ENABLE	(1 << 16)
#define   DPLLA_TEST_N_BYPASS		(1 << 3)
#define   DPLLA_TEST_M_BYPASS		(1 << 2)
#define   DPLLA_INPUT_BUFFER_ENABLE	(1 << 0)
#define D_STATE		_MMIO(0x6104)
#define  DSTATE_GFX_RESET_I830			(1 << 6)
#define  DSTATE_PLL_D3_OFF			(1 << 3)
#define  DSTATE_GFX_CLOCK_GATING		(1 << 1)
#define  DSTATE_DOT_CLOCK_GATING		(1 << 0)
#define DSPCLK_GATE_D	_MMIO(DISPLAY_MMIO_BASE(dev_priv) + 0x6200)
# define DPUNIT_B_CLOCK_GATE_DISABLE		(1 << 30) /* 965 */
# define VSUNIT_CLOCK_GATE_DISABLE		(1 << 29) /* 965 */
# define VRHUNIT_CLOCK_GATE_DISABLE		(1 << 28) /* 965 */
# define VRDUNIT_CLOCK_GATE_DISABLE		(1 << 27) /* 965 */
# define AUDUNIT_CLOCK_GATE_DISABLE		(1 << 26) /* 965 */
# define DPUNIT_A_CLOCK_GATE_DISABLE		(1 << 25) /* 965 */
# define DPCUNIT_CLOCK_GATE_DISABLE		(1 << 24) /* 965 */
# define PNV_GMBUSUNIT_CLOCK_GATE_DISABLE	(1 << 24) /* pnv */
# define TVRUNIT_CLOCK_GATE_DISABLE		(1 << 23) /* 915-945 */
# define TVCUNIT_CLOCK_GATE_DISABLE		(1 << 22) /* 915-945 */
# define TVFUNIT_CLOCK_GATE_DISABLE		(1 << 21) /* 915-945 */
# define TVEUNIT_CLOCK_GATE_DISABLE		(1 << 20) /* 915-945 */
# define DVSUNIT_CLOCK_GATE_DISABLE		(1 << 19) /* 915-945 */
# define DSSUNIT_CLOCK_GATE_DISABLE		(1 << 18) /* 915-945 */
# define DDBUNIT_CLOCK_GATE_DISABLE		(1 << 17) /* 915-945 */
# define DPRUNIT_CLOCK_GATE_DISABLE		(1 << 16) /* 915-945 */
# define DPFUNIT_CLOCK_GATE_DISABLE		(1 << 15) /* 915-945 */
# define DPBMUNIT_CLOCK_GATE_DISABLE		(1 << 14) /* 915-945 */
# define DPLSUNIT_CLOCK_GATE_DISABLE		(1 << 13) /* 915-945 */
# define DPLUNIT_CLOCK_GATE_DISABLE		(1 << 12) /* 915-945 */
# define DPOUNIT_CLOCK_GATE_DISABLE		(1 << 11)
# define DPBUNIT_CLOCK_GATE_DISABLE		(1 << 10)
# define DCUNIT_CLOCK_GATE_DISABLE		(1 << 9)
# define DPUNIT_CLOCK_GATE_DISABLE		(1 << 8)
# define VRUNIT_CLOCK_GATE_DISABLE		(1 << 7) /* 915+: reserved */
# define OVHUNIT_CLOCK_GATE_DISABLE		(1 << 6) /* 830-865 */
# define DPIOUNIT_CLOCK_GATE_DISABLE		(1 << 6) /* 915-945 */
# define OVFUNIT_CLOCK_GATE_DISABLE		(1 << 5)
# define OVBUNIT_CLOCK_GATE_DISABLE		(1 << 4)
/*
 * This bit must be set on the 830 to prevent hangs when turning off the
 * overlay scaler.
 */
# define OVRUNIT_CLOCK_GATE_DISABLE		(1 << 3)
# define OVCUNIT_CLOCK_GATE_DISABLE		(1 << 2)
# define OVUUNIT_CLOCK_GATE_DISABLE		(1 << 1)
# define ZVUNIT_CLOCK_GATE_DISABLE		(1 << 0) /* 830 */
# define OVLUNIT_CLOCK_GATE_DISABLE		(1 << 0) /* 845,865 */

#define RENCLK_GATE_D1		_MMIO(0x6204)
# define BLITTER_CLOCK_GATE_DISABLE		(1 << 13) /* 945GM only */
# define MPEG_CLOCK_GATE_DISABLE		(1 << 12) /* 945GM only */
# define PC_FE_CLOCK_GATE_DISABLE		(1 << 11)
# define PC_BE_CLOCK_GATE_DISABLE		(1 << 10)
# define WINDOWER_CLOCK_GATE_DISABLE		(1 << 9)
# define INTERPOLATOR_CLOCK_GATE_DISABLE	(1 << 8)
# define COLOR_CALCULATOR_CLOCK_GATE_DISABLE	(1 << 7)
# define MOTION_COMP_CLOCK_GATE_DISABLE		(1 << 6)
# define MAG_CLOCK_GATE_DISABLE			(1 << 5)
/* This bit must be unset on 855,865 */
# define MECI_CLOCK_GATE_DISABLE		(1 << 4)
# define DCMP_CLOCK_GATE_DISABLE		(1 << 3)
# define MEC_CLOCK_GATE_DISABLE			(1 << 2)
# define MECO_CLOCK_GATE_DISABLE		(1 << 1)
/* This bit must be set on 855,865. */
# define SV_CLOCK_GATE_DISABLE			(1 << 0)
# define I915_MPEG_CLOCK_GATE_DISABLE		(1 << 16)
# define I915_VLD_IP_PR_CLOCK_GATE_DISABLE	(1 << 15)
# define I915_MOTION_COMP_CLOCK_GATE_DISABLE	(1 << 14)
# define I915_BD_BF_CLOCK_GATE_DISABLE		(1 << 13)
# define I915_SF_SE_CLOCK_GATE_DISABLE		(1 << 12)
# define I915_WM_CLOCK_GATE_DISABLE		(1 << 11)
# define I915_IZ_CLOCK_GATE_DISABLE		(1 << 10)
# define I915_PI_CLOCK_GATE_DISABLE		(1 << 9)
# define I915_DI_CLOCK_GATE_DISABLE		(1 << 8)
# define I915_SH_SV_CLOCK_GATE_DISABLE		(1 << 7)
# define I915_PL_DG_QC_FT_CLOCK_GATE_DISABLE	(1 << 6)
# define I915_SC_CLOCK_GATE_DISABLE		(1 << 5)
# define I915_FL_CLOCK_GATE_DISABLE		(1 << 4)
# define I915_DM_CLOCK_GATE_DISABLE		(1 << 3)
# define I915_PS_CLOCK_GATE_DISABLE		(1 << 2)
# define I915_CC_CLOCK_GATE_DISABLE		(1 << 1)
# define I915_BY_CLOCK_GATE_DISABLE		(1 << 0)

# define I965_RCZ_CLOCK_GATE_DISABLE		(1 << 30)
/* This bit must always be set on 965G/965GM */
# define I965_RCC_CLOCK_GATE_DISABLE		(1 << 29)
# define I965_RCPB_CLOCK_GATE_DISABLE		(1 << 28)
# define I965_DAP_CLOCK_GATE_DISABLE		(1 << 27)
# define I965_ROC_CLOCK_GATE_DISABLE		(1 << 26)
# define I965_GW_CLOCK_GATE_DISABLE		(1 << 25)
# define I965_TD_CLOCK_GATE_DISABLE		(1 << 24)
/* This bit must always be set on 965G */
# define I965_ISC_CLOCK_GATE_DISABLE		(1 << 23)
# define I965_IC_CLOCK_GATE_DISABLE		(1 << 22)
# define I965_EU_CLOCK_GATE_DISABLE		(1 << 21)
# define I965_IF_CLOCK_GATE_DISABLE		(1 << 20)
# define I965_TC_CLOCK_GATE_DISABLE		(1 << 19)
# define I965_SO_CLOCK_GATE_DISABLE		(1 << 17)
# define I965_FBC_CLOCK_GATE_DISABLE		(1 << 16)
# define I965_MARI_CLOCK_GATE_DISABLE		(1 << 15)
# define I965_MASF_CLOCK_GATE_DISABLE		(1 << 14)
# define I965_MAWB_CLOCK_GATE_DISABLE		(1 << 13)
# define I965_EM_CLOCK_GATE_DISABLE		(1 << 12)
# define I965_UC_CLOCK_GATE_DISABLE		(1 << 11)
# define I965_SI_CLOCK_GATE_DISABLE		(1 << 6)
# define I965_MT_CLOCK_GATE_DISABLE		(1 << 5)
# define I965_PL_CLOCK_GATE_DISABLE		(1 << 4)
# define I965_DG_CLOCK_GATE_DISABLE		(1 << 3)
# define I965_QC_CLOCK_GATE_DISABLE		(1 << 2)
# define I965_FT_CLOCK_GATE_DISABLE		(1 << 1)
# define I965_DM_CLOCK_GATE_DISABLE		(1 << 0)

#define RENCLK_GATE_D2		_MMIO(0x6208)
#define VF_UNIT_CLOCK_GATE_DISABLE		(1 << 9)
#define GS_UNIT_CLOCK_GATE_DISABLE		(1 << 7)
#define CL_UNIT_CLOCK_GATE_DISABLE		(1 << 6)

#define VDECCLK_GATE_D		_MMIO(0x620C)		/* g4x only */
#define  VCP_UNIT_CLOCK_GATE_DISABLE		(1 << 4)

#define RAMCLK_GATE_D		_MMIO(0x6210)		/* CRL only */
#define DEUC			_MMIO(0x6214)          /* CRL only */

#define FW_BLC_SELF_VLV		_MMIO(VLV_DISPLAY_BASE + 0x6500)
#define  FW_CSPWRDWNEN		(1 << 15)

#define MI_ARB_VLV		_MMIO(VLV_DISPLAY_BASE + 0x6504)

#define CZCLK_CDCLK_FREQ_RATIO	_MMIO(VLV_DISPLAY_BASE + 0x6508)
#define   CDCLK_FREQ_SHIFT	4
#define   CDCLK_FREQ_MASK	(0x1f << CDCLK_FREQ_SHIFT)
#define   CZCLK_FREQ_MASK	0xf

#define GCI_CONTROL		_MMIO(VLV_DISPLAY_BASE + 0x650C)
#define   PFI_CREDIT_63		(9 << 28)		/* chv only */
#define   PFI_CREDIT_31		(8 << 28)		/* chv only */
#define   PFI_CREDIT(x)		(((x) - 8) << 28)	/* 8-15 */
#define   PFI_CREDIT_RESEND	(1 << 27)
#define   VGA_FAST_MODE_DISABLE	(1 << 14)

#define GMBUSFREQ_VLV		_MMIO(VLV_DISPLAY_BASE + 0x6510)

/*
 * Palette regs
 */
#define _PALETTE_A		0xa000
#define _PALETTE_B		0xa800
#define _CHV_PALETTE_C		0xc000
#define PALETTE_RED_MASK        REG_GENMASK(23, 16)
#define PALETTE_GREEN_MASK      REG_GENMASK(15, 8)
#define PALETTE_BLUE_MASK       REG_GENMASK(7, 0)
#define PALETTE(pipe, i)	_MMIO(DISPLAY_MMIO_BASE(dev_priv) + \
				      _PICK((pipe), _PALETTE_A,		\
					    _PALETTE_B, _CHV_PALETTE_C) + \
				      (i) * 4)

#define PEG_BAND_GAP_DATA	_MMIO(0x14d68)

#define BXT_RP_STATE_CAP        _MMIO(0x138170)
#define GEN9_RP_STATE_LIMITS	_MMIO(0x138148)
#define XEHPSDV_RP_STATE_CAP	_MMIO(0x250014)

#define GT0_PERF_LIMIT_REASONS		_MMIO(0x1381a8)
#define   GT0_PERF_LIMIT_REASONS_MASK	0xde3
#define   PROCHOT_MASK			REG_BIT(1)
#define   THERMAL_LIMIT_MASK		REG_BIT(2)
#define   RATL_MASK			REG_BIT(6)
#define   VR_THERMALERT_MASK		REG_BIT(7)
#define   VR_TDC_MASK			REG_BIT(8)
#define   POWER_LIMIT_4_MASK		REG_BIT(9)
#define   POWER_LIMIT_1_MASK		REG_BIT(11)
#define   POWER_LIMIT_2_MASK		REG_BIT(12)

#define CHV_CLK_CTL1			_MMIO(0x101100)
#define VLV_CLK_CTL2			_MMIO(0x101104)
#define   CLK_CTL2_CZCOUNT_30NS_SHIFT	28

/*
 * Overlay regs
 */

#define OVADD			_MMIO(0x30000)
#define DOVSTA			_MMIO(0x30008)
#define OC_BUF			(0x3 << 20)
#define OGAMC5			_MMIO(0x30010)
#define OGAMC4			_MMIO(0x30014)
#define OGAMC3			_MMIO(0x30018)
#define OGAMC2			_MMIO(0x3001c)
#define OGAMC1			_MMIO(0x30020)
#define OGAMC0			_MMIO(0x30024)

/*
 * GEN9 clock gating regs
 */
#define GEN9_CLKGATE_DIS_0		_MMIO(0x46530)
#define   DARBF_GATING_DIS		(1 << 27)
#define   PWM2_GATING_DIS		(1 << 14)
#define   PWM1_GATING_DIS		(1 << 13)

#define GEN9_CLKGATE_DIS_3		_MMIO(0x46538)
#define   TGL_VRH_GATING_DIS		REG_BIT(31)
#define   DPT_GATING_DIS		REG_BIT(22)

#define GEN9_CLKGATE_DIS_4		_MMIO(0x4653C)
#define   BXT_GMBUS_GATING_DIS		(1 << 14)

#define GEN9_CLKGATE_DIS_5		_MMIO(0x46540)
#define   DPCE_GATING_DIS		REG_BIT(17)

#define _CLKGATE_DIS_PSL_A		0x46520
#define _CLKGATE_DIS_PSL_B		0x46524
#define _CLKGATE_DIS_PSL_C		0x46528
#define   DUPS1_GATING_DIS		(1 << 15)
#define   DUPS2_GATING_DIS		(1 << 19)
#define   DUPS3_GATING_DIS		(1 << 23)
#define   CURSOR_GATING_DIS		REG_BIT(28)
#define   DPF_GATING_DIS		(1 << 10)
#define   DPF_RAM_GATING_DIS		(1 << 9)
#define   DPFR_GATING_DIS		(1 << 8)

#define CLKGATE_DIS_PSL(pipe) \
	_MMIO_PIPE(pipe, _CLKGATE_DIS_PSL_A, _CLKGATE_DIS_PSL_B)

/*
 * Display engine regs
 */

/* Pipe A CRC regs */
#define _PIPE_CRC_CTL_A			0x60050
#define   PIPE_CRC_ENABLE		REG_BIT(31)
/* skl+ source selection */
#define   PIPE_CRC_SOURCE_MASK_SKL	REG_GENMASK(30, 28)
#define   PIPE_CRC_SOURCE_PLANE_1_SKL	REG_FIELD_PREP(PIPE_CRC_SOURCE_MASK_SKL, 0)
#define   PIPE_CRC_SOURCE_PLANE_2_SKL	REG_FIELD_PREP(PIPE_CRC_SOURCE_MASK_SKL, 2)
#define   PIPE_CRC_SOURCE_DMUX_SKL	REG_FIELD_PREP(PIPE_CRC_SOURCE_MASK_SKL, 4)
#define   PIPE_CRC_SOURCE_PLANE_3_SKL	REG_FIELD_PREP(PIPE_CRC_SOURCE_MASK_SKL, 6)
#define   PIPE_CRC_SOURCE_PLANE_4_SKL	REG_FIELD_PREP(PIPE_CRC_SOURCE_MASK_SKL, 7)
#define   PIPE_CRC_SOURCE_PLANE_5_SKL	REG_FIELD_PREP(PIPE_CRC_SOURCE_MASK_SKL, 5)
#define   PIPE_CRC_SOURCE_PLANE_6_SKL	REG_FIELD_PREP(PIPE_CRC_SOURCE_MASK_SKL, 3)
#define   PIPE_CRC_SOURCE_PLANE_7_SKL	REG_FIELD_PREP(PIPE_CRC_SOURCE_MASK_SKL, 1)
/* ivb+ source selection */
#define   PIPE_CRC_SOURCE_MASK_IVB	REG_GENMASK(30, 29)
#define   PIPE_CRC_SOURCE_PRIMARY_IVB	REG_FIELD_PREP(PIPE_CRC_SOURCE_MASK_IVB, 0)
#define   PIPE_CRC_SOURCE_SPRITE_IVB	REG_FIELD_PREP(PIPE_CRC_SOURCE_MASK_IVB, 1)
#define   PIPE_CRC_SOURCE_PF_IVB	REG_FIELD_PREP(PIPE_CRC_SOURCE_MASK_IVB, 2)
/* ilk+ source selection */
#define   PIPE_CRC_SOURCE_MASK_ILK	REG_GENMASK(30, 28)
#define   PIPE_CRC_SOURCE_PRIMARY_ILK	REG_FIELD_PREP(PIPE_CRC_SOURCE_MASK_ILK, 0)
#define   PIPE_CRC_SOURCE_SPRITE_ILK	REG_FIELD_PREP(PIPE_CRC_SOURCE_MASK_ILK, 1)
#define   PIPE_CRC_SOURCE_PIPE_ILK	REG_FIELD_PREP(PIPE_CRC_SOURCE_MASK_ILK, 2)
/* embedded DP port on the north display block */
#define   PIPE_CRC_SOURCE_PORT_A_ILK	REG_FIELD_PREP(PIPE_CRC_SOURCE_MASK_ILK, 4)
#define   PIPE_CRC_SOURCE_FDI_ILK	REG_FIELD_PREP(PIPE_CRC_SOURCE_MASK_ILK, 5)
/* vlv source selection */
#define   PIPE_CRC_SOURCE_MASK_VLV	REG_GENMASK(30, 27)
#define   PIPE_CRC_SOURCE_PIPE_VLV	REG_FIELD_PREP(PIPE_CRC_SOURCE_MASK_VLV, 0)
#define   PIPE_CRC_SOURCE_HDMIB_VLV	REG_FIELD_PREP(PIPE_CRC_SOURCE_MASK_VLV, 1)
#define   PIPE_CRC_SOURCE_HDMIC_VLV	REG_FIELD_PREP(PIPE_CRC_SOURCE_MASK_VLV, 2)
/* with DP port the pipe source is invalid */
#define   PIPE_CRC_SOURCE_DP_D_VLV	REG_FIELD_PREP(PIPE_CRC_SOURCE_MASK_VLV, 3)
#define   PIPE_CRC_SOURCE_DP_B_VLV	REG_FIELD_PREP(PIPE_CRC_SOURCE_MASK_VLV, 6)
#define   PIPE_CRC_SOURCE_DP_C_VLV	REG_FIELD_PREP(PIPE_CRC_SOURCE_MASK_VLV, 7)
/* gen3+ source selection */
#define   PIPE_CRC_SOURCE_MASK_I9XX	REG_GENMASK(30, 28)
#define   PIPE_CRC_SOURCE_PIPE_I9XX	REG_FIELD_PREP(PIPE_CRC_SOURCE_MASK_I9XX, 0)
#define   PIPE_CRC_SOURCE_SDVOB_I9XX	REG_FIELD_PREP(PIPE_CRC_SOURCE_MASK_I9XX, 1)
#define   PIPE_CRC_SOURCE_SDVOC_I9XX	REG_FIELD_PREP(PIPE_CRC_SOURCE_MASK_I9XX, 2)
/* with DP/TV port the pipe source is invalid */
#define   PIPE_CRC_SOURCE_DP_D_G4X	REG_FIELD_PREP(PIPE_CRC_SOURCE_MASK_I9XX, 3)
#define   PIPE_CRC_SOURCE_TV_PRE	REG_FIELD_PREP(PIPE_CRC_SOURCE_MASK_I9XX, 4)
#define   PIPE_CRC_SOURCE_TV_POST	REG_FIELD_PREP(PIPE_CRC_SOURCE_MASK_I9XX, 5)
#define   PIPE_CRC_SOURCE_DP_B_G4X	REG_FIELD_PREP(PIPE_CRC_SOURCE_MASK_I9XX, 6)
#define   PIPE_CRC_SOURCE_DP_C_G4X	REG_FIELD_PREP(PIPE_CRC_SOURCE_MASK_I9XX, 7)
/* gen2 doesn't have source selection bits */
#define   PIPE_CRC_INCLUDE_BORDER_I8XX	REG_BIT(30)

#define _PIPE_CRC_RES_1_A_IVB		0x60064
#define _PIPE_CRC_RES_2_A_IVB		0x60068
#define _PIPE_CRC_RES_3_A_IVB		0x6006c
#define _PIPE_CRC_RES_4_A_IVB		0x60070
#define _PIPE_CRC_RES_5_A_IVB		0x60074

#define _PIPE_CRC_RES_RED_A		0x60060
#define _PIPE_CRC_RES_GREEN_A		0x60064
#define _PIPE_CRC_RES_BLUE_A		0x60068
#define _PIPE_CRC_RES_RES1_A_I915	0x6006c
#define _PIPE_CRC_RES_RES2_A_G4X	0x60080

/* Pipe B CRC regs */
#define _PIPE_CRC_RES_1_B_IVB		0x61064
#define _PIPE_CRC_RES_2_B_IVB		0x61068
#define _PIPE_CRC_RES_3_B_IVB		0x6106c
#define _PIPE_CRC_RES_4_B_IVB		0x61070
#define _PIPE_CRC_RES_5_B_IVB		0x61074

#define PIPE_CRC_CTL(pipe)		_MMIO_TRANS2(pipe, _PIPE_CRC_CTL_A)
#define PIPE_CRC_RES_1_IVB(pipe)	_MMIO_TRANS2(pipe, _PIPE_CRC_RES_1_A_IVB)
#define PIPE_CRC_RES_2_IVB(pipe)	_MMIO_TRANS2(pipe, _PIPE_CRC_RES_2_A_IVB)
#define PIPE_CRC_RES_3_IVB(pipe)	_MMIO_TRANS2(pipe, _PIPE_CRC_RES_3_A_IVB)
#define PIPE_CRC_RES_4_IVB(pipe)	_MMIO_TRANS2(pipe, _PIPE_CRC_RES_4_A_IVB)
#define PIPE_CRC_RES_5_IVB(pipe)	_MMIO_TRANS2(pipe, _PIPE_CRC_RES_5_A_IVB)

#define PIPE_CRC_RES_RED(pipe)		_MMIO_TRANS2(pipe, _PIPE_CRC_RES_RED_A)
#define PIPE_CRC_RES_GREEN(pipe)	_MMIO_TRANS2(pipe, _PIPE_CRC_RES_GREEN_A)
#define PIPE_CRC_RES_BLUE(pipe)		_MMIO_TRANS2(pipe, _PIPE_CRC_RES_BLUE_A)
#define PIPE_CRC_RES_RES1_I915(pipe)	_MMIO_TRANS2(pipe, _PIPE_CRC_RES_RES1_A_I915)
#define PIPE_CRC_RES_RES2_G4X(pipe)	_MMIO_TRANS2(pipe, _PIPE_CRC_RES_RES2_A_G4X)

/* Pipe A timing regs */
#define _HTOTAL_A	0x60000
#define _HBLANK_A	0x60004
#define _HSYNC_A	0x60008
#define _VTOTAL_A	0x6000c
#define _VBLANK_A	0x60010
#define _VSYNC_A	0x60014
#define _EXITLINE_A	0x60018
#define _PIPEASRC	0x6001c
#define   PIPESRC_WIDTH_MASK	REG_GENMASK(31, 16)
#define   PIPESRC_WIDTH(w)	REG_FIELD_PREP(PIPESRC_WIDTH_MASK, (w))
#define   PIPESRC_HEIGHT_MASK	REG_GENMASK(15, 0)
#define   PIPESRC_HEIGHT(h)	REG_FIELD_PREP(PIPESRC_HEIGHT_MASK, (h))
#define _BCLRPAT_A	0x60020
#define _VSYNCSHIFT_A	0x60028
#define _PIPE_MULT_A	0x6002c

/* Pipe B timing regs */
#define _HTOTAL_B	0x61000
#define _HBLANK_B	0x61004
#define _HSYNC_B	0x61008
#define _VTOTAL_B	0x6100c
#define _VBLANK_B	0x61010
#define _VSYNC_B	0x61014
#define _PIPEBSRC	0x6101c
#define _BCLRPAT_B	0x61020
#define _VSYNCSHIFT_B	0x61028
#define _PIPE_MULT_B	0x6102c

/* DSI 0 timing regs */
#define _HTOTAL_DSI0		0x6b000
#define _HSYNC_DSI0		0x6b008
#define _VTOTAL_DSI0		0x6b00c
#define _VSYNC_DSI0		0x6b014
#define _VSYNCSHIFT_DSI0	0x6b028

/* DSI 1 timing regs */
#define _HTOTAL_DSI1		0x6b800
#define _HSYNC_DSI1		0x6b808
#define _VTOTAL_DSI1		0x6b80c
#define _VSYNC_DSI1		0x6b814
#define _VSYNCSHIFT_DSI1	0x6b828

#define TRANSCODER_A_OFFSET 0x60000
#define TRANSCODER_B_OFFSET 0x61000
#define TRANSCODER_C_OFFSET 0x62000
#define CHV_TRANSCODER_C_OFFSET 0x63000
#define TRANSCODER_D_OFFSET 0x63000
#define TRANSCODER_EDP_OFFSET 0x6f000
#define TRANSCODER_DSI0_OFFSET	0x6b000
#define TRANSCODER_DSI1_OFFSET	0x6b800

#define HTOTAL(trans)		_MMIO_TRANS2(trans, _HTOTAL_A)
#define HBLANK(trans)		_MMIO_TRANS2(trans, _HBLANK_A)
#define HSYNC(trans)		_MMIO_TRANS2(trans, _HSYNC_A)
#define VTOTAL(trans)		_MMIO_TRANS2(trans, _VTOTAL_A)
#define VBLANK(trans)		_MMIO_TRANS2(trans, _VBLANK_A)
#define VSYNC(trans)		_MMIO_TRANS2(trans, _VSYNC_A)
#define BCLRPAT(trans)		_MMIO_TRANS2(trans, _BCLRPAT_A)
#define VSYNCSHIFT(trans)	_MMIO_TRANS2(trans, _VSYNCSHIFT_A)
#define PIPESRC(trans)		_MMIO_TRANS2(trans, _PIPEASRC)
#define PIPE_MULT(trans)	_MMIO_TRANS2(trans, _PIPE_MULT_A)

#define EXITLINE(trans)		_MMIO_TRANS2(trans, _EXITLINE_A)
#define   EXITLINE_ENABLE	REG_BIT(31)
#define   EXITLINE_MASK		REG_GENMASK(12, 0)
#define   EXITLINE_SHIFT	0

/* VRR registers */
#define _TRANS_VRR_CTL_A		0x60420
#define _TRANS_VRR_CTL_B		0x61420
#define _TRANS_VRR_CTL_C		0x62420
#define _TRANS_VRR_CTL_D		0x63420
#define TRANS_VRR_CTL(trans)			_MMIO_TRANS2(trans, _TRANS_VRR_CTL_A)
#define   VRR_CTL_VRR_ENABLE			REG_BIT(31)
#define   VRR_CTL_IGN_MAX_SHIFT			REG_BIT(30)
#define   VRR_CTL_FLIP_LINE_EN			REG_BIT(29)
#define   VRR_CTL_PIPELINE_FULL_MASK		REG_GENMASK(10, 3)
#define   VRR_CTL_PIPELINE_FULL(x)		REG_FIELD_PREP(VRR_CTL_PIPELINE_FULL_MASK, (x))
#define   VRR_CTL_PIPELINE_FULL_OVERRIDE	REG_BIT(0)
#define	  XELPD_VRR_CTL_VRR_GUARDBAND_MASK	REG_GENMASK(15, 0)
#define	  XELPD_VRR_CTL_VRR_GUARDBAND(x)	REG_FIELD_PREP(XELPD_VRR_CTL_VRR_GUARDBAND_MASK, (x))

#define _TRANS_VRR_VMAX_A		0x60424
#define _TRANS_VRR_VMAX_B		0x61424
#define _TRANS_VRR_VMAX_C		0x62424
#define _TRANS_VRR_VMAX_D		0x63424
#define TRANS_VRR_VMAX(trans)		_MMIO_TRANS2(trans, _TRANS_VRR_VMAX_A)
#define   VRR_VMAX_MASK			REG_GENMASK(19, 0)

#define _TRANS_VRR_VMIN_A		0x60434
#define _TRANS_VRR_VMIN_B		0x61434
#define _TRANS_VRR_VMIN_C		0x62434
#define _TRANS_VRR_VMIN_D		0x63434
#define TRANS_VRR_VMIN(trans)		_MMIO_TRANS2(trans, _TRANS_VRR_VMIN_A)
#define   VRR_VMIN_MASK			REG_GENMASK(15, 0)

#define _TRANS_VRR_VMAXSHIFT_A		0x60428
#define _TRANS_VRR_VMAXSHIFT_B		0x61428
#define _TRANS_VRR_VMAXSHIFT_C		0x62428
#define _TRANS_VRR_VMAXSHIFT_D		0x63428
#define TRANS_VRR_VMAXSHIFT(trans)	_MMIO_TRANS2(trans, \
					_TRANS_VRR_VMAXSHIFT_A)
#define   VRR_VMAXSHIFT_DEC_MASK	REG_GENMASK(29, 16)
#define   VRR_VMAXSHIFT_DEC		REG_BIT(16)
#define   VRR_VMAXSHIFT_INC_MASK	REG_GENMASK(12, 0)

#define _TRANS_VRR_STATUS_A		0x6042C
#define _TRANS_VRR_STATUS_B		0x6142C
#define _TRANS_VRR_STATUS_C		0x6242C
#define _TRANS_VRR_STATUS_D		0x6342C
#define TRANS_VRR_STATUS(trans)		_MMIO_TRANS2(trans, _TRANS_VRR_STATUS_A)
#define   VRR_STATUS_VMAX_REACHED	REG_BIT(31)
#define   VRR_STATUS_NOFLIP_TILL_BNDR	REG_BIT(30)
#define   VRR_STATUS_FLIP_BEF_BNDR	REG_BIT(29)
#define   VRR_STATUS_NO_FLIP_FRAME	REG_BIT(28)
#define   VRR_STATUS_VRR_EN_LIVE	REG_BIT(27)
#define   VRR_STATUS_FLIPS_SERVICED	REG_BIT(26)
#define   VRR_STATUS_VBLANK_MASK	REG_GENMASK(22, 20)
#define   STATUS_FSM_IDLE		REG_FIELD_PREP(VRR_STATUS_VBLANK_MASK, 0)
#define   STATUS_FSM_WAIT_TILL_FDB	REG_FIELD_PREP(VRR_STATUS_VBLANK_MASK, 1)
#define   STATUS_FSM_WAIT_TILL_FS	REG_FIELD_PREP(VRR_STATUS_VBLANK_MASK, 2)
#define   STATUS_FSM_WAIT_TILL_FLIP	REG_FIELD_PREP(VRR_STATUS_VBLANK_MASK, 3)
#define   STATUS_FSM_PIPELINE_FILL	REG_FIELD_PREP(VRR_STATUS_VBLANK_MASK, 4)
#define   STATUS_FSM_ACTIVE		REG_FIELD_PREP(VRR_STATUS_VBLANK_MASK, 5)
#define   STATUS_FSM_LEGACY_VBLANK	REG_FIELD_PREP(VRR_STATUS_VBLANK_MASK, 6)

#define _TRANS_VRR_VTOTAL_PREV_A	0x60480
#define _TRANS_VRR_VTOTAL_PREV_B	0x61480
#define _TRANS_VRR_VTOTAL_PREV_C	0x62480
#define _TRANS_VRR_VTOTAL_PREV_D	0x63480
#define TRANS_VRR_VTOTAL_PREV(trans)	_MMIO_TRANS2(trans, \
					_TRANS_VRR_VTOTAL_PREV_A)
#define   VRR_VTOTAL_FLIP_BEFR_BNDR	REG_BIT(31)
#define   VRR_VTOTAL_FLIP_AFTER_BNDR	REG_BIT(30)
#define   VRR_VTOTAL_FLIP_AFTER_DBLBUF	REG_BIT(29)
#define   VRR_VTOTAL_PREV_FRAME_MASK	REG_GENMASK(19, 0)

#define _TRANS_VRR_FLIPLINE_A		0x60438
#define _TRANS_VRR_FLIPLINE_B		0x61438
#define _TRANS_VRR_FLIPLINE_C		0x62438
#define _TRANS_VRR_FLIPLINE_D		0x63438
#define TRANS_VRR_FLIPLINE(trans)	_MMIO_TRANS2(trans, \
					_TRANS_VRR_FLIPLINE_A)
#define   VRR_FLIPLINE_MASK		REG_GENMASK(19, 0)

#define _TRANS_VRR_STATUS2_A		0x6043C
#define _TRANS_VRR_STATUS2_B		0x6143C
#define _TRANS_VRR_STATUS2_C		0x6243C
#define _TRANS_VRR_STATUS2_D		0x6343C
#define TRANS_VRR_STATUS2(trans)	_MMIO_TRANS2(trans, _TRANS_VRR_STATUS2_A)
#define   VRR_STATUS2_VERT_LN_CNT_MASK	REG_GENMASK(19, 0)

#define _TRANS_PUSH_A			0x60A70
#define _TRANS_PUSH_B			0x61A70
#define _TRANS_PUSH_C			0x62A70
#define _TRANS_PUSH_D			0x63A70
#define TRANS_PUSH(trans)		_MMIO_TRANS2(trans, _TRANS_PUSH_A)
#define   TRANS_PUSH_EN			REG_BIT(31)
#define   TRANS_PUSH_SEND		REG_BIT(30)

/*
 * HSW+ eDP PSR registers
 *
 * HSW PSR registers are relative to DDIA(_DDI_BUF_CTL_A + 0x800) with just one
 * instance of it
 */
#define _SRD_CTL_A				0x60800
#define _SRD_CTL_EDP				0x6f800
#define EDP_PSR_CTL(tran)			_MMIO(_TRANS2(tran, _SRD_CTL_A))
#define   EDP_PSR_ENABLE			(1 << 31)
#define   BDW_PSR_SINGLE_FRAME			(1 << 30)
#define   EDP_PSR_RESTORE_PSR_ACTIVE_CTX_MASK	(1 << 29) /* SW can't modify */
#define   EDP_PSR_LINK_STANDBY			(1 << 27)
#define   EDP_PSR_MIN_LINK_ENTRY_TIME_MASK	(3 << 25)
#define   EDP_PSR_MIN_LINK_ENTRY_TIME_8_LINES	(0 << 25)
#define   EDP_PSR_MIN_LINK_ENTRY_TIME_4_LINES	(1 << 25)
#define   EDP_PSR_MIN_LINK_ENTRY_TIME_2_LINES	(2 << 25)
#define   EDP_PSR_MIN_LINK_ENTRY_TIME_0_LINES	(3 << 25)
#define   EDP_PSR_MAX_SLEEP_TIME_SHIFT		20
#define   EDP_PSR_SKIP_AUX_EXIT			(1 << 12)
#define   EDP_PSR_TP1_TP2_SEL			(0 << 11)
#define   EDP_PSR_TP1_TP3_SEL			(1 << 11)
#define   EDP_PSR_CRC_ENABLE			(1 << 10) /* BDW+ */
#define   EDP_PSR_TP2_TP3_TIME_500us		(0 << 8)
#define   EDP_PSR_TP2_TP3_TIME_100us		(1 << 8)
#define   EDP_PSR_TP2_TP3_TIME_2500us		(2 << 8)
#define   EDP_PSR_TP2_TP3_TIME_0us		(3 << 8)
#define   EDP_PSR_TP4_TIME_0US			(3 << 6) /* ICL+ */
#define   EDP_PSR_TP1_TIME_500us		(0 << 4)
#define   EDP_PSR_TP1_TIME_100us		(1 << 4)
#define   EDP_PSR_TP1_TIME_2500us		(2 << 4)
#define   EDP_PSR_TP1_TIME_0us			(3 << 4)
#define   EDP_PSR_IDLE_FRAME_SHIFT		0

/*
 * Until TGL, IMR/IIR are fixed at 0x648xx. On TGL+ those registers are relative
 * to transcoder and bits defined for each one as if using no shift (i.e. as if
 * it was for TRANSCODER_EDP)
 */
#define EDP_PSR_IMR				_MMIO(0x64834)
#define EDP_PSR_IIR				_MMIO(0x64838)
#define _PSR_IMR_A				0x60814
#define _PSR_IIR_A				0x60818
#define TRANS_PSR_IMR(tran)			_MMIO_TRANS2(tran, _PSR_IMR_A)
#define TRANS_PSR_IIR(tran)			_MMIO_TRANS2(tran, _PSR_IIR_A)
#define   _EDP_PSR_TRANS_SHIFT(trans)		((trans) == TRANSCODER_EDP ? \
						 0 : ((trans) - TRANSCODER_A + 1) * 8)
#define   EDP_PSR_TRANS_MASK(trans)		(0x7 << _EDP_PSR_TRANS_SHIFT(trans))
#define   EDP_PSR_ERROR(trans)			(0x4 << _EDP_PSR_TRANS_SHIFT(trans))
#define   EDP_PSR_POST_EXIT(trans)		(0x2 << _EDP_PSR_TRANS_SHIFT(trans))
#define   EDP_PSR_PRE_ENTRY(trans)		(0x1 << _EDP_PSR_TRANS_SHIFT(trans))

#define _SRD_AUX_DATA_A				0x60814
#define _SRD_AUX_DATA_EDP			0x6f814
#define EDP_PSR_AUX_DATA(tran, i)		_MMIO(_TRANS2(tran, _SRD_AUX_DATA_A) + (i) + 4) /* 5 registers */

#define _SRD_STATUS_A				0x60840
#define _SRD_STATUS_EDP				0x6f840
#define EDP_PSR_STATUS(tran)			_MMIO(_TRANS2(tran, _SRD_STATUS_A))
#define   EDP_PSR_STATUS_STATE_MASK		(7 << 29)
#define   EDP_PSR_STATUS_STATE_SHIFT		29
#define   EDP_PSR_STATUS_STATE_IDLE		(0 << 29)
#define   EDP_PSR_STATUS_STATE_SRDONACK		(1 << 29)
#define   EDP_PSR_STATUS_STATE_SRDENT		(2 << 29)
#define   EDP_PSR_STATUS_STATE_BUFOFF		(3 << 29)
#define   EDP_PSR_STATUS_STATE_BUFON		(4 << 29)
#define   EDP_PSR_STATUS_STATE_AUXACK		(5 << 29)
#define   EDP_PSR_STATUS_STATE_SRDOFFACK	(6 << 29)
#define   EDP_PSR_STATUS_LINK_MASK		(3 << 26)
#define   EDP_PSR_STATUS_LINK_FULL_OFF		(0 << 26)
#define   EDP_PSR_STATUS_LINK_FULL_ON		(1 << 26)
#define   EDP_PSR_STATUS_LINK_STANDBY		(2 << 26)
#define   EDP_PSR_STATUS_MAX_SLEEP_TIMER_SHIFT	20
#define   EDP_PSR_STATUS_MAX_SLEEP_TIMER_MASK	0x1f
#define   EDP_PSR_STATUS_COUNT_SHIFT		16
#define   EDP_PSR_STATUS_COUNT_MASK		0xf
#define   EDP_PSR_STATUS_AUX_ERROR		(1 << 15)
#define   EDP_PSR_STATUS_AUX_SENDING		(1 << 12)
#define   EDP_PSR_STATUS_SENDING_IDLE		(1 << 9)
#define   EDP_PSR_STATUS_SENDING_TP2_TP3	(1 << 8)
#define   EDP_PSR_STATUS_SENDING_TP1		(1 << 4)
#define   EDP_PSR_STATUS_IDLE_MASK		0xf

#define _SRD_PERF_CNT_A			0x60844
#define _SRD_PERF_CNT_EDP		0x6f844
#define EDP_PSR_PERF_CNT(tran)		_MMIO(_TRANS2(tran, _SRD_PERF_CNT_A))
#define   EDP_PSR_PERF_CNT_MASK		0xffffff

/* PSR_MASK on SKL+ */
#define _SRD_DEBUG_A				0x60860
#define _SRD_DEBUG_EDP				0x6f860
#define EDP_PSR_DEBUG(tran)			_MMIO(_TRANS2(tran, _SRD_DEBUG_A))
#define   EDP_PSR_DEBUG_MASK_MAX_SLEEP         (1 << 28)
#define   EDP_PSR_DEBUG_MASK_LPSP              (1 << 27)
#define   EDP_PSR_DEBUG_MASK_MEMUP             (1 << 26)
#define   EDP_PSR_DEBUG_MASK_HPD               (1 << 25)
#define   EDP_PSR_DEBUG_MASK_DISP_REG_WRITE    (1 << 16) /* Reserved in ICL+ */
#define   EDP_PSR_DEBUG_EXIT_ON_PIXEL_UNDERRUN (1 << 15) /* SKL+ */

#define _PSR2_CTL_A				0x60900
#define _PSR2_CTL_EDP				0x6f900
#define EDP_PSR2_CTL(tran)			_MMIO_TRANS2(tran, _PSR2_CTL_A)
#define   EDP_PSR2_ENABLE			(1 << 31)
#define   EDP_SU_TRACK_ENABLE			(1 << 30) /* up to adl-p */
#define   TGL_EDP_PSR2_BLOCK_COUNT_NUM_2	(0 << 28)
#define   TGL_EDP_PSR2_BLOCK_COUNT_NUM_3	(1 << 28)
#define   EDP_Y_COORDINATE_ENABLE		REG_BIT(25) /* display 10, 11 and 12 */
#define   EDP_PSR2_SU_SDP_SCANLINE		REG_BIT(25) /* display 13+ */
#define   EDP_MAX_SU_DISABLE_TIME(t)		((t) << 20)
#define   EDP_MAX_SU_DISABLE_TIME_MASK		(0x1f << 20)
#define   EDP_PSR2_IO_BUFFER_WAKE_MAX_LINES	8
#define   EDP_PSR2_IO_BUFFER_WAKE(lines)	((EDP_PSR2_IO_BUFFER_WAKE_MAX_LINES - (lines)) << 13)
#define   EDP_PSR2_IO_BUFFER_WAKE_MASK		(3 << 13)
#define   TGL_EDP_PSR2_IO_BUFFER_WAKE_MIN_LINES	5
#define   TGL_EDP_PSR2_IO_BUFFER_WAKE_SHIFT	13
#define   TGL_EDP_PSR2_IO_BUFFER_WAKE(lines)	(((lines) - TGL_EDP_PSR2_IO_BUFFER_WAKE_MIN_LINES) << TGL_EDP_PSR2_IO_BUFFER_WAKE_SHIFT)
#define   TGL_EDP_PSR2_IO_BUFFER_WAKE_MASK	(7 << 13)
#define   EDP_PSR2_FAST_WAKE_MAX_LINES		8
#define   EDP_PSR2_FAST_WAKE(lines)		((EDP_PSR2_FAST_WAKE_MAX_LINES - (lines)) << 11)
#define   EDP_PSR2_FAST_WAKE_MASK		(3 << 11)
#define   TGL_EDP_PSR2_FAST_WAKE_MIN_LINES	5
#define   TGL_EDP_PSR2_FAST_WAKE_MIN_SHIFT	10
#define   TGL_EDP_PSR2_FAST_WAKE(lines)		(((lines) - TGL_EDP_PSR2_FAST_WAKE_MIN_LINES) << TGL_EDP_PSR2_FAST_WAKE_MIN_SHIFT)
#define   TGL_EDP_PSR2_FAST_WAKE_MASK		(7 << 10)
#define   EDP_PSR2_TP2_TIME_500us		(0 << 8)
#define   EDP_PSR2_TP2_TIME_100us		(1 << 8)
#define   EDP_PSR2_TP2_TIME_2500us		(2 << 8)
#define   EDP_PSR2_TP2_TIME_50us		(3 << 8)
#define   EDP_PSR2_TP2_TIME_MASK		(3 << 8)
#define   EDP_PSR2_FRAME_BEFORE_SU_SHIFT	4
#define   EDP_PSR2_FRAME_BEFORE_SU_MASK		(0xf << 4)
#define   EDP_PSR2_FRAME_BEFORE_SU(a)		((a) << 4)
#define   EDP_PSR2_IDLE_FRAME_MASK		0xf
#define   EDP_PSR2_IDLE_FRAME_SHIFT		0

#define _PSR_EVENT_TRANS_A			0x60848
#define _PSR_EVENT_TRANS_B			0x61848
#define _PSR_EVENT_TRANS_C			0x62848
#define _PSR_EVENT_TRANS_D			0x63848
#define _PSR_EVENT_TRANS_EDP			0x6f848
#define PSR_EVENT(tran)				_MMIO_TRANS2(tran, _PSR_EVENT_TRANS_A)
#define  PSR_EVENT_PSR2_WD_TIMER_EXPIRE		(1 << 17)
#define  PSR_EVENT_PSR2_DISABLED		(1 << 16)
#define  PSR_EVENT_SU_DIRTY_FIFO_UNDERRUN	(1 << 15)
#define  PSR_EVENT_SU_CRC_FIFO_UNDERRUN		(1 << 14)
#define  PSR_EVENT_GRAPHICS_RESET		(1 << 12)
#define  PSR_EVENT_PCH_INTERRUPT		(1 << 11)
#define  PSR_EVENT_MEMORY_UP			(1 << 10)
#define  PSR_EVENT_FRONT_BUFFER_MODIFY		(1 << 9)
#define  PSR_EVENT_WD_TIMER_EXPIRE		(1 << 8)
#define  PSR_EVENT_PIPE_REGISTERS_UPDATE	(1 << 6)
#define  PSR_EVENT_REGISTER_UPDATE		(1 << 5) /* Reserved in ICL+ */
#define  PSR_EVENT_HDCP_ENABLE			(1 << 4)
#define  PSR_EVENT_KVMR_SESSION_ENABLE		(1 << 3)
#define  PSR_EVENT_VBI_ENABLE			(1 << 2)
#define  PSR_EVENT_LPSP_MODE_EXIT		(1 << 1)
#define  PSR_EVENT_PSR_DISABLE			(1 << 0)

#define _PSR2_STATUS_A				0x60940
#define _PSR2_STATUS_EDP			0x6f940
#define EDP_PSR2_STATUS(tran)			_MMIO_TRANS2(tran, _PSR2_STATUS_A)
#define EDP_PSR2_STATUS_STATE_MASK		REG_GENMASK(31, 28)
#define EDP_PSR2_STATUS_STATE_DEEP_SLEEP	REG_FIELD_PREP(EDP_PSR2_STATUS_STATE_MASK, 0x8)

#define _PSR2_SU_STATUS_A		0x60914
#define _PSR2_SU_STATUS_EDP		0x6f914
#define _PSR2_SU_STATUS(tran, index)	_MMIO(_TRANS2(tran, _PSR2_SU_STATUS_A) + (index) * 4)
#define PSR2_SU_STATUS(tran, frame)	(_PSR2_SU_STATUS(tran, (frame) / 3))
#define PSR2_SU_STATUS_SHIFT(frame)	(((frame) % 3) * 10)
#define PSR2_SU_STATUS_MASK(frame)	(0x3ff << PSR2_SU_STATUS_SHIFT(frame))
#define PSR2_SU_STATUS_FRAMES		8

#define _PSR2_MAN_TRK_CTL_A					0x60910
#define _PSR2_MAN_TRK_CTL_EDP					0x6f910
#define PSR2_MAN_TRK_CTL(tran)					_MMIO_TRANS2(tran, _PSR2_MAN_TRK_CTL_A)
#define  PSR2_MAN_TRK_CTL_ENABLE				REG_BIT(31)
#define  PSR2_MAN_TRK_CTL_SU_REGION_START_ADDR_MASK		REG_GENMASK(30, 21)
#define  PSR2_MAN_TRK_CTL_SU_REGION_START_ADDR(val)		REG_FIELD_PREP(PSR2_MAN_TRK_CTL_SU_REGION_START_ADDR_MASK, val)
#define  PSR2_MAN_TRK_CTL_SU_REGION_END_ADDR_MASK		REG_GENMASK(20, 11)
#define  PSR2_MAN_TRK_CTL_SU_REGION_END_ADDR(val)		REG_FIELD_PREP(PSR2_MAN_TRK_CTL_SU_REGION_END_ADDR_MASK, val)
#define  PSR2_MAN_TRK_CTL_SF_SINGLE_FULL_FRAME			REG_BIT(3)
#define  PSR2_MAN_TRK_CTL_SF_CONTINUOS_FULL_FRAME		REG_BIT(2)
#define  PSR2_MAN_TRK_CTL_SF_PARTIAL_FRAME_UPDATE		REG_BIT(1)
#define  ADLP_PSR2_MAN_TRK_CTL_SU_REGION_START_ADDR_MASK	REG_GENMASK(28, 16)
#define  ADLP_PSR2_MAN_TRK_CTL_SU_REGION_START_ADDR(val)	REG_FIELD_PREP(ADLP_PSR2_MAN_TRK_CTL_SU_REGION_START_ADDR_MASK, val)
#define  ADLP_PSR2_MAN_TRK_CTL_SU_REGION_END_ADDR_MASK		REG_GENMASK(12, 0)
#define  ADLP_PSR2_MAN_TRK_CTL_SU_REGION_END_ADDR(val)		REG_FIELD_PREP(ADLP_PSR2_MAN_TRK_CTL_SU_REGION_END_ADDR_MASK, val)
#define  ADLP_PSR2_MAN_TRK_CTL_SF_PARTIAL_FRAME_UPDATE		REG_BIT(31)
#define  ADLP_PSR2_MAN_TRK_CTL_SF_SINGLE_FULL_FRAME		REG_BIT(14)
#define  ADLP_PSR2_MAN_TRK_CTL_SF_CONTINUOS_FULL_FRAME		REG_BIT(13)

/* Icelake DSC Rate Control Range Parameter Registers */
#define DSCA_RC_RANGE_PARAMETERS_0		_MMIO(0x6B240)
#define DSCA_RC_RANGE_PARAMETERS_0_UDW		_MMIO(0x6B240 + 4)
#define DSCC_RC_RANGE_PARAMETERS_0		_MMIO(0x6BA40)
#define DSCC_RC_RANGE_PARAMETERS_0_UDW		_MMIO(0x6BA40 + 4)
#define _ICL_DSC0_RC_RANGE_PARAMETERS_0_PB	(0x78208)
#define _ICL_DSC0_RC_RANGE_PARAMETERS_0_UDW_PB	(0x78208 + 4)
#define _ICL_DSC1_RC_RANGE_PARAMETERS_0_PB	(0x78308)
#define _ICL_DSC1_RC_RANGE_PARAMETERS_0_UDW_PB	(0x78308 + 4)
#define _ICL_DSC0_RC_RANGE_PARAMETERS_0_PC	(0x78408)
#define _ICL_DSC0_RC_RANGE_PARAMETERS_0_UDW_PC	(0x78408 + 4)
#define _ICL_DSC1_RC_RANGE_PARAMETERS_0_PC	(0x78508)
#define _ICL_DSC1_RC_RANGE_PARAMETERS_0_UDW_PC	(0x78508 + 4)
#define ICL_DSC0_RC_RANGE_PARAMETERS_0(pipe)		_MMIO_PIPE((pipe) - PIPE_B, \
							_ICL_DSC0_RC_RANGE_PARAMETERS_0_PB, \
							_ICL_DSC0_RC_RANGE_PARAMETERS_0_PC)
#define ICL_DSC0_RC_RANGE_PARAMETERS_0_UDW(pipe)	_MMIO_PIPE((pipe) - PIPE_B, \
							_ICL_DSC0_RC_RANGE_PARAMETERS_0_UDW_PB, \
							_ICL_DSC0_RC_RANGE_PARAMETERS_0_UDW_PC)
#define ICL_DSC1_RC_RANGE_PARAMETERS_0(pipe)		_MMIO_PIPE((pipe) - PIPE_B, \
							_ICL_DSC1_RC_RANGE_PARAMETERS_0_PB, \
							_ICL_DSC1_RC_RANGE_PARAMETERS_0_PC)
#define ICL_DSC1_RC_RANGE_PARAMETERS_0_UDW(pipe)	_MMIO_PIPE((pipe) - PIPE_B, \
							_ICL_DSC1_RC_RANGE_PARAMETERS_0_UDW_PB, \
							_ICL_DSC1_RC_RANGE_PARAMETERS_0_UDW_PC)
#define RC_BPG_OFFSET_SHIFT			10
#define RC_MAX_QP_SHIFT				5
#define RC_MIN_QP_SHIFT				0

#define DSCA_RC_RANGE_PARAMETERS_1		_MMIO(0x6B248)
#define DSCA_RC_RANGE_PARAMETERS_1_UDW		_MMIO(0x6B248 + 4)
#define DSCC_RC_RANGE_PARAMETERS_1		_MMIO(0x6BA48)
#define DSCC_RC_RANGE_PARAMETERS_1_UDW		_MMIO(0x6BA48 + 4)
#define _ICL_DSC0_RC_RANGE_PARAMETERS_1_PB	(0x78210)
#define _ICL_DSC0_RC_RANGE_PARAMETERS_1_UDW_PB	(0x78210 + 4)
#define _ICL_DSC1_RC_RANGE_PARAMETERS_1_PB	(0x78310)
#define _ICL_DSC1_RC_RANGE_PARAMETERS_1_UDW_PB	(0x78310 + 4)
#define _ICL_DSC0_RC_RANGE_PARAMETERS_1_PC	(0x78410)
#define _ICL_DSC0_RC_RANGE_PARAMETERS_1_UDW_PC	(0x78410 + 4)
#define _ICL_DSC1_RC_RANGE_PARAMETERS_1_PC	(0x78510)
#define _ICL_DSC1_RC_RANGE_PARAMETERS_1_UDW_PC	(0x78510 + 4)
#define ICL_DSC0_RC_RANGE_PARAMETERS_1(pipe)		_MMIO_PIPE((pipe) - PIPE_B, \
							_ICL_DSC0_RC_RANGE_PARAMETERS_1_PB, \
							_ICL_DSC0_RC_RANGE_PARAMETERS_1_PC)
#define ICL_DSC0_RC_RANGE_PARAMETERS_1_UDW(pipe)	_MMIO_PIPE((pipe) - PIPE_B, \
							_ICL_DSC0_RC_RANGE_PARAMETERS_1_UDW_PB, \
							_ICL_DSC0_RC_RANGE_PARAMETERS_1_UDW_PC)
#define ICL_DSC1_RC_RANGE_PARAMETERS_1(pipe)		_MMIO_PIPE((pipe) - PIPE_B, \
							_ICL_DSC1_RC_RANGE_PARAMETERS_1_PB, \
							_ICL_DSC1_RC_RANGE_PARAMETERS_1_PC)
#define ICL_DSC1_RC_RANGE_PARAMETERS_1_UDW(pipe)	_MMIO_PIPE((pipe) - PIPE_B, \
							_ICL_DSC1_RC_RANGE_PARAMETERS_1_UDW_PB, \
							_ICL_DSC1_RC_RANGE_PARAMETERS_1_UDW_PC)

#define DSCA_RC_RANGE_PARAMETERS_2		_MMIO(0x6B250)
#define DSCA_RC_RANGE_PARAMETERS_2_UDW		_MMIO(0x6B250 + 4)
#define DSCC_RC_RANGE_PARAMETERS_2		_MMIO(0x6BA50)
#define DSCC_RC_RANGE_PARAMETERS_2_UDW		_MMIO(0x6BA50 + 4)
#define _ICL_DSC0_RC_RANGE_PARAMETERS_2_PB	(0x78218)
#define _ICL_DSC0_RC_RANGE_PARAMETERS_2_UDW_PB	(0x78218 + 4)
#define _ICL_DSC1_RC_RANGE_PARAMETERS_2_PB	(0x78318)
#define _ICL_DSC1_RC_RANGE_PARAMETERS_2_UDW_PB	(0x78318 + 4)
#define _ICL_DSC0_RC_RANGE_PARAMETERS_2_PC	(0x78418)
#define _ICL_DSC0_RC_RANGE_PARAMETERS_2_UDW_PC	(0x78418 + 4)
#define _ICL_DSC1_RC_RANGE_PARAMETERS_2_PC	(0x78518)
#define _ICL_DSC1_RC_RANGE_PARAMETERS_2_UDW_PC	(0x78518 + 4)
#define ICL_DSC0_RC_RANGE_PARAMETERS_2(pipe)		_MMIO_PIPE((pipe) - PIPE_B, \
							_ICL_DSC0_RC_RANGE_PARAMETERS_2_PB, \
							_ICL_DSC0_RC_RANGE_PARAMETERS_2_PC)
#define ICL_DSC0_RC_RANGE_PARAMETERS_2_UDW(pipe)	_MMIO_PIPE((pipe) - PIPE_B, \
							_ICL_DSC0_RC_RANGE_PARAMETERS_2_UDW_PB, \
							_ICL_DSC0_RC_RANGE_PARAMETERS_2_UDW_PC)
#define ICL_DSC1_RC_RANGE_PARAMETERS_2(pipe)		_MMIO_PIPE((pipe) - PIPE_B, \
							_ICL_DSC1_RC_RANGE_PARAMETERS_2_PB, \
							_ICL_DSC1_RC_RANGE_PARAMETERS_2_PC)
#define ICL_DSC1_RC_RANGE_PARAMETERS_2_UDW(pipe)	_MMIO_PIPE((pipe) - PIPE_B, \
							_ICL_DSC1_RC_RANGE_PARAMETERS_2_UDW_PB, \
							_ICL_DSC1_RC_RANGE_PARAMETERS_2_UDW_PC)

#define DSCA_RC_RANGE_PARAMETERS_3		_MMIO(0x6B258)
#define DSCA_RC_RANGE_PARAMETERS_3_UDW		_MMIO(0x6B258 + 4)
#define DSCC_RC_RANGE_PARAMETERS_3		_MMIO(0x6BA58)
#define DSCC_RC_RANGE_PARAMETERS_3_UDW		_MMIO(0x6BA58 + 4)
#define _ICL_DSC0_RC_RANGE_PARAMETERS_3_PB	(0x78220)
#define _ICL_DSC0_RC_RANGE_PARAMETERS_3_UDW_PB	(0x78220 + 4)
#define _ICL_DSC1_RC_RANGE_PARAMETERS_3_PB	(0x78320)
#define _ICL_DSC1_RC_RANGE_PARAMETERS_3_UDW_PB	(0x78320 + 4)
#define _ICL_DSC0_RC_RANGE_PARAMETERS_3_PC	(0x78420)
#define _ICL_DSC0_RC_RANGE_PARAMETERS_3_UDW_PC	(0x78420 + 4)
#define _ICL_DSC1_RC_RANGE_PARAMETERS_3_PC	(0x78520)
#define _ICL_DSC1_RC_RANGE_PARAMETERS_3_UDW_PC	(0x78520 + 4)
#define ICL_DSC0_RC_RANGE_PARAMETERS_3(pipe)		_MMIO_PIPE((pipe) - PIPE_B, \
							_ICL_DSC0_RC_RANGE_PARAMETERS_3_PB, \
							_ICL_DSC0_RC_RANGE_PARAMETERS_3_PC)
#define ICL_DSC0_RC_RANGE_PARAMETERS_3_UDW(pipe)	_MMIO_PIPE((pipe) - PIPE_B, \
							_ICL_DSC0_RC_RANGE_PARAMETERS_3_UDW_PB, \
							_ICL_DSC0_RC_RANGE_PARAMETERS_3_UDW_PC)
#define ICL_DSC1_RC_RANGE_PARAMETERS_3(pipe)		_MMIO_PIPE((pipe) - PIPE_B, \
							_ICL_DSC1_RC_RANGE_PARAMETERS_3_PB, \
							_ICL_DSC1_RC_RANGE_PARAMETERS_3_PC)
#define ICL_DSC1_RC_RANGE_PARAMETERS_3_UDW(pipe)	_MMIO_PIPE((pipe) - PIPE_B, \
							_ICL_DSC1_RC_RANGE_PARAMETERS_3_UDW_PB, \
							_ICL_DSC1_RC_RANGE_PARAMETERS_3_UDW_PC)

/* VGA port control */
#define ADPA			_MMIO(0x61100)
#define PCH_ADPA                _MMIO(0xe1100)
#define VLV_ADPA		_MMIO(VLV_DISPLAY_BASE + 0x61100)

#define   ADPA_DAC_ENABLE	(1 << 31)
#define   ADPA_DAC_DISABLE	0
#define   ADPA_PIPE_SEL_SHIFT		30
#define   ADPA_PIPE_SEL_MASK		(1 << 30)
#define   ADPA_PIPE_SEL(pipe)		((pipe) << 30)
#define   ADPA_PIPE_SEL_SHIFT_CPT	29
#define   ADPA_PIPE_SEL_MASK_CPT	(3 << 29)
#define   ADPA_PIPE_SEL_CPT(pipe)	((pipe) << 29)
#define   ADPA_CRT_HOTPLUG_MASK  0x03ff0000 /* bit 25-16 */
#define   ADPA_CRT_HOTPLUG_MONITOR_NONE  (0 << 24)
#define   ADPA_CRT_HOTPLUG_MONITOR_MASK  (3 << 24)
#define   ADPA_CRT_HOTPLUG_MONITOR_COLOR (3 << 24)
#define   ADPA_CRT_HOTPLUG_MONITOR_MONO  (2 << 24)
#define   ADPA_CRT_HOTPLUG_ENABLE        (1 << 23)
#define   ADPA_CRT_HOTPLUG_PERIOD_64     (0 << 22)
#define   ADPA_CRT_HOTPLUG_PERIOD_128    (1 << 22)
#define   ADPA_CRT_HOTPLUG_WARMUP_5MS    (0 << 21)
#define   ADPA_CRT_HOTPLUG_WARMUP_10MS   (1 << 21)
#define   ADPA_CRT_HOTPLUG_SAMPLE_2S     (0 << 20)
#define   ADPA_CRT_HOTPLUG_SAMPLE_4S     (1 << 20)
#define   ADPA_CRT_HOTPLUG_VOLTAGE_40    (0 << 18)
#define   ADPA_CRT_HOTPLUG_VOLTAGE_50    (1 << 18)
#define   ADPA_CRT_HOTPLUG_VOLTAGE_60    (2 << 18)
#define   ADPA_CRT_HOTPLUG_VOLTAGE_70    (3 << 18)
#define   ADPA_CRT_HOTPLUG_VOLREF_325MV  (0 << 17)
#define   ADPA_CRT_HOTPLUG_VOLREF_475MV  (1 << 17)
#define   ADPA_CRT_HOTPLUG_FORCE_TRIGGER (1 << 16)
#define   ADPA_USE_VGA_HVPOLARITY (1 << 15)
#define   ADPA_SETS_HVPOLARITY	0
#define   ADPA_VSYNC_CNTL_DISABLE (1 << 10)
#define   ADPA_VSYNC_CNTL_ENABLE 0
#define   ADPA_HSYNC_CNTL_DISABLE (1 << 11)
#define   ADPA_HSYNC_CNTL_ENABLE 0
#define   ADPA_VSYNC_ACTIVE_HIGH (1 << 4)
#define   ADPA_VSYNC_ACTIVE_LOW	0
#define   ADPA_HSYNC_ACTIVE_HIGH (1 << 3)
#define   ADPA_HSYNC_ACTIVE_LOW	0
#define   ADPA_DPMS_MASK	(~(3 << 10))
#define   ADPA_DPMS_ON		(0 << 10)
#define   ADPA_DPMS_SUSPEND	(1 << 10)
#define   ADPA_DPMS_STANDBY	(2 << 10)
#define   ADPA_DPMS_OFF		(3 << 10)


/* Hotplug control (945+ only) */
#define PORT_HOTPLUG_EN		_MMIO(DISPLAY_MMIO_BASE(dev_priv) + 0x61110)
#define   PORTB_HOTPLUG_INT_EN			(1 << 29)
#define   PORTC_HOTPLUG_INT_EN			(1 << 28)
#define   PORTD_HOTPLUG_INT_EN			(1 << 27)
#define   SDVOB_HOTPLUG_INT_EN			(1 << 26)
#define   SDVOC_HOTPLUG_INT_EN			(1 << 25)
#define   TV_HOTPLUG_INT_EN			(1 << 18)
#define   CRT_HOTPLUG_INT_EN			(1 << 9)
#define HOTPLUG_INT_EN_MASK			(PORTB_HOTPLUG_INT_EN | \
						 PORTC_HOTPLUG_INT_EN | \
						 PORTD_HOTPLUG_INT_EN | \
						 SDVOC_HOTPLUG_INT_EN | \
						 SDVOB_HOTPLUG_INT_EN | \
						 CRT_HOTPLUG_INT_EN)
#define   CRT_HOTPLUG_FORCE_DETECT		(1 << 3)
#define CRT_HOTPLUG_ACTIVATION_PERIOD_32	(0 << 8)
/* must use period 64 on GM45 according to docs */
#define CRT_HOTPLUG_ACTIVATION_PERIOD_64	(1 << 8)
#define CRT_HOTPLUG_DAC_ON_TIME_2M		(0 << 7)
#define CRT_HOTPLUG_DAC_ON_TIME_4M		(1 << 7)
#define CRT_HOTPLUG_VOLTAGE_COMPARE_40		(0 << 5)
#define CRT_HOTPLUG_VOLTAGE_COMPARE_50		(1 << 5)
#define CRT_HOTPLUG_VOLTAGE_COMPARE_60		(2 << 5)
#define CRT_HOTPLUG_VOLTAGE_COMPARE_70		(3 << 5)
#define CRT_HOTPLUG_VOLTAGE_COMPARE_MASK	(3 << 5)
#define CRT_HOTPLUG_DETECT_DELAY_1G		(0 << 4)
#define CRT_HOTPLUG_DETECT_DELAY_2G		(1 << 4)
#define CRT_HOTPLUG_DETECT_VOLTAGE_325MV	(0 << 2)
#define CRT_HOTPLUG_DETECT_VOLTAGE_475MV	(1 << 2)

#define PORT_HOTPLUG_STAT	_MMIO(DISPLAY_MMIO_BASE(dev_priv) + 0x61114)
/*
 * HDMI/DP bits are g4x+
 *
 * WARNING: Bspec for hpd status bits on gen4 seems to be completely confused.
 * Please check the detailed lore in the commit message for for experimental
 * evidence.
 */
/* Bspec says GM45 should match G4X/VLV/CHV, but reality disagrees */
#define   PORTD_HOTPLUG_LIVE_STATUS_GM45	(1 << 29)
#define   PORTC_HOTPLUG_LIVE_STATUS_GM45	(1 << 28)
#define   PORTB_HOTPLUG_LIVE_STATUS_GM45	(1 << 27)
/* G4X/VLV/CHV DP/HDMI bits again match Bspec */
#define   PORTD_HOTPLUG_LIVE_STATUS_G4X		(1 << 27)
#define   PORTC_HOTPLUG_LIVE_STATUS_G4X		(1 << 28)
#define   PORTB_HOTPLUG_LIVE_STATUS_G4X		(1 << 29)
#define   PORTD_HOTPLUG_INT_STATUS		(3 << 21)
#define   PORTD_HOTPLUG_INT_LONG_PULSE		(2 << 21)
#define   PORTD_HOTPLUG_INT_SHORT_PULSE		(1 << 21)
#define   PORTC_HOTPLUG_INT_STATUS		(3 << 19)
#define   PORTC_HOTPLUG_INT_LONG_PULSE		(2 << 19)
#define   PORTC_HOTPLUG_INT_SHORT_PULSE		(1 << 19)
#define   PORTB_HOTPLUG_INT_STATUS		(3 << 17)
#define   PORTB_HOTPLUG_INT_LONG_PULSE		(2 << 17)
#define   PORTB_HOTPLUG_INT_SHORT_PLUSE		(1 << 17)
/* CRT/TV common between gen3+ */
#define   CRT_HOTPLUG_INT_STATUS		(1 << 11)
#define   TV_HOTPLUG_INT_STATUS			(1 << 10)
#define   CRT_HOTPLUG_MONITOR_MASK		(3 << 8)
#define   CRT_HOTPLUG_MONITOR_COLOR		(3 << 8)
#define   CRT_HOTPLUG_MONITOR_MONO		(2 << 8)
#define   CRT_HOTPLUG_MONITOR_NONE		(0 << 8)
#define   DP_AUX_CHANNEL_D_INT_STATUS_G4X	(1 << 6)
#define   DP_AUX_CHANNEL_C_INT_STATUS_G4X	(1 << 5)
#define   DP_AUX_CHANNEL_B_INT_STATUS_G4X	(1 << 4)
#define   DP_AUX_CHANNEL_MASK_INT_STATUS_G4X	(7 << 4)

/* SDVO is different across gen3/4 */
#define   SDVOC_HOTPLUG_INT_STATUS_G4X		(1 << 3)
#define   SDVOB_HOTPLUG_INT_STATUS_G4X		(1 << 2)
/*
 * Bspec seems to be seriously misleaded about the SDVO hpd bits on i965g/gm,
 * since reality corrobates that they're the same as on gen3. But keep these
 * bits here (and the comment!) to help any other lost wanderers back onto the
 * right tracks.
 */
#define   SDVOC_HOTPLUG_INT_STATUS_I965		(3 << 4)
#define   SDVOB_HOTPLUG_INT_STATUS_I965		(3 << 2)
#define   SDVOC_HOTPLUG_INT_STATUS_I915		(1 << 7)
#define   SDVOB_HOTPLUG_INT_STATUS_I915		(1 << 6)
#define   HOTPLUG_INT_STATUS_G4X		(CRT_HOTPLUG_INT_STATUS | \
						 SDVOB_HOTPLUG_INT_STATUS_G4X | \
						 SDVOC_HOTPLUG_INT_STATUS_G4X | \
						 PORTB_HOTPLUG_INT_STATUS | \
						 PORTC_HOTPLUG_INT_STATUS | \
						 PORTD_HOTPLUG_INT_STATUS)

#define HOTPLUG_INT_STATUS_I915			(CRT_HOTPLUG_INT_STATUS | \
						 SDVOB_HOTPLUG_INT_STATUS_I915 | \
						 SDVOC_HOTPLUG_INT_STATUS_I915 | \
						 PORTB_HOTPLUG_INT_STATUS | \
						 PORTC_HOTPLUG_INT_STATUS | \
						 PORTD_HOTPLUG_INT_STATUS)

/* SDVO and HDMI port control.
 * The same register may be used for SDVO or HDMI */
#define _GEN3_SDVOB	0x61140
#define _GEN3_SDVOC	0x61160
#define GEN3_SDVOB	_MMIO(_GEN3_SDVOB)
#define GEN3_SDVOC	_MMIO(_GEN3_SDVOC)
#define GEN4_HDMIB	GEN3_SDVOB
#define GEN4_HDMIC	GEN3_SDVOC
#define VLV_HDMIB	_MMIO(VLV_DISPLAY_BASE + 0x61140)
#define VLV_HDMIC	_MMIO(VLV_DISPLAY_BASE + 0x61160)
#define CHV_HDMID	_MMIO(VLV_DISPLAY_BASE + 0x6116C)
#define PCH_SDVOB	_MMIO(0xe1140)
#define PCH_HDMIB	PCH_SDVOB
#define PCH_HDMIC	_MMIO(0xe1150)
#define PCH_HDMID	_MMIO(0xe1160)

#define PORT_DFT_I9XX				_MMIO(0x61150)
#define   DC_BALANCE_RESET			(1 << 25)
#define PORT_DFT2_G4X		_MMIO(DISPLAY_MMIO_BASE(dev_priv) + 0x61154)
#define   DC_BALANCE_RESET_VLV			(1 << 31)
#define   PIPE_SCRAMBLE_RESET_MASK		((1 << 14) | (0x3 << 0))
#define   PIPE_C_SCRAMBLE_RESET			REG_BIT(14) /* chv */
#define   PIPE_B_SCRAMBLE_RESET			REG_BIT(1)
#define   PIPE_A_SCRAMBLE_RESET			REG_BIT(0)

/* Gen 3 SDVO bits: */
#define   SDVO_ENABLE				(1 << 31)
#define   SDVO_PIPE_SEL_SHIFT			30
#define   SDVO_PIPE_SEL_MASK			(1 << 30)
#define   SDVO_PIPE_SEL(pipe)			((pipe) << 30)
#define   SDVO_STALL_SELECT			(1 << 29)
#define   SDVO_INTERRUPT_ENABLE			(1 << 26)
/*
 * 915G/GM SDVO pixel multiplier.
 * Programmed value is multiplier - 1, up to 5x.
 * \sa DPLL_MD_UDI_MULTIPLIER_MASK
 */
#define   SDVO_PORT_MULTIPLY_MASK		(7 << 23)
#define   SDVO_PORT_MULTIPLY_SHIFT		23
#define   SDVO_PHASE_SELECT_MASK		(15 << 19)
#define   SDVO_PHASE_SELECT_DEFAULT		(6 << 19)
#define   SDVO_CLOCK_OUTPUT_INVERT		(1 << 18)
#define   SDVOC_GANG_MODE			(1 << 16) /* Port C only */
#define   SDVO_BORDER_ENABLE			(1 << 7) /* SDVO only */
#define   SDVOB_PCIE_CONCURRENCY		(1 << 3) /* Port B only */
#define   SDVO_DETECTED				(1 << 2)
/* Bits to be preserved when writing */
#define   SDVOB_PRESERVE_MASK ((1 << 17) | (1 << 16) | (1 << 14) | \
			       SDVO_INTERRUPT_ENABLE)
#define   SDVOC_PRESERVE_MASK ((1 << 17) | SDVO_INTERRUPT_ENABLE)

/* Gen 4 SDVO/HDMI bits: */
#define   SDVO_COLOR_FORMAT_8bpc		(0 << 26)
#define   SDVO_COLOR_FORMAT_MASK		(7 << 26)
#define   SDVO_ENCODING_SDVO			(0 << 10)
#define   SDVO_ENCODING_HDMI			(2 << 10)
#define   HDMI_MODE_SELECT_HDMI			(1 << 9) /* HDMI only */
#define   HDMI_MODE_SELECT_DVI			(0 << 9) /* HDMI only */
#define   HDMI_COLOR_RANGE_16_235		(1 << 8) /* HDMI only */
#define   HDMI_AUDIO_ENABLE			(1 << 6) /* HDMI only */
/* VSYNC/HSYNC bits new with 965, default is to be set */
#define   SDVO_VSYNC_ACTIVE_HIGH		(1 << 4)
#define   SDVO_HSYNC_ACTIVE_HIGH		(1 << 3)

/* Gen 5 (IBX) SDVO/HDMI bits: */
#define   HDMI_COLOR_FORMAT_12bpc		(3 << 26) /* HDMI only */
#define   SDVOB_HOTPLUG_ENABLE			(1 << 23) /* SDVO only */

/* Gen 6 (CPT) SDVO/HDMI bits: */
#define   SDVO_PIPE_SEL_SHIFT_CPT		29
#define   SDVO_PIPE_SEL_MASK_CPT		(3 << 29)
#define   SDVO_PIPE_SEL_CPT(pipe)		((pipe) << 29)

/* CHV SDVO/HDMI bits: */
#define   SDVO_PIPE_SEL_SHIFT_CHV		24
#define   SDVO_PIPE_SEL_MASK_CHV		(3 << 24)
#define   SDVO_PIPE_SEL_CHV(pipe)		((pipe) << 24)


/* DVO port control */
#define _DVOA			0x61120
#define DVOA			_MMIO(_DVOA)
#define _DVOB			0x61140
#define DVOB			_MMIO(_DVOB)
#define _DVOC			0x61160
#define DVOC			_MMIO(_DVOC)
#define   DVO_ENABLE			(1 << 31)
#define   DVO_PIPE_SEL_SHIFT		30
#define   DVO_PIPE_SEL_MASK		(1 << 30)
#define   DVO_PIPE_SEL(pipe)		((pipe) << 30)
#define   DVO_PIPE_STALL_UNUSED		(0 << 28)
#define   DVO_PIPE_STALL		(1 << 28)
#define   DVO_PIPE_STALL_TV		(2 << 28)
#define   DVO_PIPE_STALL_MASK		(3 << 28)
#define   DVO_USE_VGA_SYNC		(1 << 15)
#define   DVO_DATA_ORDER_I740		(0 << 14)
#define   DVO_DATA_ORDER_FP		(1 << 14)
#define   DVO_VSYNC_DISABLE		(1 << 11)
#define   DVO_HSYNC_DISABLE		(1 << 10)
#define   DVO_VSYNC_TRISTATE		(1 << 9)
#define   DVO_HSYNC_TRISTATE		(1 << 8)
#define   DVO_BORDER_ENABLE		(1 << 7)
#define   DVO_DATA_ORDER_GBRG		(1 << 6)
#define   DVO_DATA_ORDER_RGGB		(0 << 6)
#define   DVO_DATA_ORDER_GBRG_ERRATA	(0 << 6)
#define   DVO_DATA_ORDER_RGGB_ERRATA	(1 << 6)
#define   DVO_VSYNC_ACTIVE_HIGH		(1 << 4)
#define   DVO_HSYNC_ACTIVE_HIGH		(1 << 3)
#define   DVO_BLANK_ACTIVE_HIGH		(1 << 2)
#define   DVO_OUTPUT_CSTATE_PIXELS	(1 << 1)	/* SDG only */
#define   DVO_OUTPUT_SOURCE_SIZE_PIXELS	(1 << 0)	/* SDG only */
#define   DVO_PRESERVE_MASK		(0x7 << 24)
#define DVOA_SRCDIM		_MMIO(0x61124)
#define DVOB_SRCDIM		_MMIO(0x61144)
#define DVOC_SRCDIM		_MMIO(0x61164)
#define   DVO_SRCDIM_HORIZONTAL_SHIFT	12
#define   DVO_SRCDIM_VERTICAL_SHIFT	0

/* LVDS port control */
#define LVDS			_MMIO(0x61180)
/*
 * Enables the LVDS port.  This bit must be set before DPLLs are enabled, as
 * the DPLL semantics change when the LVDS is assigned to that pipe.
 */
#define   LVDS_PORT_EN			(1 << 31)
/* Selects pipe B for LVDS data.  Must be set on pre-965. */
#define   LVDS_PIPE_SEL_SHIFT		30
#define   LVDS_PIPE_SEL_MASK		(1 << 30)
#define   LVDS_PIPE_SEL(pipe)		((pipe) << 30)
#define   LVDS_PIPE_SEL_SHIFT_CPT	29
#define   LVDS_PIPE_SEL_MASK_CPT	(3 << 29)
#define   LVDS_PIPE_SEL_CPT(pipe)	((pipe) << 29)
/* LVDS dithering flag on 965/g4x platform */
#define   LVDS_ENABLE_DITHER		(1 << 25)
/* LVDS sync polarity flags. Set to invert (i.e. negative) */
#define   LVDS_VSYNC_POLARITY		(1 << 21)
#define   LVDS_HSYNC_POLARITY		(1 << 20)

/* Enable border for unscaled (or aspect-scaled) display */
#define   LVDS_BORDER_ENABLE		(1 << 15)
/*
 * Enables the A0-A2 data pairs and CLKA, containing 18 bits of color data per
 * pixel.
 */
#define   LVDS_A0A2_CLKA_POWER_MASK	(3 << 8)
#define   LVDS_A0A2_CLKA_POWER_DOWN	(0 << 8)
#define   LVDS_A0A2_CLKA_POWER_UP	(3 << 8)
/*
 * Controls the A3 data pair, which contains the additional LSBs for 24 bit
 * mode.  Only enabled if LVDS_A0A2_CLKA_POWER_UP also indicates it should be
 * on.
 */
#define   LVDS_A3_POWER_MASK		(3 << 6)
#define   LVDS_A3_POWER_DOWN		(0 << 6)
#define   LVDS_A3_POWER_UP		(3 << 6)
/*
 * Controls the CLKB pair.  This should only be set when LVDS_B0B3_POWER_UP
 * is set.
 */
#define   LVDS_CLKB_POWER_MASK		(3 << 4)
#define   LVDS_CLKB_POWER_DOWN		(0 << 4)
#define   LVDS_CLKB_POWER_UP		(3 << 4)
/*
 * Controls the B0-B3 data pairs.  This must be set to match the DPLL p2
 * setting for whether we are in dual-channel mode.  The B3 pair will
 * additionally only be powered up when LVDS_A3_POWER_UP is set.
 */
#define   LVDS_B0B3_POWER_MASK		(3 << 2)
#define   LVDS_B0B3_POWER_DOWN		(0 << 2)
#define   LVDS_B0B3_POWER_UP		(3 << 2)

/* Video Data Island Packet control */
#define VIDEO_DIP_DATA		_MMIO(0x61178)
/* Read the description of VIDEO_DIP_DATA (before Haswell) or VIDEO_DIP_ECC
 * (Haswell and newer) to see which VIDEO_DIP_DATA byte corresponds to each byte
 * of the infoframe structure specified by CEA-861. */
#define   VIDEO_DIP_DATA_SIZE	32
#define   VIDEO_DIP_GMP_DATA_SIZE	36
#define   VIDEO_DIP_VSC_DATA_SIZE	36
#define   VIDEO_DIP_PPS_DATA_SIZE	132
#define VIDEO_DIP_CTL		_MMIO(0x61170)
/* Pre HSW: */
#define   VIDEO_DIP_ENABLE		(1 << 31)
#define   VIDEO_DIP_PORT(port)		((port) << 29)
#define   VIDEO_DIP_PORT_MASK		(3 << 29)
#define   VIDEO_DIP_ENABLE_GCP		(1 << 25) /* ilk+ */
#define   VIDEO_DIP_ENABLE_AVI		(1 << 21)
#define   VIDEO_DIP_ENABLE_VENDOR	(2 << 21)
#define   VIDEO_DIP_ENABLE_GAMUT	(4 << 21) /* ilk+ */
#define   VIDEO_DIP_ENABLE_SPD		(8 << 21)
#define   VIDEO_DIP_SELECT_AVI		(0 << 19)
#define   VIDEO_DIP_SELECT_VENDOR	(1 << 19)
#define   VIDEO_DIP_SELECT_GAMUT	(2 << 19)
#define   VIDEO_DIP_SELECT_SPD		(3 << 19)
#define   VIDEO_DIP_SELECT_MASK		(3 << 19)
#define   VIDEO_DIP_FREQ_ONCE		(0 << 16)
#define   VIDEO_DIP_FREQ_VSYNC		(1 << 16)
#define   VIDEO_DIP_FREQ_2VSYNC		(2 << 16)
#define   VIDEO_DIP_FREQ_MASK		(3 << 16)
/* HSW and later: */
#define   VIDEO_DIP_ENABLE_DRM_GLK	(1 << 28)
#define   PSR_VSC_BIT_7_SET		(1 << 27)
#define   VSC_SELECT_MASK		(0x3 << 25)
#define   VSC_SELECT_SHIFT		25
#define   VSC_DIP_HW_HEA_DATA		(0 << 25)
#define   VSC_DIP_HW_HEA_SW_DATA	(1 << 25)
#define   VSC_DIP_HW_DATA_SW_HEA	(2 << 25)
#define   VSC_DIP_SW_HEA_DATA		(3 << 25)
#define   VDIP_ENABLE_PPS		(1 << 24)
#define   VIDEO_DIP_ENABLE_VSC_HSW	(1 << 20)
#define   VIDEO_DIP_ENABLE_GCP_HSW	(1 << 16)
#define   VIDEO_DIP_ENABLE_AVI_HSW	(1 << 12)
#define   VIDEO_DIP_ENABLE_VS_HSW	(1 << 8)
#define   VIDEO_DIP_ENABLE_GMP_HSW	(1 << 4)
#define   VIDEO_DIP_ENABLE_SPD_HSW	(1 << 0)

/* Panel power sequencing */
#define PPS_BASE			0x61200
#define VLV_PPS_BASE			(VLV_DISPLAY_BASE + PPS_BASE)
#define PCH_PPS_BASE			0xC7200

#define _MMIO_PPS(pps_idx, reg)		_MMIO(dev_priv->pps_mmio_base -	\
					      PPS_BASE + (reg) +	\
					      (pps_idx) * 0x100)

#define _PP_STATUS			0x61200
#define PP_STATUS(pps_idx)		_MMIO_PPS(pps_idx, _PP_STATUS)
#define   PP_ON				REG_BIT(31)
/*
 * Indicates that all dependencies of the panel are on:
 *
 * - PLL enabled
 * - pipe enabled
 * - LVDS/DVOB/DVOC on
 */
#define   PP_READY			REG_BIT(30)
#define   PP_SEQUENCE_MASK		REG_GENMASK(29, 28)
#define   PP_SEQUENCE_NONE		REG_FIELD_PREP(PP_SEQUENCE_MASK, 0)
#define   PP_SEQUENCE_POWER_UP		REG_FIELD_PREP(PP_SEQUENCE_MASK, 1)
#define   PP_SEQUENCE_POWER_DOWN	REG_FIELD_PREP(PP_SEQUENCE_MASK, 2)
#define   PP_CYCLE_DELAY_ACTIVE		REG_BIT(27)
#define   PP_SEQUENCE_STATE_MASK	REG_GENMASK(3, 0)
#define   PP_SEQUENCE_STATE_OFF_IDLE	REG_FIELD_PREP(PP_SEQUENCE_STATE_MASK, 0x0)
#define   PP_SEQUENCE_STATE_OFF_S0_1	REG_FIELD_PREP(PP_SEQUENCE_STATE_MASK, 0x1)
#define   PP_SEQUENCE_STATE_OFF_S0_2	REG_FIELD_PREP(PP_SEQUENCE_STATE_MASK, 0x2)
#define   PP_SEQUENCE_STATE_OFF_S0_3	REG_FIELD_PREP(PP_SEQUENCE_STATE_MASK, 0x3)
#define   PP_SEQUENCE_STATE_ON_IDLE	REG_FIELD_PREP(PP_SEQUENCE_STATE_MASK, 0x8)
#define   PP_SEQUENCE_STATE_ON_S1_1	REG_FIELD_PREP(PP_SEQUENCE_STATE_MASK, 0x9)
#define   PP_SEQUENCE_STATE_ON_S1_2	REG_FIELD_PREP(PP_SEQUENCE_STATE_MASK, 0xa)
#define   PP_SEQUENCE_STATE_ON_S1_3	REG_FIELD_PREP(PP_SEQUENCE_STATE_MASK, 0xb)
#define   PP_SEQUENCE_STATE_RESET	REG_FIELD_PREP(PP_SEQUENCE_STATE_MASK, 0xf)

#define _PP_CONTROL			0x61204
#define PP_CONTROL(pps_idx)		_MMIO_PPS(pps_idx, _PP_CONTROL)
#define  PANEL_UNLOCK_MASK		REG_GENMASK(31, 16)
#define  PANEL_UNLOCK_REGS		REG_FIELD_PREP(PANEL_UNLOCK_MASK, 0xabcd)
#define  BXT_POWER_CYCLE_DELAY_MASK	REG_GENMASK(8, 4)
#define  EDP_FORCE_VDD			REG_BIT(3)
#define  EDP_BLC_ENABLE			REG_BIT(2)
#define  PANEL_POWER_RESET		REG_BIT(1)
#define  PANEL_POWER_ON			REG_BIT(0)

#define _PP_ON_DELAYS			0x61208
#define PP_ON_DELAYS(pps_idx)		_MMIO_PPS(pps_idx, _PP_ON_DELAYS)
#define  PANEL_PORT_SELECT_MASK		REG_GENMASK(31, 30)
#define  PANEL_PORT_SELECT_LVDS		REG_FIELD_PREP(PANEL_PORT_SELECT_MASK, 0)
#define  PANEL_PORT_SELECT_DPA		REG_FIELD_PREP(PANEL_PORT_SELECT_MASK, 1)
#define  PANEL_PORT_SELECT_DPC		REG_FIELD_PREP(PANEL_PORT_SELECT_MASK, 2)
#define  PANEL_PORT_SELECT_DPD		REG_FIELD_PREP(PANEL_PORT_SELECT_MASK, 3)
#define  PANEL_PORT_SELECT_VLV(port)	REG_FIELD_PREP(PANEL_PORT_SELECT_MASK, port)
#define  PANEL_POWER_UP_DELAY_MASK	REG_GENMASK(28, 16)
#define  PANEL_LIGHT_ON_DELAY_MASK	REG_GENMASK(12, 0)

#define _PP_OFF_DELAYS			0x6120C
#define PP_OFF_DELAYS(pps_idx)		_MMIO_PPS(pps_idx, _PP_OFF_DELAYS)
#define  PANEL_POWER_DOWN_DELAY_MASK	REG_GENMASK(28, 16)
#define  PANEL_LIGHT_OFF_DELAY_MASK	REG_GENMASK(12, 0)

#define _PP_DIVISOR			0x61210
#define PP_DIVISOR(pps_idx)		_MMIO_PPS(pps_idx, _PP_DIVISOR)
#define  PP_REFERENCE_DIVIDER_MASK	REG_GENMASK(31, 8)
#define  PANEL_POWER_CYCLE_DELAY_MASK	REG_GENMASK(4, 0)

/* Panel fitting */
#define PFIT_CONTROL	_MMIO(DISPLAY_MMIO_BASE(dev_priv) + 0x61230)
#define   PFIT_ENABLE		(1 << 31)
#define   PFIT_PIPE_MASK	(3 << 29)
#define   PFIT_PIPE_SHIFT	29
#define   PFIT_PIPE(pipe)	((pipe) << 29)
#define   VERT_INTERP_DISABLE	(0 << 10)
#define   VERT_INTERP_BILINEAR	(1 << 10)
#define   VERT_INTERP_MASK	(3 << 10)
#define   VERT_AUTO_SCALE	(1 << 9)
#define   HORIZ_INTERP_DISABLE	(0 << 6)
#define   HORIZ_INTERP_BILINEAR	(1 << 6)
#define   HORIZ_INTERP_MASK	(3 << 6)
#define   HORIZ_AUTO_SCALE	(1 << 5)
#define   PANEL_8TO6_DITHER_ENABLE (1 << 3)
#define   PFIT_FILTER_FUZZY	(0 << 24)
#define   PFIT_SCALING_AUTO	(0 << 26)
#define   PFIT_SCALING_PROGRAMMED (1 << 26)
#define   PFIT_SCALING_PILLAR	(2 << 26)
#define   PFIT_SCALING_LETTER	(3 << 26)
#define PFIT_PGM_RATIOS _MMIO(DISPLAY_MMIO_BASE(dev_priv) + 0x61234)
/* Pre-965 */
#define		PFIT_VERT_SCALE_SHIFT		20
#define		PFIT_VERT_SCALE_MASK		0xfff00000
#define		PFIT_HORIZ_SCALE_SHIFT		4
#define		PFIT_HORIZ_SCALE_MASK		0x0000fff0
/* 965+ */
#define		PFIT_VERT_SCALE_SHIFT_965	16
#define		PFIT_VERT_SCALE_MASK_965	0x1fff0000
#define		PFIT_HORIZ_SCALE_SHIFT_965	0
#define		PFIT_HORIZ_SCALE_MASK_965	0x00001fff

#define PFIT_AUTO_RATIOS _MMIO(DISPLAY_MMIO_BASE(dev_priv) + 0x61238)

#define _VLV_BLC_PWM_CTL2_A (DISPLAY_MMIO_BASE(dev_priv) + 0x61250)
#define _VLV_BLC_PWM_CTL2_B (DISPLAY_MMIO_BASE(dev_priv) + 0x61350)
#define VLV_BLC_PWM_CTL2(pipe) _MMIO_PIPE(pipe, _VLV_BLC_PWM_CTL2_A, \
					 _VLV_BLC_PWM_CTL2_B)

#define _VLV_BLC_PWM_CTL_A (DISPLAY_MMIO_BASE(dev_priv) + 0x61254)
#define _VLV_BLC_PWM_CTL_B (DISPLAY_MMIO_BASE(dev_priv) + 0x61354)
#define VLV_BLC_PWM_CTL(pipe) _MMIO_PIPE(pipe, _VLV_BLC_PWM_CTL_A, \
					_VLV_BLC_PWM_CTL_B)

#define _VLV_BLC_HIST_CTL_A (DISPLAY_MMIO_BASE(dev_priv) + 0x61260)
#define _VLV_BLC_HIST_CTL_B (DISPLAY_MMIO_BASE(dev_priv) + 0x61360)
#define VLV_BLC_HIST_CTL(pipe) _MMIO_PIPE(pipe, _VLV_BLC_HIST_CTL_A, \
					 _VLV_BLC_HIST_CTL_B)

/* Backlight control */
#define BLC_PWM_CTL2	_MMIO(DISPLAY_MMIO_BASE(dev_priv) + 0x61250) /* 965+ only */
#define   BLM_PWM_ENABLE		(1 << 31)
#define   BLM_COMBINATION_MODE		(1 << 30) /* gen4 only */
#define   BLM_PIPE_SELECT		(1 << 29)
#define   BLM_PIPE_SELECT_IVB		(3 << 29)
#define   BLM_PIPE_A			(0 << 29)
#define   BLM_PIPE_B			(1 << 29)
#define   BLM_PIPE_C			(2 << 29) /* ivb + */
#define   BLM_TRANSCODER_A		BLM_PIPE_A /* hsw */
#define   BLM_TRANSCODER_B		BLM_PIPE_B
#define   BLM_TRANSCODER_C		BLM_PIPE_C
#define   BLM_TRANSCODER_EDP		(3 << 29)
#define   BLM_PIPE(pipe)		((pipe) << 29)
#define   BLM_POLARITY_I965		(1 << 28) /* gen4 only */
#define   BLM_PHASE_IN_INTERUPT_STATUS	(1 << 26)
#define   BLM_PHASE_IN_ENABLE		(1 << 25)
#define   BLM_PHASE_IN_INTERUPT_ENABL	(1 << 24)
#define   BLM_PHASE_IN_TIME_BASE_SHIFT	(16)
#define   BLM_PHASE_IN_TIME_BASE_MASK	(0xff << 16)
#define   BLM_PHASE_IN_COUNT_SHIFT	(8)
#define   BLM_PHASE_IN_COUNT_MASK	(0xff << 8)
#define   BLM_PHASE_IN_INCR_SHIFT	(0)
#define   BLM_PHASE_IN_INCR_MASK	(0xff << 0)
#define BLC_PWM_CTL	_MMIO(DISPLAY_MMIO_BASE(dev_priv) + 0x61254)
/*
 * This is the most significant 15 bits of the number of backlight cycles in a
 * complete cycle of the modulated backlight control.
 *
 * The actual value is this field multiplied by two.
 */
#define   BACKLIGHT_MODULATION_FREQ_SHIFT	(17)
#define   BACKLIGHT_MODULATION_FREQ_MASK	(0x7fff << 17)
#define   BLM_LEGACY_MODE			(1 << 16) /* gen2 only */
/*
 * This is the number of cycles out of the backlight modulation cycle for which
 * the backlight is on.
 *
 * This field must be no greater than the number of cycles in the complete
 * backlight modulation cycle.
 */
#define   BACKLIGHT_DUTY_CYCLE_SHIFT		(0)
#define   BACKLIGHT_DUTY_CYCLE_MASK		(0xffff)
#define   BACKLIGHT_DUTY_CYCLE_MASK_PNV		(0xfffe)
#define   BLM_POLARITY_PNV			(1 << 0) /* pnv only */

#define BLC_HIST_CTL	_MMIO(DISPLAY_MMIO_BASE(dev_priv) + 0x61260)
#define  BLM_HISTOGRAM_ENABLE			(1 << 31)

/* New registers for PCH-split platforms. Safe where new bits show up, the
 * register layout machtes with gen4 BLC_PWM_CTL[12]. */
#define BLC_PWM_CPU_CTL2	_MMIO(0x48250)
#define BLC_PWM_CPU_CTL		_MMIO(0x48254)

#define HSW_BLC_PWM2_CTL	_MMIO(0x48350)

/* PCH CTL1 is totally different, all but the below bits are reserved. CTL2 is
 * like the normal CTL from gen4 and earlier. Hooray for confusing naming. */
#define BLC_PWM_PCH_CTL1	_MMIO(0xc8250)
#define   BLM_PCH_PWM_ENABLE			(1 << 31)
#define   BLM_PCH_OVERRIDE_ENABLE		(1 << 30)
#define   BLM_PCH_POLARITY			(1 << 29)
#define BLC_PWM_PCH_CTL2	_MMIO(0xc8254)

#define UTIL_PIN_CTL			_MMIO(0x48400)
#define   UTIL_PIN_ENABLE		(1 << 31)
#define   UTIL_PIN_PIPE_MASK		(3 << 29)
#define   UTIL_PIN_PIPE(x)		((x) << 29)
#define   UTIL_PIN_MODE_MASK		(0xf << 24)
#define   UTIL_PIN_MODE_DATA		(0 << 24)
#define   UTIL_PIN_MODE_PWM		(1 << 24)
#define   UTIL_PIN_MODE_VBLANK		(4 << 24)
#define   UTIL_PIN_MODE_VSYNC		(5 << 24)
#define   UTIL_PIN_MODE_EYE_LEVEL	(8 << 24)
#define   UTIL_PIN_OUTPUT_DATA		(1 << 23)
#define   UTIL_PIN_POLARITY		(1 << 22)
#define   UTIL_PIN_DIRECTION_INPUT	(1 << 19)
#define   UTIL_PIN_INPUT_DATA		(1 << 16)

/* BXT backlight register definition. */
#define _BXT_BLC_PWM_CTL1			0xC8250
#define   BXT_BLC_PWM_ENABLE			(1 << 31)
#define   BXT_BLC_PWM_POLARITY			(1 << 29)
#define _BXT_BLC_PWM_FREQ1			0xC8254
#define _BXT_BLC_PWM_DUTY1			0xC8258

#define _BXT_BLC_PWM_CTL2			0xC8350
#define _BXT_BLC_PWM_FREQ2			0xC8354
#define _BXT_BLC_PWM_DUTY2			0xC8358

#define BXT_BLC_PWM_CTL(controller)    _MMIO_PIPE(controller,		\
					_BXT_BLC_PWM_CTL1, _BXT_BLC_PWM_CTL2)
#define BXT_BLC_PWM_FREQ(controller)   _MMIO_PIPE(controller, \
					_BXT_BLC_PWM_FREQ1, _BXT_BLC_PWM_FREQ2)
#define BXT_BLC_PWM_DUTY(controller)   _MMIO_PIPE(controller, \
					_BXT_BLC_PWM_DUTY1, _BXT_BLC_PWM_DUTY2)

#define PCH_GTC_CTL		_MMIO(0xe7000)
#define   PCH_GTC_ENABLE	(1 << 31)

/* TV port control */
#define TV_CTL			_MMIO(0x68000)
/* Enables the TV encoder */
# define TV_ENC_ENABLE			(1 << 31)
/* Sources the TV encoder input from pipe B instead of A. */
# define TV_ENC_PIPE_SEL_SHIFT		30
# define TV_ENC_PIPE_SEL_MASK		(1 << 30)
# define TV_ENC_PIPE_SEL(pipe)		((pipe) << 30)
/* Outputs composite video (DAC A only) */
# define TV_ENC_OUTPUT_COMPOSITE	(0 << 28)
/* Outputs SVideo video (DAC B/C) */
# define TV_ENC_OUTPUT_SVIDEO		(1 << 28)
/* Outputs Component video (DAC A/B/C) */
# define TV_ENC_OUTPUT_COMPONENT	(2 << 28)
/* Outputs Composite and SVideo (DAC A/B/C) */
# define TV_ENC_OUTPUT_SVIDEO_COMPOSITE	(3 << 28)
# define TV_TRILEVEL_SYNC		(1 << 21)
/* Enables slow sync generation (945GM only) */
# define TV_SLOW_SYNC			(1 << 20)
/* Selects 4x oversampling for 480i and 576p */
# define TV_OVERSAMPLE_4X		(0 << 18)
/* Selects 2x oversampling for 720p and 1080i */
# define TV_OVERSAMPLE_2X		(1 << 18)
/* Selects no oversampling for 1080p */
# define TV_OVERSAMPLE_NONE		(2 << 18)
/* Selects 8x oversampling */
# define TV_OVERSAMPLE_8X		(3 << 18)
# define TV_OVERSAMPLE_MASK		(3 << 18)
/* Selects progressive mode rather than interlaced */
# define TV_PROGRESSIVE			(1 << 17)
/* Sets the colorburst to PAL mode.  Required for non-M PAL modes. */
# define TV_PAL_BURST			(1 << 16)
/* Field for setting delay of Y compared to C */
# define TV_YC_SKEW_MASK		(7 << 12)
/* Enables a fix for 480p/576p standard definition modes on the 915GM only */
# define TV_ENC_SDP_FIX			(1 << 11)
/*
 * Enables a fix for the 915GM only.
 *
 * Not sure what it does.
 */
# define TV_ENC_C0_FIX			(1 << 10)
/* Bits that must be preserved by software */
# define TV_CTL_SAVE			((1 << 11) | (3 << 9) | (7 << 6) | 0xf)
# define TV_FUSE_STATE_MASK		(3 << 4)
/* Read-only state that reports all features enabled */
# define TV_FUSE_STATE_ENABLED		(0 << 4)
/* Read-only state that reports that Macrovision is disabled in hardware*/
# define TV_FUSE_STATE_NO_MACROVISION	(1 << 4)
/* Read-only state that reports that TV-out is disabled in hardware. */
# define TV_FUSE_STATE_DISABLED		(2 << 4)
/* Normal operation */
# define TV_TEST_MODE_NORMAL		(0 << 0)
/* Encoder test pattern 1 - combo pattern */
# define TV_TEST_MODE_PATTERN_1		(1 << 0)
/* Encoder test pattern 2 - full screen vertical 75% color bars */
# define TV_TEST_MODE_PATTERN_2		(2 << 0)
/* Encoder test pattern 3 - full screen horizontal 75% color bars */
# define TV_TEST_MODE_PATTERN_3		(3 << 0)
/* Encoder test pattern 4 - random noise */
# define TV_TEST_MODE_PATTERN_4		(4 << 0)
/* Encoder test pattern 5 - linear color ramps */
# define TV_TEST_MODE_PATTERN_5		(5 << 0)
/*
 * This test mode forces the DACs to 50% of full output.
 *
 * This is used for load detection in combination with TVDAC_SENSE_MASK
 */
# define TV_TEST_MODE_MONITOR_DETECT	(7 << 0)
# define TV_TEST_MODE_MASK		(7 << 0)

#define TV_DAC			_MMIO(0x68004)
# define TV_DAC_SAVE		0x00ffff00
/*
 * Reports that DAC state change logic has reported change (RO).
 *
 * This gets cleared when TV_DAC_STATE_EN is cleared
*/
# define TVDAC_STATE_CHG		(1 << 31)
# define TVDAC_SENSE_MASK		(7 << 28)
/* Reports that DAC A voltage is above the detect threshold */
# define TVDAC_A_SENSE			(1 << 30)
/* Reports that DAC B voltage is above the detect threshold */
# define TVDAC_B_SENSE			(1 << 29)
/* Reports that DAC C voltage is above the detect threshold */
# define TVDAC_C_SENSE			(1 << 28)
/*
 * Enables DAC state detection logic, for load-based TV detection.
 *
 * The PLL of the chosen pipe (in TV_CTL) must be running, and the encoder set
 * to off, for load detection to work.
 */
# define TVDAC_STATE_CHG_EN		(1 << 27)
/* Sets the DAC A sense value to high */
# define TVDAC_A_SENSE_CTL		(1 << 26)
/* Sets the DAC B sense value to high */
# define TVDAC_B_SENSE_CTL		(1 << 25)
/* Sets the DAC C sense value to high */
# define TVDAC_C_SENSE_CTL		(1 << 24)
/* Overrides the ENC_ENABLE and DAC voltage levels */
# define DAC_CTL_OVERRIDE		(1 << 7)
/* Sets the slew rate.  Must be preserved in software */
# define ENC_TVDAC_SLEW_FAST		(1 << 6)
# define DAC_A_1_3_V			(0 << 4)
# define DAC_A_1_1_V			(1 << 4)
# define DAC_A_0_7_V			(2 << 4)
# define DAC_A_MASK			(3 << 4)
# define DAC_B_1_3_V			(0 << 2)
# define DAC_B_1_1_V			(1 << 2)
# define DAC_B_0_7_V			(2 << 2)
# define DAC_B_MASK			(3 << 2)
# define DAC_C_1_3_V			(0 << 0)
# define DAC_C_1_1_V			(1 << 0)
# define DAC_C_0_7_V			(2 << 0)
# define DAC_C_MASK			(3 << 0)

/*
 * CSC coefficients are stored in a floating point format with 9 bits of
 * mantissa and 2 or 3 bits of exponent.  The exponent is represented as 2**-n,
 * where 2-bit exponents are unsigned n, and 3-bit exponents are signed n with
 * -1 (0x3) being the only legal negative value.
 */
#define TV_CSC_Y		_MMIO(0x68010)
# define TV_RY_MASK			0x07ff0000
# define TV_RY_SHIFT			16
# define TV_GY_MASK			0x00000fff
# define TV_GY_SHIFT			0

#define TV_CSC_Y2		_MMIO(0x68014)
# define TV_BY_MASK			0x07ff0000
# define TV_BY_SHIFT			16
/*
 * Y attenuation for component video.
 *
 * Stored in 1.9 fixed point.
 */
# define TV_AY_MASK			0x000003ff
# define TV_AY_SHIFT			0

#define TV_CSC_U		_MMIO(0x68018)
# define TV_RU_MASK			0x07ff0000
# define TV_RU_SHIFT			16
# define TV_GU_MASK			0x000007ff
# define TV_GU_SHIFT			0

#define TV_CSC_U2		_MMIO(0x6801c)
# define TV_BU_MASK			0x07ff0000
# define TV_BU_SHIFT			16
/*
 * U attenuation for component video.
 *
 * Stored in 1.9 fixed point.
 */
# define TV_AU_MASK			0x000003ff
# define TV_AU_SHIFT			0

#define TV_CSC_V		_MMIO(0x68020)
# define TV_RV_MASK			0x0fff0000
# define TV_RV_SHIFT			16
# define TV_GV_MASK			0x000007ff
# define TV_GV_SHIFT			0

#define TV_CSC_V2		_MMIO(0x68024)
# define TV_BV_MASK			0x07ff0000
# define TV_BV_SHIFT			16
/*
 * V attenuation for component video.
 *
 * Stored in 1.9 fixed point.
 */
# define TV_AV_MASK			0x000007ff
# define TV_AV_SHIFT			0

#define TV_CLR_KNOBS		_MMIO(0x68028)
/* 2s-complement brightness adjustment */
# define TV_BRIGHTNESS_MASK		0xff000000
# define TV_BRIGHTNESS_SHIFT		24
/* Contrast adjustment, as a 2.6 unsigned floating point number */
# define TV_CONTRAST_MASK		0x00ff0000
# define TV_CONTRAST_SHIFT		16
/* Saturation adjustment, as a 2.6 unsigned floating point number */
# define TV_SATURATION_MASK		0x0000ff00
# define TV_SATURATION_SHIFT		8
/* Hue adjustment, as an integer phase angle in degrees */
# define TV_HUE_MASK			0x000000ff
# define TV_HUE_SHIFT			0

#define TV_CLR_LEVEL		_MMIO(0x6802c)
/* Controls the DAC level for black */
# define TV_BLACK_LEVEL_MASK		0x01ff0000
# define TV_BLACK_LEVEL_SHIFT		16
/* Controls the DAC level for blanking */
# define TV_BLANK_LEVEL_MASK		0x000001ff
# define TV_BLANK_LEVEL_SHIFT		0

#define TV_H_CTL_1		_MMIO(0x68030)
/* Number of pixels in the hsync. */
# define TV_HSYNC_END_MASK		0x1fff0000
# define TV_HSYNC_END_SHIFT		16
/* Total number of pixels minus one in the line (display and blanking). */
# define TV_HTOTAL_MASK			0x00001fff
# define TV_HTOTAL_SHIFT		0

#define TV_H_CTL_2		_MMIO(0x68034)
/* Enables the colorburst (needed for non-component color) */
# define TV_BURST_ENA			(1 << 31)
/* Offset of the colorburst from the start of hsync, in pixels minus one. */
# define TV_HBURST_START_SHIFT		16
# define TV_HBURST_START_MASK		0x1fff0000
/* Length of the colorburst */
# define TV_HBURST_LEN_SHIFT		0
# define TV_HBURST_LEN_MASK		0x0001fff

#define TV_H_CTL_3		_MMIO(0x68038)
/* End of hblank, measured in pixels minus one from start of hsync */
# define TV_HBLANK_END_SHIFT		16
# define TV_HBLANK_END_MASK		0x1fff0000
/* Start of hblank, measured in pixels minus one from start of hsync */
# define TV_HBLANK_START_SHIFT		0
# define TV_HBLANK_START_MASK		0x0001fff

#define TV_V_CTL_1		_MMIO(0x6803c)
/* XXX */
# define TV_NBR_END_SHIFT		16
# define TV_NBR_END_MASK		0x07ff0000
/* XXX */
# define TV_VI_END_F1_SHIFT		8
# define TV_VI_END_F1_MASK		0x00003f00
/* XXX */
# define TV_VI_END_F2_SHIFT		0
# define TV_VI_END_F2_MASK		0x0000003f

#define TV_V_CTL_2		_MMIO(0x68040)
/* Length of vsync, in half lines */
# define TV_VSYNC_LEN_MASK		0x07ff0000
# define TV_VSYNC_LEN_SHIFT		16
/* Offset of the start of vsync in field 1, measured in one less than the
 * number of half lines.
 */
# define TV_VSYNC_START_F1_MASK		0x00007f00
# define TV_VSYNC_START_F1_SHIFT	8
/*
 * Offset of the start of vsync in field 2, measured in one less than the
 * number of half lines.
 */
# define TV_VSYNC_START_F2_MASK		0x0000007f
# define TV_VSYNC_START_F2_SHIFT	0

#define TV_V_CTL_3		_MMIO(0x68044)
/* Enables generation of the equalization signal */
# define TV_EQUAL_ENA			(1 << 31)
/* Length of vsync, in half lines */
# define TV_VEQ_LEN_MASK		0x007f0000
# define TV_VEQ_LEN_SHIFT		16
/* Offset of the start of equalization in field 1, measured in one less than
 * the number of half lines.
 */
# define TV_VEQ_START_F1_MASK		0x0007f00
# define TV_VEQ_START_F1_SHIFT		8
/*
 * Offset of the start of equalization in field 2, measured in one less than
 * the number of half lines.
 */
# define TV_VEQ_START_F2_MASK		0x000007f
# define TV_VEQ_START_F2_SHIFT		0

#define TV_V_CTL_4		_MMIO(0x68048)
/*
 * Offset to start of vertical colorburst, measured in one less than the
 * number of lines from vertical start.
 */
# define TV_VBURST_START_F1_MASK	0x003f0000
# define TV_VBURST_START_F1_SHIFT	16
/*
 * Offset to the end of vertical colorburst, measured in one less than the
 * number of lines from the start of NBR.
 */
# define TV_VBURST_END_F1_MASK		0x000000ff
# define TV_VBURST_END_F1_SHIFT		0

#define TV_V_CTL_5		_MMIO(0x6804c)
/*
 * Offset to start of vertical colorburst, measured in one less than the
 * number of lines from vertical start.
 */
# define TV_VBURST_START_F2_MASK	0x003f0000
# define TV_VBURST_START_F2_SHIFT	16
/*
 * Offset to the end of vertical colorburst, measured in one less than the
 * number of lines from the start of NBR.
 */
# define TV_VBURST_END_F2_MASK		0x000000ff
# define TV_VBURST_END_F2_SHIFT		0

#define TV_V_CTL_6		_MMIO(0x68050)
/*
 * Offset to start of vertical colorburst, measured in one less than the
 * number of lines from vertical start.
 */
# define TV_VBURST_START_F3_MASK	0x003f0000
# define TV_VBURST_START_F3_SHIFT	16
/*
 * Offset to the end of vertical colorburst, measured in one less than the
 * number of lines from the start of NBR.
 */
# define TV_VBURST_END_F3_MASK		0x000000ff
# define TV_VBURST_END_F3_SHIFT		0

#define TV_V_CTL_7		_MMIO(0x68054)
/*
 * Offset to start of vertical colorburst, measured in one less than the
 * number of lines from vertical start.
 */
# define TV_VBURST_START_F4_MASK	0x003f0000
# define TV_VBURST_START_F4_SHIFT	16
/*
 * Offset to the end of vertical colorburst, measured in one less than the
 * number of lines from the start of NBR.
 */
# define TV_VBURST_END_F4_MASK		0x000000ff
# define TV_VBURST_END_F4_SHIFT		0

#define TV_SC_CTL_1		_MMIO(0x68060)
/* Turns on the first subcarrier phase generation DDA */
# define TV_SC_DDA1_EN			(1 << 31)
/* Turns on the first subcarrier phase generation DDA */
# define TV_SC_DDA2_EN			(1 << 30)
/* Turns on the first subcarrier phase generation DDA */
# define TV_SC_DDA3_EN			(1 << 29)
/* Sets the subcarrier DDA to reset frequency every other field */
# define TV_SC_RESET_EVERY_2		(0 << 24)
/* Sets the subcarrier DDA to reset frequency every fourth field */
# define TV_SC_RESET_EVERY_4		(1 << 24)
/* Sets the subcarrier DDA to reset frequency every eighth field */
# define TV_SC_RESET_EVERY_8		(2 << 24)
/* Sets the subcarrier DDA to never reset the frequency */
# define TV_SC_RESET_NEVER		(3 << 24)
/* Sets the peak amplitude of the colorburst.*/
# define TV_BURST_LEVEL_MASK		0x00ff0000
# define TV_BURST_LEVEL_SHIFT		16
/* Sets the increment of the first subcarrier phase generation DDA */
# define TV_SCDDA1_INC_MASK		0x00000fff
# define TV_SCDDA1_INC_SHIFT		0

#define TV_SC_CTL_2		_MMIO(0x68064)
/* Sets the rollover for the second subcarrier phase generation DDA */
# define TV_SCDDA2_SIZE_MASK		0x7fff0000
# define TV_SCDDA2_SIZE_SHIFT		16
/* Sets the increent of the second subcarrier phase generation DDA */
# define TV_SCDDA2_INC_MASK		0x00007fff
# define TV_SCDDA2_INC_SHIFT		0

#define TV_SC_CTL_3		_MMIO(0x68068)
/* Sets the rollover for the third subcarrier phase generation DDA */
# define TV_SCDDA3_SIZE_MASK		0x7fff0000
# define TV_SCDDA3_SIZE_SHIFT		16
/* Sets the increent of the third subcarrier phase generation DDA */
# define TV_SCDDA3_INC_MASK		0x00007fff
# define TV_SCDDA3_INC_SHIFT		0

#define TV_WIN_POS		_MMIO(0x68070)
/* X coordinate of the display from the start of horizontal active */
# define TV_XPOS_MASK			0x1fff0000
# define TV_XPOS_SHIFT			16
/* Y coordinate of the display from the start of vertical active (NBR) */
# define TV_YPOS_MASK			0x00000fff
# define TV_YPOS_SHIFT			0

#define TV_WIN_SIZE		_MMIO(0x68074)
/* Horizontal size of the display window, measured in pixels*/
# define TV_XSIZE_MASK			0x1fff0000
# define TV_XSIZE_SHIFT			16
/*
 * Vertical size of the display window, measured in pixels.
 *
 * Must be even for interlaced modes.
 */
# define TV_YSIZE_MASK			0x00000fff
# define TV_YSIZE_SHIFT			0

#define TV_FILTER_CTL_1		_MMIO(0x68080)
/*
 * Enables automatic scaling calculation.
 *
 * If set, the rest of the registers are ignored, and the calculated values can
 * be read back from the register.
 */
# define TV_AUTO_SCALE			(1 << 31)
/*
 * Disables the vertical filter.
 *
 * This is required on modes more than 1024 pixels wide */
# define TV_V_FILTER_BYPASS		(1 << 29)
/* Enables adaptive vertical filtering */
# define TV_VADAPT			(1 << 28)
# define TV_VADAPT_MODE_MASK		(3 << 26)
/* Selects the least adaptive vertical filtering mode */
# define TV_VADAPT_MODE_LEAST		(0 << 26)
/* Selects the moderately adaptive vertical filtering mode */
# define TV_VADAPT_MODE_MODERATE	(1 << 26)
/* Selects the most adaptive vertical filtering mode */
# define TV_VADAPT_MODE_MOST		(3 << 26)
/*
 * Sets the horizontal scaling factor.
 *
 * This should be the fractional part of the horizontal scaling factor divided
 * by the oversampling rate.  TV_HSCALE should be less than 1, and set to:
 *
 * (src width - 1) / ((oversample * dest width) - 1)
 */
# define TV_HSCALE_FRAC_MASK		0x00003fff
# define TV_HSCALE_FRAC_SHIFT		0

#define TV_FILTER_CTL_2		_MMIO(0x68084)
/*
 * Sets the integer part of the 3.15 fixed-point vertical scaling factor.
 *
 * TV_VSCALE should be (src height - 1) / ((interlace * dest height) - 1)
 */
# define TV_VSCALE_INT_MASK		0x00038000
# define TV_VSCALE_INT_SHIFT		15
/*
 * Sets the fractional part of the 3.15 fixed-point vertical scaling factor.
 *
 * \sa TV_VSCALE_INT_MASK
 */
# define TV_VSCALE_FRAC_MASK		0x00007fff
# define TV_VSCALE_FRAC_SHIFT		0

#define TV_FILTER_CTL_3		_MMIO(0x68088)
/*
 * Sets the integer part of the 3.15 fixed-point vertical scaling factor.
 *
 * TV_VSCALE should be (src height - 1) / (1/4 * (dest height - 1))
 *
 * For progressive modes, TV_VSCALE_IP_INT should be set to zeroes.
 */
# define TV_VSCALE_IP_INT_MASK		0x00038000
# define TV_VSCALE_IP_INT_SHIFT		15
/*
 * Sets the fractional part of the 3.15 fixed-point vertical scaling factor.
 *
 * For progressive modes, TV_VSCALE_IP_INT should be set to zeroes.
 *
 * \sa TV_VSCALE_IP_INT_MASK
 */
# define TV_VSCALE_IP_FRAC_MASK		0x00007fff
# define TV_VSCALE_IP_FRAC_SHIFT		0

#define TV_CC_CONTROL		_MMIO(0x68090)
# define TV_CC_ENABLE			(1 << 31)
/*
 * Specifies which field to send the CC data in.
 *
 * CC data is usually sent in field 0.
 */
# define TV_CC_FID_MASK			(1 << 27)
# define TV_CC_FID_SHIFT		27
/* Sets the horizontal position of the CC data.  Usually 135. */
# define TV_CC_HOFF_MASK		0x03ff0000
# define TV_CC_HOFF_SHIFT		16
/* Sets the vertical position of the CC data.  Usually 21 */
# define TV_CC_LINE_MASK		0x0000003f
# define TV_CC_LINE_SHIFT		0

#define TV_CC_DATA		_MMIO(0x68094)
# define TV_CC_RDY			(1 << 31)
/* Second word of CC data to be transmitted. */
# define TV_CC_DATA_2_MASK		0x007f0000
# define TV_CC_DATA_2_SHIFT		16
/* First word of CC data to be transmitted. */
# define TV_CC_DATA_1_MASK		0x0000007f
# define TV_CC_DATA_1_SHIFT		0

#define TV_H_LUMA(i)		_MMIO(0x68100 + (i) * 4) /* 60 registers */
#define TV_H_CHROMA(i)		_MMIO(0x68200 + (i) * 4) /* 60 registers */
#define TV_V_LUMA(i)		_MMIO(0x68300 + (i) * 4) /* 43 registers */
#define TV_V_CHROMA(i)		_MMIO(0x68400 + (i) * 4) /* 43 registers */

/* Display Port */
#define DP_A			_MMIO(0x64000) /* eDP */
#define DP_B			_MMIO(0x64100)
#define DP_C			_MMIO(0x64200)
#define DP_D			_MMIO(0x64300)

#define VLV_DP_B		_MMIO(VLV_DISPLAY_BASE + 0x64100)
#define VLV_DP_C		_MMIO(VLV_DISPLAY_BASE + 0x64200)
#define CHV_DP_D		_MMIO(VLV_DISPLAY_BASE + 0x64300)

#define   DP_PORT_EN			(1 << 31)
#define   DP_PIPE_SEL_SHIFT		30
#define   DP_PIPE_SEL_MASK		(1 << 30)
#define   DP_PIPE_SEL(pipe)		((pipe) << 30)
#define   DP_PIPE_SEL_SHIFT_IVB		29
#define   DP_PIPE_SEL_MASK_IVB		(3 << 29)
#define   DP_PIPE_SEL_IVB(pipe)		((pipe) << 29)
#define   DP_PIPE_SEL_SHIFT_CHV		16
#define   DP_PIPE_SEL_MASK_CHV		(3 << 16)
#define   DP_PIPE_SEL_CHV(pipe)		((pipe) << 16)

/* Link training mode - select a suitable mode for each stage */
#define   DP_LINK_TRAIN_PAT_1		(0 << 28)
#define   DP_LINK_TRAIN_PAT_2		(1 << 28)
#define   DP_LINK_TRAIN_PAT_IDLE	(2 << 28)
#define   DP_LINK_TRAIN_OFF		(3 << 28)
#define   DP_LINK_TRAIN_MASK		(3 << 28)
#define   DP_LINK_TRAIN_SHIFT		28

/* CPT Link training mode */
#define   DP_LINK_TRAIN_PAT_1_CPT	(0 << 8)
#define   DP_LINK_TRAIN_PAT_2_CPT	(1 << 8)
#define   DP_LINK_TRAIN_PAT_IDLE_CPT	(2 << 8)
#define   DP_LINK_TRAIN_OFF_CPT		(3 << 8)
#define   DP_LINK_TRAIN_MASK_CPT	(7 << 8)
#define   DP_LINK_TRAIN_SHIFT_CPT	8

/* Signal voltages. These are mostly controlled by the other end */
#define   DP_VOLTAGE_0_4		(0 << 25)
#define   DP_VOLTAGE_0_6		(1 << 25)
#define   DP_VOLTAGE_0_8		(2 << 25)
#define   DP_VOLTAGE_1_2		(3 << 25)
#define   DP_VOLTAGE_MASK		(7 << 25)
#define   DP_VOLTAGE_SHIFT		25

/* Signal pre-emphasis levels, like voltages, the other end tells us what
 * they want
 */
#define   DP_PRE_EMPHASIS_0		(0 << 22)
#define   DP_PRE_EMPHASIS_3_5		(1 << 22)
#define   DP_PRE_EMPHASIS_6		(2 << 22)
#define   DP_PRE_EMPHASIS_9_5		(3 << 22)
#define   DP_PRE_EMPHASIS_MASK		(7 << 22)
#define   DP_PRE_EMPHASIS_SHIFT		22

/* How many wires to use. I guess 3 was too hard */
#define   DP_PORT_WIDTH(width)		(((width) - 1) << 19)
#define   DP_PORT_WIDTH_MASK		(7 << 19)
#define   DP_PORT_WIDTH_SHIFT		19

/* Mystic DPCD version 1.1 special mode */
#define   DP_ENHANCED_FRAMING		(1 << 18)

/* eDP */
#define   DP_PLL_FREQ_270MHZ		(0 << 16)
#define   DP_PLL_FREQ_162MHZ		(1 << 16)
#define   DP_PLL_FREQ_MASK		(3 << 16)

/* locked once port is enabled */
#define   DP_PORT_REVERSAL		(1 << 15)

/* eDP */
#define   DP_PLL_ENABLE			(1 << 14)

/* sends the clock on lane 15 of the PEG for debug */
#define   DP_CLOCK_OUTPUT_ENABLE	(1 << 13)

#define   DP_SCRAMBLING_DISABLE		(1 << 12)
#define   DP_SCRAMBLING_DISABLE_IRONLAKE	(1 << 7)

/* limit RGB values to avoid confusing TVs */
#define   DP_COLOR_RANGE_16_235		(1 << 8)

/* Turn on the audio link */
#define   DP_AUDIO_OUTPUT_ENABLE	(1 << 6)

/* vs and hs sync polarity */
#define   DP_SYNC_VS_HIGH		(1 << 4)
#define   DP_SYNC_HS_HIGH		(1 << 3)

/* A fantasy */
#define   DP_DETECTED			(1 << 2)

/* The aux channel provides a way to talk to the
 * signal sink for DDC etc. Max packet size supported
 * is 20 bytes in each direction, hence the 5 fixed
 * data registers
 */
#define _DPA_AUX_CH_CTL		(DISPLAY_MMIO_BASE(dev_priv) + 0x64010)
#define _DPA_AUX_CH_DATA1	(DISPLAY_MMIO_BASE(dev_priv) + 0x64014)

#define _DPB_AUX_CH_CTL		(DISPLAY_MMIO_BASE(dev_priv) + 0x64110)
#define _DPB_AUX_CH_DATA1	(DISPLAY_MMIO_BASE(dev_priv) + 0x64114)

#define DP_AUX_CH_CTL(aux_ch)	_MMIO_PORT(aux_ch, _DPA_AUX_CH_CTL, _DPB_AUX_CH_CTL)
#define DP_AUX_CH_DATA(aux_ch, i)	_MMIO(_PORT(aux_ch, _DPA_AUX_CH_DATA1, _DPB_AUX_CH_DATA1) + (i) * 4) /* 5 registers */

#define   DP_AUX_CH_CTL_SEND_BUSY	    (1 << 31)
#define   DP_AUX_CH_CTL_DONE		    (1 << 30)
#define   DP_AUX_CH_CTL_INTERRUPT	    (1 << 29)
#define   DP_AUX_CH_CTL_TIME_OUT_ERROR	    (1 << 28)
#define   DP_AUX_CH_CTL_TIME_OUT_400us	    (0 << 26)
#define   DP_AUX_CH_CTL_TIME_OUT_600us	    (1 << 26)
#define   DP_AUX_CH_CTL_TIME_OUT_800us	    (2 << 26)
#define   DP_AUX_CH_CTL_TIME_OUT_MAX	    (3 << 26) /* Varies per platform */
#define   DP_AUX_CH_CTL_TIME_OUT_MASK	    (3 << 26)
#define   DP_AUX_CH_CTL_RECEIVE_ERROR	    (1 << 25)
#define   DP_AUX_CH_CTL_MESSAGE_SIZE_MASK    (0x1f << 20)
#define   DP_AUX_CH_CTL_MESSAGE_SIZE_SHIFT   20
#define   DP_AUX_CH_CTL_PRECHARGE_2US_MASK   (0xf << 16)
#define   DP_AUX_CH_CTL_PRECHARGE_2US_SHIFT  16
#define   DP_AUX_CH_CTL_AUX_AKSV_SELECT	    (1 << 15)
#define   DP_AUX_CH_CTL_MANCHESTER_TEST	    (1 << 14)
#define   DP_AUX_CH_CTL_SYNC_TEST	    (1 << 13)
#define   DP_AUX_CH_CTL_DEGLITCH_TEST	    (1 << 12)
#define   DP_AUX_CH_CTL_PRECHARGE_TEST	    (1 << 11)
#define   DP_AUX_CH_CTL_BIT_CLOCK_2X_MASK    (0x7ff)
#define   DP_AUX_CH_CTL_BIT_CLOCK_2X_SHIFT   0
#define   DP_AUX_CH_CTL_PSR_DATA_AUX_REG_SKL	(1 << 14)
#define   DP_AUX_CH_CTL_FS_DATA_AUX_REG_SKL	(1 << 13)
#define   DP_AUX_CH_CTL_GTC_DATA_AUX_REG_SKL	(1 << 12)
#define   DP_AUX_CH_CTL_TBT_IO			(1 << 11)
#define   DP_AUX_CH_CTL_FW_SYNC_PULSE_SKL_MASK (0x1f << 5)
#define   DP_AUX_CH_CTL_FW_SYNC_PULSE_SKL(c) (((c) - 1) << 5)
#define   DP_AUX_CH_CTL_SYNC_PULSE_SKL(c)   ((c) - 1)

/*
 * Computing GMCH M and N values for the Display Port link
 *
 * GMCH M/N = dot clock * bytes per pixel / ls_clk * # of lanes
 *
 * ls_clk (we assume) is the DP link clock (1.62 or 2.7 GHz)
 *
 * The GMCH value is used internally
 *
 * bytes_per_pixel is the number of bytes coming out of the plane,
 * which is after the LUTs, so we want the bytes for our color format.
 * For our current usage, this is always 3, one byte for R, G and B.
 */
#define _PIPEA_DATA_M_G4X	0x70050
#define _PIPEB_DATA_M_G4X	0x71050

/* Transfer unit size for display port - 1, default is 0x3f (for TU size 64) */
#define  TU_SIZE_MASK		REG_GENMASK(30, 25)
#define  TU_SIZE(x)		REG_FIELD_PREP(TU_SIZE_MASK, (x) - 1) /* default size 64 */

#define  DATA_LINK_M_N_MASK	REG_GENMASK(23, 0)
#define  DATA_LINK_N_MAX	(0x800000)

#define _PIPEA_DATA_N_G4X	0x70054
#define _PIPEB_DATA_N_G4X	0x71054

/*
 * Computing Link M and N values for the Display Port link
 *
 * Link M / N = pixel_clock / ls_clk
 *
 * (the DP spec calls pixel_clock the 'strm_clk')
 *
 * The Link value is transmitted in the Main Stream
 * Attributes and VB-ID.
 */

#define _PIPEA_LINK_M_G4X	0x70060
#define _PIPEB_LINK_M_G4X	0x71060
#define _PIPEA_LINK_N_G4X	0x70064
#define _PIPEB_LINK_N_G4X	0x71064

#define PIPE_DATA_M_G4X(pipe) _MMIO_PIPE(pipe, _PIPEA_DATA_M_G4X, _PIPEB_DATA_M_G4X)
#define PIPE_DATA_N_G4X(pipe) _MMIO_PIPE(pipe, _PIPEA_DATA_N_G4X, _PIPEB_DATA_N_G4X)
#define PIPE_LINK_M_G4X(pipe) _MMIO_PIPE(pipe, _PIPEA_LINK_M_G4X, _PIPEB_LINK_M_G4X)
#define PIPE_LINK_N_G4X(pipe) _MMIO_PIPE(pipe, _PIPEA_LINK_N_G4X, _PIPEB_LINK_N_G4X)

/* Display & cursor control */

/* Pipe A */
#define _PIPEADSL		0x70000
#define   PIPEDSL_CURR_FIELD	REG_BIT(31) /* ctg+ */
#define   PIPEDSL_LINE_MASK	REG_GENMASK(19, 0)
#define _PIPEACONF		0x70008
#define   PIPECONF_ENABLE			REG_BIT(31)
#define   PIPECONF_DOUBLE_WIDE			REG_BIT(30) /* pre-i965 */
#define   PIPECONF_STATE_ENABLE			REG_BIT(30) /* i965+ */
#define   PIPECONF_DSI_PLL_LOCKED		REG_BIT(29) /* vlv & pipe A only */
#define   PIPECONF_FRAME_START_DELAY_MASK	REG_GENMASK(28, 27) /* pre-hsw */
#define   PIPECONF_FRAME_START_DELAY(x)		REG_FIELD_PREP(PIPECONF_FRAME_START_DELAY_MASK, (x)) /* pre-hsw: 0-3 */
#define   PIPECONF_PIPE_LOCKED			REG_BIT(25)
#define   PIPECONF_FORCE_BORDER			REG_BIT(25)
#define   PIPECONF_GAMMA_MODE_MASK_I9XX		REG_BIT(24) /* gmch */
#define   PIPECONF_GAMMA_MODE_MASK_ILK		REG_GENMASK(25, 24) /* ilk-ivb */
#define   PIPECONF_GAMMA_MODE_8BIT		REG_FIELD_PREP(PIPECONF_GAMMA_MODE_MASK, 0)
#define   PIPECONF_GAMMA_MODE_10BIT		REG_FIELD_PREP(PIPECONF_GAMMA_MODE_MASK, 1)
#define   PIPECONF_GAMMA_MODE_12BIT		REG_FIELD_PREP(PIPECONF_GAMMA_MODE_MASK_ILK, 2) /* ilk-ivb */
#define   PIPECONF_GAMMA_MODE_SPLIT		REG_FIELD_PREP(PIPECONF_GAMMA_MODE_MASK_ILK, 3) /* ivb */
#define   PIPECONF_GAMMA_MODE(x)		REG_FIELD_PREP(PIPECONF_GAMMA_MODE_MASK_ILK, (x)) /* pass in GAMMA_MODE_MODE_* */
#define   PIPECONF_INTERLACE_MASK		REG_GENMASK(23, 21) /* gen3+ */
#define   PIPECONF_INTERLACE_PROGRESSIVE	REG_FIELD_PREP(PIPECONF_INTERLACE_MASK, 0)
#define   PIPECONF_INTERLACE_W_SYNC_SHIFT_PANEL	REG_FIELD_PREP(PIPECONF_INTERLACE_MASK, 4) /* gen4 only */
#define   PIPECONF_INTERLACE_W_SYNC_SHIFT	REG_FIELD_PREP(PIPECONF_INTERLACE_MASK, 5) /* gen4 only */
#define   PIPECONF_INTERLACE_W_FIELD_INDICATION	REG_FIELD_PREP(PIPECONF_INTERLACE_MASK, 6)
#define   PIPECONF_INTERLACE_FIELD_0_ONLY	REG_FIELD_PREP(PIPECONF_INTERLACE_MASK, 7) /* gen3 only */
/*
 * ilk+: PF/D=progressive fetch/display, IF/D=interlaced fetch/display,
 * DBL=power saving pixel doubling, PF-ID* requires panel fitter
 */
#define   PIPECONF_INTERLACE_MASK_ILK		REG_GENMASK(23, 21) /* ilk+ */
#define   PIPECONF_INTERLACE_MASK_HSW		REG_GENMASK(22, 21) /* hsw+ */
#define   PIPECONF_INTERLACE_PF_PD_ILK		REG_FIELD_PREP(PIPECONF_INTERLACE_MASK_ILK, 0)
#define   PIPECONF_INTERLACE_PF_ID_ILK		REG_FIELD_PREP(PIPECONF_INTERLACE_MASK_ILK, 1)
#define   PIPECONF_INTERLACE_IF_ID_ILK		REG_FIELD_PREP(PIPECONF_INTERLACE_MASK_ILK, 3)
#define   PIPECONF_INTERLACE_IF_ID_DBL_ILK	REG_FIELD_PREP(PIPECONF_INTERLACE_MASK_ILK, 4) /* ilk/snb only */
#define   PIPECONF_INTERLACE_PF_ID_DBL_ILK	REG_FIELD_PREP(PIPECONF_INTERLACE_MASK_ILK, 5) /* ilk/snb only */
#define   PIPECONF_REFRESH_RATE_ALT_ILK		REG_BIT(20)
#define   PIPECONF_MSA_TIMING_DELAY_MASK	REG_GENMASK(19, 18) /* ilk/snb/ivb */
#define   PIPECONF_MSA_TIMING_DELAY(x)		REG_FIELD_PREP(PIPECONF_MSA_TIMING_DELAY_MASK, (x))
#define   PIPECONF_CXSR_DOWNCLOCK		REG_BIT(16)
#define   PIPECONF_REFRESH_RATE_ALT_VLV		REG_BIT(14)
#define   PIPECONF_COLOR_RANGE_SELECT		REG_BIT(13)
#define   PIPECONF_OUTPUT_COLORSPACE_MASK	REG_GENMASK(12, 11) /* ilk-ivb */
#define   PIPECONF_OUTPUT_COLORSPACE_RGB	REG_FIELD_PREP(PIPECONF_OUTPUT_COLORSPACE_MASK, 0) /* ilk-ivb */
#define   PIPECONF_OUTPUT_COLORSPACE_YUV601	REG_FIELD_PREP(PIPECONF_OUTPUT_COLORSPACE_MASK, 1) /* ilk-ivb */
#define   PIPECONF_OUTPUT_COLORSPACE_YUV709	REG_FIELD_PREP(PIPECONF_OUTPUT_COLORSPACE_MASK, 2) /* ilk-ivb */
#define   PIPECONF_OUTPUT_COLORSPACE_YUV_HSW	REG_BIT(11) /* hsw only */
#define   PIPECONF_BPC_MASK			REG_GENMASK(7, 5) /* ctg-ivb */
#define   PIPECONF_BPC_8			REG_FIELD_PREP(PIPECONF_BPC_MASK, 0)
#define   PIPECONF_BPC_10			REG_FIELD_PREP(PIPECONF_BPC_MASK, 1)
#define   PIPECONF_BPC_6			REG_FIELD_PREP(PIPECONF_BPC_MASK, 2)
#define   PIPECONF_BPC_12			REG_FIELD_PREP(PIPECONF_BPC_MASK, 3)
#define   PIPECONF_DITHER_EN			REG_BIT(4)
#define   PIPECONF_DITHER_TYPE_MASK		REG_GENMASK(3, 2)
#define   PIPECONF_DITHER_TYPE_SP		REG_FIELD_PREP(PIPECONF_DITHER_TYPE_MASK, 0)
#define   PIPECONF_DITHER_TYPE_ST1		REG_FIELD_PREP(PIPECONF_DITHER_TYPE_MASK, 1)
#define   PIPECONF_DITHER_TYPE_ST2		REG_FIELD_PREP(PIPECONF_DITHER_TYPE_MASK, 2)
#define   PIPECONF_DITHER_TYPE_TEMP		REG_FIELD_PREP(PIPECONF_DITHER_TYPE_MASK, 3)
#define _PIPEASTAT		0x70024
#define   PIPE_FIFO_UNDERRUN_STATUS		(1UL << 31)
#define   SPRITE1_FLIP_DONE_INT_EN_VLV		(1UL << 30)
#define   PIPE_CRC_ERROR_ENABLE			(1UL << 29)
#define   PIPE_CRC_DONE_ENABLE			(1UL << 28)
#define   PERF_COUNTER2_INTERRUPT_EN		(1UL << 27)
#define   PIPE_GMBUS_EVENT_ENABLE		(1UL << 27)
#define   PLANE_FLIP_DONE_INT_EN_VLV		(1UL << 26)
#define   PIPE_HOTPLUG_INTERRUPT_ENABLE		(1UL << 26)
#define   PIPE_VSYNC_INTERRUPT_ENABLE		(1UL << 25)
#define   PIPE_DISPLAY_LINE_COMPARE_ENABLE	(1UL << 24)
#define   PIPE_DPST_EVENT_ENABLE		(1UL << 23)
#define   SPRITE0_FLIP_DONE_INT_EN_VLV		(1UL << 22)
#define   PIPE_LEGACY_BLC_EVENT_ENABLE		(1UL << 22)
#define   PIPE_ODD_FIELD_INTERRUPT_ENABLE	(1UL << 21)
#define   PIPE_EVEN_FIELD_INTERRUPT_ENABLE	(1UL << 20)
#define   PIPE_B_PSR_INTERRUPT_ENABLE_VLV	(1UL << 19)
#define   PERF_COUNTER_INTERRUPT_EN		(1UL << 19)
#define   PIPE_HOTPLUG_TV_INTERRUPT_ENABLE	(1UL << 18) /* pre-965 */
#define   PIPE_START_VBLANK_INTERRUPT_ENABLE	(1UL << 18) /* 965 or later */
#define   PIPE_FRAMESTART_INTERRUPT_ENABLE	(1UL << 17)
#define   PIPE_VBLANK_INTERRUPT_ENABLE		(1UL << 17)
#define   PIPEA_HBLANK_INT_EN_VLV		(1UL << 16)
#define   PIPE_OVERLAY_UPDATED_ENABLE		(1UL << 16)
#define   SPRITE1_FLIP_DONE_INT_STATUS_VLV	(1UL << 15)
#define   SPRITE0_FLIP_DONE_INT_STATUS_VLV	(1UL << 14)
#define   PIPE_CRC_ERROR_INTERRUPT_STATUS	(1UL << 13)
#define   PIPE_CRC_DONE_INTERRUPT_STATUS	(1UL << 12)
#define   PERF_COUNTER2_INTERRUPT_STATUS	(1UL << 11)
#define   PIPE_GMBUS_INTERRUPT_STATUS		(1UL << 11)
#define   PLANE_FLIP_DONE_INT_STATUS_VLV	(1UL << 10)
#define   PIPE_HOTPLUG_INTERRUPT_STATUS		(1UL << 10)
#define   PIPE_VSYNC_INTERRUPT_STATUS		(1UL << 9)
#define   PIPE_DISPLAY_LINE_COMPARE_STATUS	(1UL << 8)
#define   PIPE_DPST_EVENT_STATUS		(1UL << 7)
#define   PIPE_A_PSR_STATUS_VLV			(1UL << 6)
#define   PIPE_LEGACY_BLC_EVENT_STATUS		(1UL << 6)
#define   PIPE_ODD_FIELD_INTERRUPT_STATUS	(1UL << 5)
#define   PIPE_EVEN_FIELD_INTERRUPT_STATUS	(1UL << 4)
#define   PIPE_B_PSR_STATUS_VLV			(1UL << 3)
#define   PERF_COUNTER_INTERRUPT_STATUS		(1UL << 3)
#define   PIPE_HOTPLUG_TV_INTERRUPT_STATUS	(1UL << 2) /* pre-965 */
#define   PIPE_START_VBLANK_INTERRUPT_STATUS	(1UL << 2) /* 965 or later */
#define   PIPE_FRAMESTART_INTERRUPT_STATUS	(1UL << 1)
#define   PIPE_VBLANK_INTERRUPT_STATUS		(1UL << 1)
#define   PIPE_HBLANK_INT_STATUS		(1UL << 0)
#define   PIPE_OVERLAY_UPDATED_STATUS		(1UL << 0)

#define PIPESTAT_INT_ENABLE_MASK		0x7fff0000
#define PIPESTAT_INT_STATUS_MASK		0x0000ffff

#define PIPE_A_OFFSET		0x70000
#define PIPE_B_OFFSET		0x71000
#define PIPE_C_OFFSET		0x72000
#define PIPE_D_OFFSET		0x73000
#define CHV_PIPE_C_OFFSET	0x74000
/*
 * There's actually no pipe EDP. Some pipe registers have
 * simply shifted from the pipe to the transcoder, while
 * keeping their original offset. Thus we need PIPE_EDP_OFFSET
 * to access such registers in transcoder EDP.
 */
#define PIPE_EDP_OFFSET	0x7f000

/* ICL DSI 0 and 1 */
#define PIPE_DSI0_OFFSET	0x7b000
#define PIPE_DSI1_OFFSET	0x7b800

#define PIPECONF(pipe)		_MMIO_PIPE2(pipe, _PIPEACONF)
#define PIPEDSL(pipe)		_MMIO_PIPE2(pipe, _PIPEADSL)
#define PIPEFRAME(pipe)		_MMIO_PIPE2(pipe, _PIPEAFRAMEHIGH)
#define PIPEFRAMEPIXEL(pipe)	_MMIO_PIPE2(pipe, _PIPEAFRAMEPIXEL)
#define PIPESTAT(pipe)		_MMIO_PIPE2(pipe, _PIPEASTAT)

#define  _PIPEAGCMAX           0x70010
#define  _PIPEBGCMAX           0x71010
#define PIPEGCMAX(pipe, i)     _MMIO_PIPE2(pipe, _PIPEAGCMAX + (i) * 4)

#define _PIPE_ARB_CTL_A			0x70028 /* icl+ */
#define PIPE_ARB_CTL(pipe)		_MMIO_PIPE2(pipe, _PIPE_ARB_CTL_A)
#define   PIPE_ARB_USE_PROG_SLOTS	REG_BIT(13)

#define _PIPE_MISC_A			0x70030
#define _PIPE_MISC_B			0x71030
#define   PIPEMISC_YUV420_ENABLE		REG_BIT(27) /* glk+ */
#define   PIPEMISC_YUV420_MODE_FULL_BLEND	REG_BIT(26) /* glk+ */
#define   PIPEMISC_HDR_MODE_PRECISION		REG_BIT(23) /* icl+ */
#define   PIPEMISC_OUTPUT_COLORSPACE_YUV	REG_BIT(11)
#define   PIPEMISC_PIXEL_ROUNDING_TRUNC		REG_BIT(8) /* tgl+ */
/*
 * For Display < 13, Bits 5-7 of PIPE MISC represent DITHER BPC with
 * valid values of: 6, 8, 10 BPC.
 * ADLP+, the bits 5-7 represent PORT OUTPUT BPC with valid values of:
 * 6, 8, 10, 12 BPC.
 */
#define   PIPEMISC_BPC_MASK			REG_GENMASK(7, 5)
#define   PIPEMISC_BPC_8			REG_FIELD_PREP(PIPEMISC_BPC_MASK, 0)
#define   PIPEMISC_BPC_10			REG_FIELD_PREP(PIPEMISC_BPC_MASK, 1)
#define   PIPEMISC_BPC_6			REG_FIELD_PREP(PIPEMISC_BPC_MASK, 2)
#define   PIPEMISC_BPC_12_ADLP			REG_FIELD_PREP(PIPEMISC_BPC_MASK, 4) /* adlp+ */
#define   PIPEMISC_DITHER_ENABLE		REG_BIT(4)
#define   PIPEMISC_DITHER_TYPE_MASK		REG_GENMASK(3, 2)
#define   PIPEMISC_DITHER_TYPE_SP		REG_FIELD_PREP(PIPEMISC_DITHER_TYPE_MASK, 0)
#define   PIPEMISC_DITHER_TYPE_ST1		REG_FIELD_PREP(PIPEMISC_DITHER_TYPE_MASK, 1)
#define   PIPEMISC_DITHER_TYPE_ST2		REG_FIELD_PREP(PIPEMISC_DITHER_TYPE_MASK, 2)
#define   PIPEMISC_DITHER_TYPE_TEMP		REG_FIELD_PREP(PIPEMISC_DITHER_TYPE_MASK, 3)
#define PIPEMISC(pipe)			_MMIO_PIPE2(pipe, _PIPE_MISC_A)

#define _PIPE_MISC2_A					0x7002C
#define _PIPE_MISC2_B					0x7102C
#define   PIPE_MISC2_BUBBLE_COUNTER_MASK	REG_GENMASK(31, 24)
#define   PIPE_MISC2_BUBBLE_COUNTER_SCALER_EN	REG_FIELD_PREP(PIPE_MISC2_BUBBLE_COUNTER_MASK, 80)
#define   PIPE_MISC2_BUBBLE_COUNTER_SCALER_DIS	REG_FIELD_PREP(PIPE_MISC2_BUBBLE_COUNTER_MASK, 20)
#define PIPE_MISC2(pipe)					_MMIO_PIPE2(pipe, _PIPE_MISC2_A)

/* Skylake+ pipe bottom (background) color */
#define _SKL_BOTTOM_COLOR_A		0x70034
#define   SKL_BOTTOM_COLOR_GAMMA_ENABLE		REG_BIT(31)
#define   SKL_BOTTOM_COLOR_CSC_ENABLE		REG_BIT(30)
#define SKL_BOTTOM_COLOR(pipe)		_MMIO_PIPE2(pipe, _SKL_BOTTOM_COLOR_A)

#define _ICL_PIPE_A_STATUS			0x70058
#define ICL_PIPESTATUS(pipe)			_MMIO_PIPE2(pipe, _ICL_PIPE_A_STATUS)
#define   PIPE_STATUS_UNDERRUN				REG_BIT(31)
#define   PIPE_STATUS_SOFT_UNDERRUN_XELPD		REG_BIT(28)
#define   PIPE_STATUS_HARD_UNDERRUN_XELPD		REG_BIT(27)
#define   PIPE_STATUS_PORT_UNDERRUN_XELPD		REG_BIT(26)

#define VLV_DPFLIPSTAT				_MMIO(VLV_DISPLAY_BASE + 0x70028)
#define   PIPEB_LINE_COMPARE_INT_EN			REG_BIT(29)
#define   PIPEB_HLINE_INT_EN			REG_BIT(28)
#define   PIPEB_VBLANK_INT_EN			REG_BIT(27)
#define   SPRITED_FLIP_DONE_INT_EN			REG_BIT(26)
#define   SPRITEC_FLIP_DONE_INT_EN			REG_BIT(25)
#define   PLANEB_FLIP_DONE_INT_EN			REG_BIT(24)
#define   PIPE_PSR_INT_EN			REG_BIT(22)
#define   PIPEA_LINE_COMPARE_INT_EN			REG_BIT(21)
#define   PIPEA_HLINE_INT_EN			REG_BIT(20)
#define   PIPEA_VBLANK_INT_EN			REG_BIT(19)
#define   SPRITEB_FLIP_DONE_INT_EN			REG_BIT(18)
#define   SPRITEA_FLIP_DONE_INT_EN			REG_BIT(17)
#define   PLANEA_FLIPDONE_INT_EN			REG_BIT(16)
#define   PIPEC_LINE_COMPARE_INT_EN			REG_BIT(13)
#define   PIPEC_HLINE_INT_EN			REG_BIT(12)
#define   PIPEC_VBLANK_INT_EN			REG_BIT(11)
#define   SPRITEF_FLIPDONE_INT_EN			REG_BIT(10)
#define   SPRITEE_FLIPDONE_INT_EN			REG_BIT(9)
#define   PLANEC_FLIPDONE_INT_EN			REG_BIT(8)

#define DPINVGTT				_MMIO(VLV_DISPLAY_BASE + 0x7002c) /* VLV/CHV only */
#define   DPINVGTT_EN_MASK_CHV				REG_GENMASK(27, 16)
#define   DPINVGTT_EN_MASK_VLV				REG_GENMASK(23, 16)
#define   SPRITEF_INVALID_GTT_INT_EN			REG_BIT(27)
#define   SPRITEE_INVALID_GTT_INT_EN			REG_BIT(26)
#define   PLANEC_INVALID_GTT_INT_EN			REG_BIT(25)
#define   CURSORC_INVALID_GTT_INT_EN			REG_BIT(24)
#define   CURSORB_INVALID_GTT_INT_EN			REG_BIT(23)
#define   CURSORA_INVALID_GTT_INT_EN			REG_BIT(22)
#define   SPRITED_INVALID_GTT_INT_EN			REG_BIT(21)
#define   SPRITEC_INVALID_GTT_INT_EN			REG_BIT(20)
#define   PLANEB_INVALID_GTT_INT_EN			REG_BIT(19)
#define   SPRITEB_INVALID_GTT_INT_EN			REG_BIT(18)
#define   SPRITEA_INVALID_GTT_INT_EN			REG_BIT(17)
#define   PLANEA_INVALID_GTT_INT_EN			REG_BIT(16)
#define   DPINVGTT_STATUS_MASK_CHV			REG_GENMASK(11, 0)
#define   DPINVGTT_STATUS_MASK_VLV			REG_GENMASK(7, 0)
#define   SPRITEF_INVALID_GTT_STATUS			REG_BIT(11)
#define   SPRITEE_INVALID_GTT_STATUS			REG_BIT(10)
#define   PLANEC_INVALID_GTT_STATUS			REG_BIT(9)
#define   CURSORC_INVALID_GTT_STATUS			REG_BIT(8)
#define   CURSORB_INVALID_GTT_STATUS			REG_BIT(7)
#define   CURSORA_INVALID_GTT_STATUS			REG_BIT(6)
#define   SPRITED_INVALID_GTT_STATUS			REG_BIT(5)
#define   SPRITEC_INVALID_GTT_STATUS			REG_BIT(4)
#define   PLANEB_INVALID_GTT_STATUS			REG_BIT(3)
#define   SPRITEB_INVALID_GTT_STATUS			REG_BIT(2)
#define   SPRITEA_INVALID_GTT_STATUS			REG_BIT(1)
#define   PLANEA_INVALID_GTT_STATUS			REG_BIT(0)

#define DSPARB			_MMIO(DISPLAY_MMIO_BASE(dev_priv) + 0x70030)
#define   DSPARB_CSTART_MASK	(0x7f << 7)
#define   DSPARB_CSTART_SHIFT	7
#define   DSPARB_BSTART_MASK	(0x7f)
#define   DSPARB_BSTART_SHIFT	0
#define   DSPARB_BEND_SHIFT	9 /* on 855 */
#define   DSPARB_AEND_SHIFT	0
#define   DSPARB_SPRITEA_SHIFT_VLV	0
#define   DSPARB_SPRITEA_MASK_VLV	(0xff << 0)
#define   DSPARB_SPRITEB_SHIFT_VLV	8
#define   DSPARB_SPRITEB_MASK_VLV	(0xff << 8)
#define   DSPARB_SPRITEC_SHIFT_VLV	16
#define   DSPARB_SPRITEC_MASK_VLV	(0xff << 16)
#define   DSPARB_SPRITED_SHIFT_VLV	24
#define   DSPARB_SPRITED_MASK_VLV	(0xff << 24)
#define DSPARB2				_MMIO(VLV_DISPLAY_BASE + 0x70060) /* vlv/chv */
#define   DSPARB_SPRITEA_HI_SHIFT_VLV	0
#define   DSPARB_SPRITEA_HI_MASK_VLV	(0x1 << 0)
#define   DSPARB_SPRITEB_HI_SHIFT_VLV	4
#define   DSPARB_SPRITEB_HI_MASK_VLV	(0x1 << 4)
#define   DSPARB_SPRITEC_HI_SHIFT_VLV	8
#define   DSPARB_SPRITEC_HI_MASK_VLV	(0x1 << 8)
#define   DSPARB_SPRITED_HI_SHIFT_VLV	12
#define   DSPARB_SPRITED_HI_MASK_VLV	(0x1 << 12)
#define   DSPARB_SPRITEE_HI_SHIFT_VLV	16
#define   DSPARB_SPRITEE_HI_MASK_VLV	(0x1 << 16)
#define   DSPARB_SPRITEF_HI_SHIFT_VLV	20
#define   DSPARB_SPRITEF_HI_MASK_VLV	(0x1 << 20)
#define DSPARB3				_MMIO(VLV_DISPLAY_BASE + 0x7006c) /* chv */
#define   DSPARB_SPRITEE_SHIFT_VLV	0
#define   DSPARB_SPRITEE_MASK_VLV	(0xff << 0)
#define   DSPARB_SPRITEF_SHIFT_VLV	8
#define   DSPARB_SPRITEF_MASK_VLV	(0xff << 8)

/* pnv/gen4/g4x/vlv/chv */
#define DSPFW1		_MMIO(DISPLAY_MMIO_BASE(dev_priv) + 0x70034)
#define   DSPFW_SR_SHIFT		23
#define   DSPFW_SR_MASK			(0x1ff << 23)
#define   DSPFW_CURSORB_SHIFT		16
#define   DSPFW_CURSORB_MASK		(0x3f << 16)
#define   DSPFW_PLANEB_SHIFT		8
#define   DSPFW_PLANEB_MASK		(0x7f << 8)
#define   DSPFW_PLANEB_MASK_VLV		(0xff << 8) /* vlv/chv */
#define   DSPFW_PLANEA_SHIFT		0
#define   DSPFW_PLANEA_MASK		(0x7f << 0)
#define   DSPFW_PLANEA_MASK_VLV		(0xff << 0) /* vlv/chv */
#define DSPFW2		_MMIO(DISPLAY_MMIO_BASE(dev_priv) + 0x70038)
#define   DSPFW_FBC_SR_EN		(1 << 31)	  /* g4x */
#define   DSPFW_FBC_SR_SHIFT		28
#define   DSPFW_FBC_SR_MASK		(0x7 << 28) /* g4x */
#define   DSPFW_FBC_HPLL_SR_SHIFT	24
#define   DSPFW_FBC_HPLL_SR_MASK	(0xf << 24) /* g4x */
#define   DSPFW_SPRITEB_SHIFT		(16)
#define   DSPFW_SPRITEB_MASK		(0x7f << 16) /* g4x */
#define   DSPFW_SPRITEB_MASK_VLV	(0xff << 16) /* vlv/chv */
#define   DSPFW_CURSORA_SHIFT		8
#define   DSPFW_CURSORA_MASK		(0x3f << 8)
#define   DSPFW_PLANEC_OLD_SHIFT	0
#define   DSPFW_PLANEC_OLD_MASK		(0x7f << 0) /* pre-gen4 sprite C */
#define   DSPFW_SPRITEA_SHIFT		0
#define   DSPFW_SPRITEA_MASK		(0x7f << 0) /* g4x */
#define   DSPFW_SPRITEA_MASK_VLV	(0xff << 0) /* vlv/chv */
#define DSPFW3		_MMIO(DISPLAY_MMIO_BASE(dev_priv) + 0x7003c)
#define   DSPFW_HPLL_SR_EN		(1 << 31)
#define   PINEVIEW_SELF_REFRESH_EN	(1 << 30)
#define   DSPFW_CURSOR_SR_SHIFT		24
#define   DSPFW_CURSOR_SR_MASK		(0x3f << 24)
#define   DSPFW_HPLL_CURSOR_SHIFT	16
#define   DSPFW_HPLL_CURSOR_MASK	(0x3f << 16)
#define   DSPFW_HPLL_SR_SHIFT		0
#define   DSPFW_HPLL_SR_MASK		(0x1ff << 0)

/* vlv/chv */
#define DSPFW4		_MMIO(VLV_DISPLAY_BASE + 0x70070)
#define   DSPFW_SPRITEB_WM1_SHIFT	16
#define   DSPFW_SPRITEB_WM1_MASK	(0xff << 16)
#define   DSPFW_CURSORA_WM1_SHIFT	8
#define   DSPFW_CURSORA_WM1_MASK	(0x3f << 8)
#define   DSPFW_SPRITEA_WM1_SHIFT	0
#define   DSPFW_SPRITEA_WM1_MASK	(0xff << 0)
#define DSPFW5		_MMIO(VLV_DISPLAY_BASE + 0x70074)
#define   DSPFW_PLANEB_WM1_SHIFT	24
#define   DSPFW_PLANEB_WM1_MASK		(0xff << 24)
#define   DSPFW_PLANEA_WM1_SHIFT	16
#define   DSPFW_PLANEA_WM1_MASK		(0xff << 16)
#define   DSPFW_CURSORB_WM1_SHIFT	8
#define   DSPFW_CURSORB_WM1_MASK	(0x3f << 8)
#define   DSPFW_CURSOR_SR_WM1_SHIFT	0
#define   DSPFW_CURSOR_SR_WM1_MASK	(0x3f << 0)
#define DSPFW6		_MMIO(VLV_DISPLAY_BASE + 0x70078)
#define   DSPFW_SR_WM1_SHIFT		0
#define   DSPFW_SR_WM1_MASK		(0x1ff << 0)
#define DSPFW7		_MMIO(VLV_DISPLAY_BASE + 0x7007c)
#define DSPFW7_CHV	_MMIO(VLV_DISPLAY_BASE + 0x700b4) /* wtf #1? */
#define   DSPFW_SPRITED_WM1_SHIFT	24
#define   DSPFW_SPRITED_WM1_MASK	(0xff << 24)
#define   DSPFW_SPRITED_SHIFT		16
#define   DSPFW_SPRITED_MASK_VLV	(0xff << 16)
#define   DSPFW_SPRITEC_WM1_SHIFT	8
#define   DSPFW_SPRITEC_WM1_MASK	(0xff << 8)
#define   DSPFW_SPRITEC_SHIFT		0
#define   DSPFW_SPRITEC_MASK_VLV	(0xff << 0)
#define DSPFW8_CHV	_MMIO(VLV_DISPLAY_BASE + 0x700b8)
#define   DSPFW_SPRITEF_WM1_SHIFT	24
#define   DSPFW_SPRITEF_WM1_MASK	(0xff << 24)
#define   DSPFW_SPRITEF_SHIFT		16
#define   DSPFW_SPRITEF_MASK_VLV	(0xff << 16)
#define   DSPFW_SPRITEE_WM1_SHIFT	8
#define   DSPFW_SPRITEE_WM1_MASK	(0xff << 8)
#define   DSPFW_SPRITEE_SHIFT		0
#define   DSPFW_SPRITEE_MASK_VLV	(0xff << 0)
#define DSPFW9_CHV	_MMIO(VLV_DISPLAY_BASE + 0x7007c) /* wtf #2? */
#define   DSPFW_PLANEC_WM1_SHIFT	24
#define   DSPFW_PLANEC_WM1_MASK		(0xff << 24)
#define   DSPFW_PLANEC_SHIFT		16
#define   DSPFW_PLANEC_MASK_VLV		(0xff << 16)
#define   DSPFW_CURSORC_WM1_SHIFT	8
#define   DSPFW_CURSORC_WM1_MASK	(0x3f << 16)
#define   DSPFW_CURSORC_SHIFT		0
#define   DSPFW_CURSORC_MASK		(0x3f << 0)

/* vlv/chv high order bits */
#define DSPHOWM		_MMIO(VLV_DISPLAY_BASE + 0x70064)
#define   DSPFW_SR_HI_SHIFT		24
#define   DSPFW_SR_HI_MASK		(3 << 24) /* 2 bits for chv, 1 for vlv */
#define   DSPFW_SPRITEF_HI_SHIFT	23
#define   DSPFW_SPRITEF_HI_MASK		(1 << 23)
#define   DSPFW_SPRITEE_HI_SHIFT	22
#define   DSPFW_SPRITEE_HI_MASK		(1 << 22)
#define   DSPFW_PLANEC_HI_SHIFT		21
#define   DSPFW_PLANEC_HI_MASK		(1 << 21)
#define   DSPFW_SPRITED_HI_SHIFT	20
#define   DSPFW_SPRITED_HI_MASK		(1 << 20)
#define   DSPFW_SPRITEC_HI_SHIFT	16
#define   DSPFW_SPRITEC_HI_MASK		(1 << 16)
#define   DSPFW_PLANEB_HI_SHIFT		12
#define   DSPFW_PLANEB_HI_MASK		(1 << 12)
#define   DSPFW_SPRITEB_HI_SHIFT	8
#define   DSPFW_SPRITEB_HI_MASK		(1 << 8)
#define   DSPFW_SPRITEA_HI_SHIFT	4
#define   DSPFW_SPRITEA_HI_MASK		(1 << 4)
#define   DSPFW_PLANEA_HI_SHIFT		0
#define   DSPFW_PLANEA_HI_MASK		(1 << 0)
#define DSPHOWM1	_MMIO(VLV_DISPLAY_BASE + 0x70068)
#define   DSPFW_SR_WM1_HI_SHIFT		24
#define   DSPFW_SR_WM1_HI_MASK		(3 << 24) /* 2 bits for chv, 1 for vlv */
#define   DSPFW_SPRITEF_WM1_HI_SHIFT	23
#define   DSPFW_SPRITEF_WM1_HI_MASK	(1 << 23)
#define   DSPFW_SPRITEE_WM1_HI_SHIFT	22
#define   DSPFW_SPRITEE_WM1_HI_MASK	(1 << 22)
#define   DSPFW_PLANEC_WM1_HI_SHIFT	21
#define   DSPFW_PLANEC_WM1_HI_MASK	(1 << 21)
#define   DSPFW_SPRITED_WM1_HI_SHIFT	20
#define   DSPFW_SPRITED_WM1_HI_MASK	(1 << 20)
#define   DSPFW_SPRITEC_WM1_HI_SHIFT	16
#define   DSPFW_SPRITEC_WM1_HI_MASK	(1 << 16)
#define   DSPFW_PLANEB_WM1_HI_SHIFT	12
#define   DSPFW_PLANEB_WM1_HI_MASK	(1 << 12)
#define   DSPFW_SPRITEB_WM1_HI_SHIFT	8
#define   DSPFW_SPRITEB_WM1_HI_MASK	(1 << 8)
#define   DSPFW_SPRITEA_WM1_HI_SHIFT	4
#define   DSPFW_SPRITEA_WM1_HI_MASK	(1 << 4)
#define   DSPFW_PLANEA_WM1_HI_SHIFT	0
#define   DSPFW_PLANEA_WM1_HI_MASK	(1 << 0)

/* drain latency register values*/
#define VLV_DDL(pipe)			_MMIO(VLV_DISPLAY_BASE + 0x70050 + 4 * (pipe))
#define DDL_CURSOR_SHIFT		24
#define DDL_SPRITE_SHIFT(sprite)	(8 + 8 * (sprite))
#define DDL_PLANE_SHIFT			0
#define DDL_PRECISION_HIGH		(1 << 7)
#define DDL_PRECISION_LOW		(0 << 7)
#define DRAIN_LATENCY_MASK		0x7f

#define CBR1_VLV			_MMIO(VLV_DISPLAY_BASE + 0x70400)
#define  CBR_PND_DEADLINE_DISABLE	(1 << 31)
#define  CBR_PWM_CLOCK_MUX_SELECT	(1 << 30)

#define CBR4_VLV			_MMIO(VLV_DISPLAY_BASE + 0x70450)
#define  CBR_DPLLBMD_PIPE(pipe)		(1 << (7 + (pipe) * 11)) /* pipes B and C */

/* FIFO watermark sizes etc */
#define G4X_FIFO_LINE_SIZE	64
#define I915_FIFO_LINE_SIZE	64
#define I830_FIFO_LINE_SIZE	32

#define VALLEYVIEW_FIFO_SIZE	255
#define G4X_FIFO_SIZE		127
#define I965_FIFO_SIZE		512
#define I945_FIFO_SIZE		127
#define I915_FIFO_SIZE		95
#define I855GM_FIFO_SIZE	127 /* In cachelines */
#define I830_FIFO_SIZE		95

#define VALLEYVIEW_MAX_WM	0xff
#define G4X_MAX_WM		0x3f
#define I915_MAX_WM		0x3f

#define PINEVIEW_DISPLAY_FIFO	512 /* in 64byte unit */
#define PINEVIEW_FIFO_LINE_SIZE	64
#define PINEVIEW_MAX_WM		0x1ff
#define PINEVIEW_DFT_WM		0x3f
#define PINEVIEW_DFT_HPLLOFF_WM	0
#define PINEVIEW_GUARD_WM		10
#define PINEVIEW_CURSOR_FIFO		64
#define PINEVIEW_CURSOR_MAX_WM	0x3f
#define PINEVIEW_CURSOR_DFT_WM	0
#define PINEVIEW_CURSOR_GUARD_WM	5

#define VALLEYVIEW_CURSOR_MAX_WM 64
#define I965_CURSOR_FIFO	64
#define I965_CURSOR_MAX_WM	32
#define I965_CURSOR_DFT_WM	8

/* Watermark register definitions for SKL */
#define _CUR_WM_A_0		0x70140
#define _CUR_WM_B_0		0x71140
#define _CUR_WM_SAGV_A		0x70158
#define _CUR_WM_SAGV_B		0x71158
#define _CUR_WM_SAGV_TRANS_A	0x7015C
#define _CUR_WM_SAGV_TRANS_B	0x7115C
#define _CUR_WM_TRANS_A		0x70168
#define _CUR_WM_TRANS_B		0x71168
#define _PLANE_WM_1_A_0		0x70240
#define _PLANE_WM_1_B_0		0x71240
#define _PLANE_WM_2_A_0		0x70340
#define _PLANE_WM_2_B_0		0x71340
#define _PLANE_WM_SAGV_1_A	0x70258
#define _PLANE_WM_SAGV_1_B	0x71258
#define _PLANE_WM_SAGV_2_A	0x70358
#define _PLANE_WM_SAGV_2_B	0x71358
#define _PLANE_WM_SAGV_TRANS_1_A	0x7025C
#define _PLANE_WM_SAGV_TRANS_1_B	0x7125C
#define _PLANE_WM_SAGV_TRANS_2_A	0x7035C
#define _PLANE_WM_SAGV_TRANS_2_B	0x7135C
#define _PLANE_WM_TRANS_1_A	0x70268
#define _PLANE_WM_TRANS_1_B	0x71268
#define _PLANE_WM_TRANS_2_A	0x70368
#define _PLANE_WM_TRANS_2_B	0x71368
#define   PLANE_WM_EN		(1 << 31)
#define   PLANE_WM_IGNORE_LINES	(1 << 30)
#define   PLANE_WM_LINES_MASK	REG_GENMASK(26, 14)
#define   PLANE_WM_BLOCKS_MASK	REG_GENMASK(11, 0)

#define _CUR_WM_0(pipe) _PIPE(pipe, _CUR_WM_A_0, _CUR_WM_B_0)
#define CUR_WM(pipe, level) _MMIO(_CUR_WM_0(pipe) + ((4) * (level)))
#define CUR_WM_SAGV(pipe) _MMIO_PIPE(pipe, _CUR_WM_SAGV_A, _CUR_WM_SAGV_B)
#define CUR_WM_SAGV_TRANS(pipe) _MMIO_PIPE(pipe, _CUR_WM_SAGV_TRANS_A, _CUR_WM_SAGV_TRANS_B)
#define CUR_WM_TRANS(pipe) _MMIO_PIPE(pipe, _CUR_WM_TRANS_A, _CUR_WM_TRANS_B)
#define _PLANE_WM_1(pipe) _PIPE(pipe, _PLANE_WM_1_A_0, _PLANE_WM_1_B_0)
#define _PLANE_WM_2(pipe) _PIPE(pipe, _PLANE_WM_2_A_0, _PLANE_WM_2_B_0)
#define _PLANE_WM_BASE(pipe, plane) \
	_PLANE(plane, _PLANE_WM_1(pipe), _PLANE_WM_2(pipe))
#define PLANE_WM(pipe, plane, level) \
	_MMIO(_PLANE_WM_BASE(pipe, plane) + ((4) * (level)))
#define _PLANE_WM_SAGV_1(pipe) \
	_PIPE(pipe, _PLANE_WM_SAGV_1_A, _PLANE_WM_SAGV_1_B)
#define _PLANE_WM_SAGV_2(pipe) \
	_PIPE(pipe, _PLANE_WM_SAGV_2_A, _PLANE_WM_SAGV_2_B)
#define PLANE_WM_SAGV(pipe, plane) \
	_MMIO(_PLANE(plane, _PLANE_WM_SAGV_1(pipe), _PLANE_WM_SAGV_2(pipe)))
#define _PLANE_WM_SAGV_TRANS_1(pipe) \
	_PIPE(pipe, _PLANE_WM_SAGV_TRANS_1_A, _PLANE_WM_SAGV_TRANS_1_B)
#define _PLANE_WM_SAGV_TRANS_2(pipe) \
	_PIPE(pipe, _PLANE_WM_SAGV_TRANS_2_A, _PLANE_WM_SAGV_TRANS_2_B)
#define PLANE_WM_SAGV_TRANS(pipe, plane) \
	_MMIO(_PLANE(plane, _PLANE_WM_SAGV_TRANS_1(pipe), _PLANE_WM_SAGV_TRANS_2(pipe)))
#define _PLANE_WM_TRANS_1(pipe) \
	_PIPE(pipe, _PLANE_WM_TRANS_1_A, _PLANE_WM_TRANS_1_B)
#define _PLANE_WM_TRANS_2(pipe) \
	_PIPE(pipe, _PLANE_WM_TRANS_2_A, _PLANE_WM_TRANS_2_B)
#define PLANE_WM_TRANS(pipe, plane) \
	_MMIO(_PLANE(plane, _PLANE_WM_TRANS_1(pipe), _PLANE_WM_TRANS_2(pipe)))

/* define the Watermark register on Ironlake */
#define _WM0_PIPEA_ILK		0x45100
#define _WM0_PIPEB_ILK		0x45104
#define _WM0_PIPEC_IVB		0x45200
#define WM0_PIPE_ILK(pipe)	_MMIO_PIPE3((pipe), _WM0_PIPEA_ILK, \
					    _WM0_PIPEB_ILK, _WM0_PIPEC_IVB)
#define  WM0_PIPE_PRIMARY_MASK	REG_GENMASK(31, 16)
#define  WM0_PIPE_SPRITE_MASK	REG_GENMASK(15, 8)
#define  WM0_PIPE_CURSOR_MASK	REG_GENMASK(7, 0)
#define  WM0_PIPE_PRIMARY(x)	REG_FIELD_PREP(WM0_PIPE_PRIMARY_MASK, (x))
#define  WM0_PIPE_SPRITE(x)	REG_FIELD_PREP(WM0_PIPE_SPRITE_MASK, (x))
#define  WM0_PIPE_CURSOR(x)	REG_FIELD_PREP(WM0_PIPE_CURSOR_MASK, (x))
#define WM1_LP_ILK		_MMIO(0x45108)
#define WM2_LP_ILK		_MMIO(0x4510c)
#define WM3_LP_ILK		_MMIO(0x45110)
#define  WM_LP_ENABLE		REG_BIT(31)
#define  WM_LP_LATENCY_MASK	REG_GENMASK(30, 24)
#define  WM_LP_FBC_MASK_BDW	REG_GENMASK(23, 19)
#define  WM_LP_FBC_MASK_ILK	REG_GENMASK(23, 20)
#define  WM_LP_PRIMARY_MASK	REG_GENMASK(18, 8)
#define  WM_LP_CURSOR_MASK	REG_GENMASK(7, 0)
#define  WM_LP_LATENCY(x)	REG_FIELD_PREP(WM_LP_LATENCY_MASK, (x))
#define  WM_LP_FBC_BDW(x)	REG_FIELD_PREP(WM_LP_FBC_MASK_BDW, (x))
#define  WM_LP_FBC_ILK(x)	REG_FIELD_PREP(WM_LP_FBC_MASK_ILK, (x))
#define  WM_LP_PRIMARY(x)	REG_FIELD_PREP(WM_LP_PRIMARY_MASK, (x))
#define  WM_LP_CURSOR(x)	REG_FIELD_PREP(WM_LP_CURSOR_MASK, (x))
#define WM1S_LP_ILK		_MMIO(0x45120)
#define WM2S_LP_IVB		_MMIO(0x45124)
#define WM3S_LP_IVB		_MMIO(0x45128)
#define  WM_LP_SPRITE_ENABLE	REG_BIT(31) /* ilk/snb WM1S only */
#define  WM_LP_SPRITE_MASK	REG_GENMASK(10, 0)
#define  WM_LP_SPRITE(x)	REG_FIELD_PREP(WM_LP_SPRITE_MASK, (x))

/*
 * The two pipe frame counter registers are not synchronized, so
 * reading a stable value is somewhat tricky. The following code
 * should work:
 *
 *  do {
 *    high1 = ((INREG(PIPEAFRAMEHIGH) & PIPE_FRAME_HIGH_MASK) >>
 *             PIPE_FRAME_HIGH_SHIFT;
 *    low1 =  ((INREG(PIPEAFRAMEPIXEL) & PIPE_FRAME_LOW_MASK) >>
 *             PIPE_FRAME_LOW_SHIFT);
 *    high2 = ((INREG(PIPEAFRAMEHIGH) & PIPE_FRAME_HIGH_MASK) >>
 *             PIPE_FRAME_HIGH_SHIFT);
 *  } while (high1 != high2);
 *  frame = (high1 << 8) | low1;
 */
#define _PIPEAFRAMEHIGH          0x70040
#define   PIPE_FRAME_HIGH_MASK    0x0000ffff
#define   PIPE_FRAME_HIGH_SHIFT   0
#define _PIPEAFRAMEPIXEL         0x70044
#define   PIPE_FRAME_LOW_MASK     0xff000000
#define   PIPE_FRAME_LOW_SHIFT    24
#define   PIPE_PIXEL_MASK         0x00ffffff
#define   PIPE_PIXEL_SHIFT        0
/* GM45+ just has to be different */
#define _PIPEA_FRMCOUNT_G4X	0x70040
#define _PIPEA_FLIPCOUNT_G4X	0x70044
#define PIPE_FRMCOUNT_G4X(pipe) _MMIO_PIPE2(pipe, _PIPEA_FRMCOUNT_G4X)
#define PIPE_FLIPCOUNT_G4X(pipe) _MMIO_PIPE2(pipe, _PIPEA_FLIPCOUNT_G4X)

/* Cursor A & B regs */
#define _CURACNTR		0x70080
/* Old style CUR*CNTR flags (desktop 8xx) */
#define   CURSOR_ENABLE			REG_BIT(31)
#define   CURSOR_PIPE_GAMMA_ENABLE	REG_BIT(30)
#define   CURSOR_STRIDE_MASK	REG_GENMASK(29, 28)
#define   CURSOR_STRIDE(stride)	REG_FIELD_PREP(CURSOR_STRIDE_MASK, ffs(stride) - 9) /* 256,512,1k,2k */
#define   CURSOR_FORMAT_MASK	REG_GENMASK(26, 24)
#define   CURSOR_FORMAT_2C	REG_FIELD_PREP(CURSOR_FORMAT_MASK, 0)
#define   CURSOR_FORMAT_3C	REG_FIELD_PREP(CURSOR_FORMAT_MASK, 1)
#define   CURSOR_FORMAT_4C	REG_FIELD_PREP(CURSOR_FORMAT_MASK, 2)
#define   CURSOR_FORMAT_ARGB	REG_FIELD_PREP(CURSOR_FORMAT_MASK, 4)
#define   CURSOR_FORMAT_XRGB	REG_FIELD_PREP(CURSOR_FORMAT_MASK, 5)
/* New style CUR*CNTR flags */
#define   MCURSOR_ARB_SLOTS_MASK	REG_GENMASK(30, 28) /* icl+ */
#define   MCURSOR_ARB_SLOTS(x)		REG_FIELD_PREP(MCURSOR_ARB_SLOTS_MASK, (x)) /* icl+ */
#define   MCURSOR_PIPE_SEL_MASK		REG_GENMASK(29, 28)
#define   MCURSOR_PIPE_SEL(pipe)	REG_FIELD_PREP(MCURSOR_PIPE_SEL_MASK, (pipe))
#define   MCURSOR_PIPE_GAMMA_ENABLE	REG_BIT(26)
#define   MCURSOR_PIPE_CSC_ENABLE	REG_BIT(24) /* ilk+ */
#define   MCURSOR_ROTATE_180		REG_BIT(15)
#define   MCURSOR_TRICKLE_FEED_DISABLE	REG_BIT(14)
#define   MCURSOR_MODE_MASK		0x27
#define   MCURSOR_MODE_DISABLE		0x00
#define   MCURSOR_MODE_128_32B_AX	0x02
#define   MCURSOR_MODE_256_32B_AX	0x03
#define   MCURSOR_MODE_64_32B_AX	0x07
#define   MCURSOR_MODE_128_ARGB_AX	(0x20 | MCURSOR_MODE_128_32B_AX)
#define   MCURSOR_MODE_256_ARGB_AX	(0x20 | MCURSOR_MODE_256_32B_AX)
#define   MCURSOR_MODE_64_ARGB_AX	(0x20 | MCURSOR_MODE_64_32B_AX)
#define _CURABASE		0x70084
#define _CURAPOS		0x70088
#define   CURSOR_POS_Y_SIGN		REG_BIT(31)
#define   CURSOR_POS_Y_MASK		REG_GENMASK(30, 16)
#define   CURSOR_POS_Y(y)		REG_FIELD_PREP(CURSOR_POS_Y_MASK, (y))
#define   CURSOR_POS_X_SIGN		REG_BIT(15)
#define   CURSOR_POS_X_MASK		REG_GENMASK(14, 0)
#define   CURSOR_POS_X(x)		REG_FIELD_PREP(CURSOR_POS_X_MASK, (x))
#define _CURASIZE		0x700a0 /* 845/865 */
#define   CURSOR_HEIGHT_MASK		REG_GENMASK(21, 12)
#define   CURSOR_HEIGHT(h)		REG_FIELD_PREP(CURSOR_HEIGHT_MASK, (h))
#define   CURSOR_WIDTH_MASK		REG_GENMASK(9, 0)
#define   CURSOR_WIDTH(w)		REG_FIELD_PREP(CURSOR_WIDTH_MASK, (w))
#define _CUR_FBC_CTL_A		0x700a0 /* ivb+ */
#define   CUR_FBC_EN			REG_BIT(31)
#define   CUR_FBC_HEIGHT_MASK		REG_GENMASK(7, 0)
#define   CUR_FBC_HEIGHT(h)		REG_FIELD_PREP(CUR_FBC_HEIGHT_MASK, (h))
#define _CURASURFLIVE		0x700ac /* g4x+ */
#define _CURBCNTR		0x700c0
#define _CURBBASE		0x700c4
#define _CURBPOS		0x700c8

#define _CURBCNTR_IVB		0x71080
#define _CURBBASE_IVB		0x71084
#define _CURBPOS_IVB		0x71088

#define CURCNTR(pipe) _CURSOR2(pipe, _CURACNTR)
#define CURBASE(pipe) _CURSOR2(pipe, _CURABASE)
#define CURPOS(pipe) _CURSOR2(pipe, _CURAPOS)
#define CURSIZE(pipe) _CURSOR2(pipe, _CURASIZE)
#define CUR_FBC_CTL(pipe) _CURSOR2(pipe, _CUR_FBC_CTL_A)
#define CURSURFLIVE(pipe) _CURSOR2(pipe, _CURASURFLIVE)

#define CURSOR_A_OFFSET 0x70080
#define CURSOR_B_OFFSET 0x700c0
#define CHV_CURSOR_C_OFFSET 0x700e0
#define IVB_CURSOR_B_OFFSET 0x71080
#define IVB_CURSOR_C_OFFSET 0x72080
#define TGL_CURSOR_D_OFFSET 0x73080

/* Display A control */
#define _DSPAADDR_VLV				0x7017C /* vlv/chv */
#define _DSPACNTR				0x70180
#define   DISP_ENABLE			REG_BIT(31)
#define   DISP_PIPE_GAMMA_ENABLE	REG_BIT(30)
#define   DISP_FORMAT_MASK		REG_GENMASK(29, 26)
#define   DISP_FORMAT_8BPP		REG_FIELD_PREP(DISP_FORMAT_MASK, 2)
#define   DISP_FORMAT_BGRA555		REG_FIELD_PREP(DISP_FORMAT_MASK, 3)
#define   DISP_FORMAT_BGRX555		REG_FIELD_PREP(DISP_FORMAT_MASK, 4)
#define   DISP_FORMAT_BGRX565		REG_FIELD_PREP(DISP_FORMAT_MASK, 5)
#define   DISP_FORMAT_BGRX888		REG_FIELD_PREP(DISP_FORMAT_MASK, 6)
#define   DISP_FORMAT_BGRA888		REG_FIELD_PREP(DISP_FORMAT_MASK, 7)
#define   DISP_FORMAT_RGBX101010	REG_FIELD_PREP(DISP_FORMAT_MASK, 8)
#define   DISP_FORMAT_RGBA101010	REG_FIELD_PREP(DISP_FORMAT_MASK, 9)
#define   DISP_FORMAT_BGRX101010	REG_FIELD_PREP(DISP_FORMAT_MASK, 10)
#define   DISP_FORMAT_BGRA101010	REG_FIELD_PREP(DISP_FORMAT_MASK, 11)
#define   DISP_FORMAT_RGBX161616	REG_FIELD_PREP(DISP_FORMAT_MASK, 12)
#define   DISP_FORMAT_RGBX888		REG_FIELD_PREP(DISP_FORMAT_MASK, 14)
#define   DISP_FORMAT_RGBA888		REG_FIELD_PREP(DISP_FORMAT_MASK, 15)
#define   DISP_STEREO_ENABLE		REG_BIT(25)
#define   DISP_PIPE_CSC_ENABLE		REG_BIT(24) /* ilk+ */
#define   DISP_PIPE_SEL_MASK		REG_GENMASK(25, 24)
#define   DISP_PIPE_SEL(pipe)		REG_FIELD_PREP(DISP_PIPE_SEL_MASK, (pipe))
#define   DISP_SRC_KEY_ENABLE		REG_BIT(22)
#define   DISP_LINE_DOUBLE		REG_BIT(20)
#define   DISP_STEREO_POLARITY_SECOND	REG_BIT(18)
#define   DISP_ALPHA_PREMULTIPLY	REG_BIT(16) /* CHV pipe B */
#define   DISP_ROTATE_180		REG_BIT(15)
#define   DISP_TRICKLE_FEED_DISABLE	REG_BIT(14) /* g4x+ */
#define   DISP_TILED			REG_BIT(10)
#define   DISP_ASYNC_FLIP		REG_BIT(9) /* g4x+ */
#define   DISP_MIRROR			REG_BIT(8) /* CHV pipe B */
#define _DSPAADDR				0x70184
#define _DSPASTRIDE				0x70188
#define _DSPAPOS				0x7018C /* reserved */
#define   DISP_POS_Y_MASK		REG_GENMASK(31, 16)
#define   DISP_POS_Y(y)			REG_FIELD_PREP(DISP_POS_Y_MASK, (y))
#define   DISP_POS_X_MASK		REG_GENMASK(15, 0)
#define   DISP_POS_X(x)			REG_FIELD_PREP(DISP_POS_X_MASK, (x))
#define _DSPASIZE				0x70190
#define   DISP_HEIGHT_MASK		REG_GENMASK(31, 16)
#define   DISP_HEIGHT(h)		REG_FIELD_PREP(DISP_HEIGHT_MASK, (h))
#define   DISP_WIDTH_MASK		REG_GENMASK(15, 0)
#define   DISP_WIDTH(w)			REG_FIELD_PREP(DISP_WIDTH_MASK, (w))
#define _DSPASURF				0x7019C /* 965+ only */
#define   DISP_ADDR_MASK		REG_GENMASK(31, 12)
#define _DSPATILEOFF				0x701A4 /* 965+ only */
#define   DISP_OFFSET_Y_MASK		REG_GENMASK(31, 16)
#define   DISP_OFFSET_Y(y)		REG_FIELD_PREP(DISP_OFFSET_Y_MASK, (y))
#define   DISP_OFFSET_X_MASK		REG_GENMASK(15, 0)
#define   DISP_OFFSET_X(x)		REG_FIELD_PREP(DISP_OFFSET_X_MASK, (x))
#define _DSPAOFFSET				0x701A4 /* HSW */
#define _DSPASURFLIVE				0x701AC
#define _DSPAGAMC				0x701E0

#define DSPADDR_VLV(plane)	_MMIO_PIPE2(plane, _DSPAADDR_VLV)
#define DSPCNTR(plane)		_MMIO_PIPE2(plane, _DSPACNTR)
#define DSPADDR(plane)		_MMIO_PIPE2(plane, _DSPAADDR)
#define DSPSTRIDE(plane)	_MMIO_PIPE2(plane, _DSPASTRIDE)
#define DSPPOS(plane)		_MMIO_PIPE2(plane, _DSPAPOS)
#define DSPSIZE(plane)		_MMIO_PIPE2(plane, _DSPASIZE)
#define DSPSURF(plane)		_MMIO_PIPE2(plane, _DSPASURF)
#define DSPTILEOFF(plane)	_MMIO_PIPE2(plane, _DSPATILEOFF)
#define DSPLINOFF(plane)	DSPADDR(plane)
#define DSPOFFSET(plane)	_MMIO_PIPE2(plane, _DSPAOFFSET)
#define DSPSURFLIVE(plane)	_MMIO_PIPE2(plane, _DSPASURFLIVE)
#define DSPGAMC(plane, i)	_MMIO(_PIPE2(plane, _DSPAGAMC) + (5 - (i)) * 4) /* plane C only, 6 x u0.8 */

/* CHV pipe B blender and primary plane */
#define _CHV_BLEND_A		0x60a00
#define   CHV_BLEND_MASK	REG_GENMASK(31, 30)
#define   CHV_BLEND_LEGACY	REG_FIELD_PREP(CHV_BLEND_MASK, 0)
#define   CHV_BLEND_ANDROID	REG_FIELD_PREP(CHV_BLEND_MASK, 1)
#define   CHV_BLEND_MPO		REG_FIELD_PREP(CHV_BLEND_MASK, 2)
#define _CHV_CANVAS_A		0x60a04
#define   CHV_CANVAS_RED_MASK	REG_GENMASK(29, 20)
#define   CHV_CANVAS_GREEN_MASK	REG_GENMASK(19, 10)
#define   CHV_CANVAS_BLUE_MASK	REG_GENMASK(9, 0)
#define _PRIMPOS_A		0x60a08
#define   PRIM_POS_Y_MASK	REG_GENMASK(31, 16)
#define   PRIM_POS_Y(y)		REG_FIELD_PREP(PRIM_POS_Y_MASK, (y))
#define   PRIM_POS_X_MASK	REG_GENMASK(15, 0)
#define   PRIM_POS_X(x)		REG_FIELD_PREP(PRIM_POS_X_MASK, (x))
#define _PRIMSIZE_A		0x60a0c
#define   PRIM_HEIGHT_MASK	REG_GENMASK(31, 16)
#define   PRIM_HEIGHT(h)	REG_FIELD_PREP(PRIM_HEIGHT_MASK, (h))
#define   PRIM_WIDTH_MASK	REG_GENMASK(15, 0)
#define   PRIM_WIDTH(w)		REG_FIELD_PREP(PRIM_WIDTH_MASK, (w))
#define _PRIMCNSTALPHA_A	0x60a10
#define   PRIM_CONST_ALPHA_ENABLE	REG_BIT(31)
#define   PRIM_CONST_ALPHA_MASK		REG_GENMASK(7, 0)
#define   PRIM_CONST_ALPHA(alpha)	REG_FIELD_PREP(PRIM_CONST_ALPHA_MASK, (alpha))

#define CHV_BLEND(pipe)		_MMIO_TRANS2(pipe, _CHV_BLEND_A)
#define CHV_CANVAS(pipe)	_MMIO_TRANS2(pipe, _CHV_CANVAS_A)
#define PRIMPOS(plane)		_MMIO_TRANS2(plane, _PRIMPOS_A)
#define PRIMSIZE(plane)		_MMIO_TRANS2(plane, _PRIMSIZE_A)
#define PRIMCNSTALPHA(plane)	_MMIO_TRANS2(plane, _PRIMCNSTALPHA_A)

/* Display/Sprite base address macros */
#define DISP_BASEADDR_MASK	(0xfffff000)
#define I915_LO_DISPBASE(val)	((val) & ~DISP_BASEADDR_MASK)
#define I915_HI_DISPBASE(val)	((val) & DISP_BASEADDR_MASK)

/*
 * VBIOS flags
 * gen2:
 * [00:06] alm,mgm
 * [10:16] all
 * [30:32] alm,mgm
 * gen3+:
 * [00:0f] all
 * [10:1f] all
 * [30:32] all
 */
#define SWF0(i)	_MMIO(DISPLAY_MMIO_BASE(dev_priv) + 0x70410 + (i) * 4)
#define SWF1(i)	_MMIO(DISPLAY_MMIO_BASE(dev_priv) + 0x71410 + (i) * 4)
#define SWF3(i)	_MMIO(DISPLAY_MMIO_BASE(dev_priv) + 0x72414 + (i) * 4)
#define SWF_ILK(i)	_MMIO(0x4F000 + (i) * 4)

/* Pipe B */
#define _PIPEBDSL		(DISPLAY_MMIO_BASE(dev_priv) + 0x71000)
#define _PIPEBCONF		(DISPLAY_MMIO_BASE(dev_priv) + 0x71008)
#define _PIPEBSTAT		(DISPLAY_MMIO_BASE(dev_priv) + 0x71024)
#define _PIPEBFRAMEHIGH		0x71040
#define _PIPEBFRAMEPIXEL	0x71044
#define _PIPEB_FRMCOUNT_G4X	(DISPLAY_MMIO_BASE(dev_priv) + 0x71040)
#define _PIPEB_FLIPCOUNT_G4X	(DISPLAY_MMIO_BASE(dev_priv) + 0x71044)


/* Display B control */
#define _DSPBCNTR		(DISPLAY_MMIO_BASE(dev_priv) + 0x71180)
#define   DISP_ALPHA_TRANS_ENABLE	REG_BIT(15)
#define   DISP_SPRITE_ABOVE_OVERLAY	REG_BIT(0)
#define _DSPBADDR		(DISPLAY_MMIO_BASE(dev_priv) + 0x71184)
#define _DSPBSTRIDE		(DISPLAY_MMIO_BASE(dev_priv) + 0x71188)
#define _DSPBPOS		(DISPLAY_MMIO_BASE(dev_priv) + 0x7118C)
#define _DSPBSIZE		(DISPLAY_MMIO_BASE(dev_priv) + 0x71190)
#define _DSPBSURF		(DISPLAY_MMIO_BASE(dev_priv) + 0x7119C)
#define _DSPBTILEOFF		(DISPLAY_MMIO_BASE(dev_priv) + 0x711A4)
#define _DSPBOFFSET		(DISPLAY_MMIO_BASE(dev_priv) + 0x711A4)
#define _DSPBSURFLIVE		(DISPLAY_MMIO_BASE(dev_priv) + 0x711AC)

/* ICL DSI 0 and 1 */
#define _PIPEDSI0CONF		0x7b008
#define _PIPEDSI1CONF		0x7b808

/* Sprite A control */
#define _DVSACNTR		0x72180
#define   DVS_ENABLE			REG_BIT(31)
#define   DVS_PIPE_GAMMA_ENABLE		REG_BIT(30)
#define   DVS_YUV_RANGE_CORRECTION_DISABLE	REG_BIT(27)
#define   DVS_FORMAT_MASK		REG_GENMASK(26, 25)
#define   DVS_FORMAT_YUV422		REG_FIELD_PREP(DVS_FORMAT_MASK, 0)
#define   DVS_FORMAT_RGBX101010		REG_FIELD_PREP(DVS_FORMAT_MASK, 1)
#define   DVS_FORMAT_RGBX888		REG_FIELD_PREP(DVS_FORMAT_MASK, 2)
#define   DVS_FORMAT_RGBX161616		REG_FIELD_PREP(DVS_FORMAT_MASK, 3)
#define   DVS_PIPE_CSC_ENABLE		REG_BIT(24)
#define   DVS_SOURCE_KEY		REG_BIT(22)
#define   DVS_RGB_ORDER_XBGR		REG_BIT(20)
#define   DVS_YUV_FORMAT_BT709		REG_BIT(18)
#define   DVS_YUV_ORDER_MASK		REG_GENMASK(17, 16)
#define   DVS_YUV_ORDER_YUYV		REG_FIELD_PREP(DVS_YUV_ORDER_MASK, 0)
#define   DVS_YUV_ORDER_UYVY		REG_FIELD_PREP(DVS_YUV_ORDER_MASK, 1)
#define   DVS_YUV_ORDER_YVYU		REG_FIELD_PREP(DVS_YUV_ORDER_MASK, 2)
#define   DVS_YUV_ORDER_VYUY		REG_FIELD_PREP(DVS_YUV_ORDER_MASK, 3)
#define   DVS_ROTATE_180		REG_BIT(15)
#define   DVS_TRICKLE_FEED_DISABLE	REG_BIT(14)
#define   DVS_TILED			REG_BIT(10)
#define   DVS_DEST_KEY			REG_BIT(2)
#define _DVSALINOFF		0x72184
#define _DVSASTRIDE		0x72188
#define _DVSAPOS		0x7218c
#define   DVS_POS_Y_MASK		REG_GENMASK(31, 16)
#define   DVS_POS_Y(y)			REG_FIELD_PREP(DVS_POS_Y_MASK, (y))
#define   DVS_POS_X_MASK		REG_GENMASK(15, 0)
#define   DVS_POS_X(x)			REG_FIELD_PREP(DVS_POS_X_MASK, (x))
#define _DVSASIZE		0x72190
#define   DVS_HEIGHT_MASK		REG_GENMASK(31, 16)
#define   DVS_HEIGHT(h)			REG_FIELD_PREP(DVS_HEIGHT_MASK, (h))
#define   DVS_WIDTH_MASK		REG_GENMASK(15, 0)
#define   DVS_WIDTH(w)			REG_FIELD_PREP(DVS_WIDTH_MASK, (w))
#define _DVSAKEYVAL		0x72194
#define _DVSAKEYMSK		0x72198
#define _DVSASURF		0x7219c
#define   DVS_ADDR_MASK			REG_GENMASK(31, 12)
#define _DVSAKEYMAXVAL		0x721a0
#define _DVSATILEOFF		0x721a4
#define   DVS_OFFSET_Y_MASK		REG_GENMASK(31, 16)
#define   DVS_OFFSET_Y(y)		REG_FIELD_PREP(DVS_OFFSET_Y_MASK, (y))
#define   DVS_OFFSET_X_MASK		REG_GENMASK(15, 0)
#define   DVS_OFFSET_X(x)		REG_FIELD_PREP(DVS_OFFSET_X_MASK, (x))
#define _DVSASURFLIVE		0x721ac
#define _DVSAGAMC_G4X		0x721e0 /* g4x */
#define _DVSASCALE		0x72204
#define   DVS_SCALE_ENABLE		REG_BIT(31)
#define   DVS_FILTER_MASK		REG_GENMASK(30, 29)
#define   DVS_FILTER_MEDIUM		REG_FIELD_PREP(DVS_FILTER_MASK, 0)
#define   DVS_FILTER_ENHANCING		REG_FIELD_PREP(DVS_FILTER_MASK, 1)
#define   DVS_FILTER_SOFTENING		REG_FIELD_PREP(DVS_FILTER_MASK, 2)
#define   DVS_VERTICAL_OFFSET_HALF	REG_BIT(28) /* must be enabled below */
#define   DVS_VERTICAL_OFFSET_ENABLE	REG_BIT(27)
#define   DVS_SRC_WIDTH_MASK		REG_GENMASK(26, 16)
#define   DVS_SRC_WIDTH(w)		REG_FIELD_PREP(DVS_SRC_WIDTH_MASK, (w))
#define   DVS_SRC_HEIGHT_MASK		REG_GENMASK(10, 0)
#define   DVS_SRC_HEIGHT(h)		REG_FIELD_PREP(DVS_SRC_HEIGHT_MASK, (h))
#define _DVSAGAMC_ILK		0x72300 /* ilk/snb */
#define _DVSAGAMCMAX_ILK	0x72340 /* ilk/snb */

#define _DVSBCNTR		0x73180
#define _DVSBLINOFF		0x73184
#define _DVSBSTRIDE		0x73188
#define _DVSBPOS		0x7318c
#define _DVSBSIZE		0x73190
#define _DVSBKEYVAL		0x73194
#define _DVSBKEYMSK		0x73198
#define _DVSBSURF		0x7319c
#define _DVSBKEYMAXVAL		0x731a0
#define _DVSBTILEOFF		0x731a4
#define _DVSBSURFLIVE		0x731ac
#define _DVSBGAMC_G4X		0x731e0 /* g4x */
#define _DVSBSCALE		0x73204
#define _DVSBGAMC_ILK		0x73300 /* ilk/snb */
#define _DVSBGAMCMAX_ILK	0x73340 /* ilk/snb */

#define DVSCNTR(pipe) _MMIO_PIPE(pipe, _DVSACNTR, _DVSBCNTR)
#define DVSLINOFF(pipe) _MMIO_PIPE(pipe, _DVSALINOFF, _DVSBLINOFF)
#define DVSSTRIDE(pipe) _MMIO_PIPE(pipe, _DVSASTRIDE, _DVSBSTRIDE)
#define DVSPOS(pipe) _MMIO_PIPE(pipe, _DVSAPOS, _DVSBPOS)
#define DVSSURF(pipe) _MMIO_PIPE(pipe, _DVSASURF, _DVSBSURF)
#define DVSKEYMAX(pipe) _MMIO_PIPE(pipe, _DVSAKEYMAXVAL, _DVSBKEYMAXVAL)
#define DVSSIZE(pipe) _MMIO_PIPE(pipe, _DVSASIZE, _DVSBSIZE)
#define DVSSCALE(pipe) _MMIO_PIPE(pipe, _DVSASCALE, _DVSBSCALE)
#define DVSTILEOFF(pipe) _MMIO_PIPE(pipe, _DVSATILEOFF, _DVSBTILEOFF)
#define DVSKEYVAL(pipe) _MMIO_PIPE(pipe, _DVSAKEYVAL, _DVSBKEYVAL)
#define DVSKEYMSK(pipe) _MMIO_PIPE(pipe, _DVSAKEYMSK, _DVSBKEYMSK)
#define DVSSURFLIVE(pipe) _MMIO_PIPE(pipe, _DVSASURFLIVE, _DVSBSURFLIVE)
#define DVSGAMC_G4X(pipe, i) _MMIO(_PIPE(pipe, _DVSAGAMC_G4X, _DVSBGAMC_G4X) + (5 - (i)) * 4) /* 6 x u0.8 */
#define DVSGAMC_ILK(pipe, i) _MMIO(_PIPE(pipe, _DVSAGAMC_ILK, _DVSBGAMC_ILK) + (i) * 4) /* 16 x u0.10 */
#define DVSGAMCMAX_ILK(pipe, i) _MMIO(_PIPE(pipe, _DVSAGAMCMAX_ILK, _DVSBGAMCMAX_ILK) + (i) * 4) /* 3 x u1.10 */

#define _SPRA_CTL		0x70280
#define   SPRITE_ENABLE				REG_BIT(31)
#define   SPRITE_PIPE_GAMMA_ENABLE		REG_BIT(30)
#define   SPRITE_YUV_RANGE_CORRECTION_DISABLE	REG_BIT(28)
#define   SPRITE_FORMAT_MASK			REG_GENMASK(27, 25)
#define   SPRITE_FORMAT_YUV422			REG_FIELD_PREP(SPRITE_FORMAT_MASK, 0)
#define   SPRITE_FORMAT_RGBX101010		REG_FIELD_PREP(SPRITE_FORMAT_MASK, 1)
#define   SPRITE_FORMAT_RGBX888			REG_FIELD_PREP(SPRITE_FORMAT_MASK, 2)
#define   SPRITE_FORMAT_RGBX161616		REG_FIELD_PREP(SPRITE_FORMAT_MASK, 3)
#define   SPRITE_FORMAT_YUV444			REG_FIELD_PREP(SPRITE_FORMAT_MASK, 4)
#define   SPRITE_FORMAT_XR_BGR101010		REG_FIELD_PREP(SPRITE_FORMAT_MASK, 5) /* Extended range */
#define   SPRITE_PIPE_CSC_ENABLE		REG_BIT(24)
#define   SPRITE_SOURCE_KEY			REG_BIT(22)
#define   SPRITE_RGB_ORDER_RGBX			REG_BIT(20) /* only for 888 and 161616 */
#define   SPRITE_YUV_TO_RGB_CSC_DISABLE		REG_BIT(19)
#define   SPRITE_YUV_TO_RGB_CSC_FORMAT_BT709	REG_BIT(18) /* 0 is BT601 */
#define   SPRITE_YUV_ORDER_MASK			REG_GENMASK(17, 16)
#define   SPRITE_YUV_ORDER_YUYV			REG_FIELD_PREP(SPRITE_YUV_ORDER_MASK, 0)
#define   SPRITE_YUV_ORDER_UYVY			REG_FIELD_PREP(SPRITE_YUV_ORDER_MASK, 1)
#define   SPRITE_YUV_ORDER_YVYU			REG_FIELD_PREP(SPRITE_YUV_ORDER_MASK, 2)
#define   SPRITE_YUV_ORDER_VYUY			REG_FIELD_PREP(SPRITE_YUV_ORDER_MASK, 3)
#define   SPRITE_ROTATE_180			REG_BIT(15)
#define   SPRITE_TRICKLE_FEED_DISABLE		REG_BIT(14)
#define   SPRITE_PLANE_GAMMA_DISABLE		REG_BIT(13)
#define   SPRITE_TILED				REG_BIT(10)
#define   SPRITE_DEST_KEY			REG_BIT(2)
#define _SPRA_LINOFF		0x70284
#define _SPRA_STRIDE		0x70288
#define _SPRA_POS		0x7028c
#define   SPRITE_POS_Y_MASK	REG_GENMASK(31, 16)
#define   SPRITE_POS_Y(y)	REG_FIELD_PREP(SPRITE_POS_Y_MASK, (y))
#define   SPRITE_POS_X_MASK	REG_GENMASK(15, 0)
#define   SPRITE_POS_X(x)	REG_FIELD_PREP(SPRITE_POS_X_MASK, (x))
#define _SPRA_SIZE		0x70290
#define   SPRITE_HEIGHT_MASK	REG_GENMASK(31, 16)
#define   SPRITE_HEIGHT(h)	REG_FIELD_PREP(SPRITE_HEIGHT_MASK, (h))
#define   SPRITE_WIDTH_MASK	REG_GENMASK(15, 0)
#define   SPRITE_WIDTH(w)	REG_FIELD_PREP(SPRITE_WIDTH_MASK, (w))
#define _SPRA_KEYVAL		0x70294
#define _SPRA_KEYMSK		0x70298
#define _SPRA_SURF		0x7029c
#define   SPRITE_ADDR_MASK	REG_GENMASK(31, 12)
#define _SPRA_KEYMAX		0x702a0
#define _SPRA_TILEOFF		0x702a4
#define   SPRITE_OFFSET_Y_MASK	REG_GENMASK(31, 16)
#define   SPRITE_OFFSET_Y(y)	REG_FIELD_PREP(SPRITE_OFFSET_Y_MASK, (y))
#define   SPRITE_OFFSET_X_MASK	REG_GENMASK(15, 0)
#define   SPRITE_OFFSET_X(x)	REG_FIELD_PREP(SPRITE_OFFSET_X_MASK, (x))
#define _SPRA_OFFSET		0x702a4
#define _SPRA_SURFLIVE		0x702ac
#define _SPRA_SCALE		0x70304
#define   SPRITE_SCALE_ENABLE			REG_BIT(31)
#define   SPRITE_FILTER_MASK			REG_GENMASK(30, 29)
#define   SPRITE_FILTER_MEDIUM			REG_FIELD_PREP(SPRITE_FILTER_MASK, 0)
#define   SPRITE_FILTER_ENHANCING		REG_FIELD_PREP(SPRITE_FILTER_MASK, 1)
#define   SPRITE_FILTER_SOFTENING		REG_FIELD_PREP(SPRITE_FILTER_MASK, 2)
#define   SPRITE_VERTICAL_OFFSET_HALF		REG_BIT(28) /* must be enabled below */
#define   SPRITE_VERTICAL_OFFSET_ENABLE		REG_BIT(27)
#define   SPRITE_SRC_WIDTH_MASK			REG_GENMASK(26, 16)
#define   SPRITE_SRC_WIDTH(w)			REG_FIELD_PREP(SPRITE_SRC_WIDTH_MASK, (w))
#define   SPRITE_SRC_HEIGHT_MASK		REG_GENMASK(10, 0)
#define   SPRITE_SRC_HEIGHT(h)			REG_FIELD_PREP(SPRITE_SRC_HEIGHT_MASK, (h))
#define _SPRA_GAMC		0x70400
#define _SPRA_GAMC16		0x70440
#define _SPRA_GAMC17		0x7044c

#define _SPRB_CTL		0x71280
#define _SPRB_LINOFF		0x71284
#define _SPRB_STRIDE		0x71288
#define _SPRB_POS		0x7128c
#define _SPRB_SIZE		0x71290
#define _SPRB_KEYVAL		0x71294
#define _SPRB_KEYMSK		0x71298
#define _SPRB_SURF		0x7129c
#define _SPRB_KEYMAX		0x712a0
#define _SPRB_TILEOFF		0x712a4
#define _SPRB_OFFSET		0x712a4
#define _SPRB_SURFLIVE		0x712ac
#define _SPRB_SCALE		0x71304
#define _SPRB_GAMC		0x71400
#define _SPRB_GAMC16		0x71440
#define _SPRB_GAMC17		0x7144c

#define SPRCTL(pipe) _MMIO_PIPE(pipe, _SPRA_CTL, _SPRB_CTL)
#define SPRLINOFF(pipe) _MMIO_PIPE(pipe, _SPRA_LINOFF, _SPRB_LINOFF)
#define SPRSTRIDE(pipe) _MMIO_PIPE(pipe, _SPRA_STRIDE, _SPRB_STRIDE)
#define SPRPOS(pipe) _MMIO_PIPE(pipe, _SPRA_POS, _SPRB_POS)
#define SPRSIZE(pipe) _MMIO_PIPE(pipe, _SPRA_SIZE, _SPRB_SIZE)
#define SPRKEYVAL(pipe) _MMIO_PIPE(pipe, _SPRA_KEYVAL, _SPRB_KEYVAL)
#define SPRKEYMSK(pipe) _MMIO_PIPE(pipe, _SPRA_KEYMSK, _SPRB_KEYMSK)
#define SPRSURF(pipe) _MMIO_PIPE(pipe, _SPRA_SURF, _SPRB_SURF)
#define SPRKEYMAX(pipe) _MMIO_PIPE(pipe, _SPRA_KEYMAX, _SPRB_KEYMAX)
#define SPRTILEOFF(pipe) _MMIO_PIPE(pipe, _SPRA_TILEOFF, _SPRB_TILEOFF)
#define SPROFFSET(pipe) _MMIO_PIPE(pipe, _SPRA_OFFSET, _SPRB_OFFSET)
#define SPRSCALE(pipe) _MMIO_PIPE(pipe, _SPRA_SCALE, _SPRB_SCALE)
#define SPRGAMC(pipe, i) _MMIO(_PIPE(pipe, _SPRA_GAMC, _SPRB_GAMC) + (i) * 4) /* 16 x u0.10 */
#define SPRGAMC16(pipe, i) _MMIO(_PIPE(pipe, _SPRA_GAMC16, _SPRB_GAMC16) + (i) * 4) /* 3 x u1.10 */
#define SPRGAMC17(pipe, i) _MMIO(_PIPE(pipe, _SPRA_GAMC17, _SPRB_GAMC17) + (i) * 4) /* 3 x u2.10 */
#define SPRSURFLIVE(pipe) _MMIO_PIPE(pipe, _SPRA_SURFLIVE, _SPRB_SURFLIVE)

#define _SPACNTR		(VLV_DISPLAY_BASE + 0x72180)
#define   SP_ENABLE			REG_BIT(31)
#define   SP_PIPE_GAMMA_ENABLE		REG_BIT(30)
#define   SP_FORMAT_MASK		REG_GENMASK(29, 26)
#define   SP_FORMAT_YUV422		REG_FIELD_PREP(SP_FORMAT_MASK, 0)
#define   SP_FORMAT_8BPP		REG_FIELD_PREP(SP_FORMAT_MASK, 2)
#define   SP_FORMAT_BGR565		REG_FIELD_PREP(SP_FORMAT_MASK, 5)
#define   SP_FORMAT_BGRX8888		REG_FIELD_PREP(SP_FORMAT_MASK, 6)
#define   SP_FORMAT_BGRA8888		REG_FIELD_PREP(SP_FORMAT_MASK, 7)
#define   SP_FORMAT_RGBX1010102		REG_FIELD_PREP(SP_FORMAT_MASK, 8)
#define   SP_FORMAT_RGBA1010102		REG_FIELD_PREP(SP_FORMAT_MASK, 9)
#define   SP_FORMAT_BGRX1010102		REG_FIELD_PREP(SP_FORMAT_MASK, 10) /* CHV pipe B */
#define   SP_FORMAT_BGRA1010102		REG_FIELD_PREP(SP_FORMAT_MASK, 11) /* CHV pipe B */
#define   SP_FORMAT_RGBX8888		REG_FIELD_PREP(SP_FORMAT_MASK, 14)
#define   SP_FORMAT_RGBA8888		REG_FIELD_PREP(SP_FORMAT_MASK, 15)
#define   SP_ALPHA_PREMULTIPLY		REG_BIT(23) /* CHV pipe B */
#define   SP_SOURCE_KEY			REG_BIT(22)
#define   SP_YUV_FORMAT_BT709		REG_BIT(18)
#define   SP_YUV_ORDER_MASK		REG_GENMASK(17, 16)
#define   SP_YUV_ORDER_YUYV		REG_FIELD_PREP(SP_YUV_ORDER_MASK, 0)
#define   SP_YUV_ORDER_UYVY		REG_FIELD_PREP(SP_YUV_ORDER_MASK, 1)
#define   SP_YUV_ORDER_YVYU		REG_FIELD_PREP(SP_YUV_ORDER_MASK, 2)
#define   SP_YUV_ORDER_VYUY		REG_FIELD_PREP(SP_YUV_ORDER_MASK, 3)
#define   SP_ROTATE_180			REG_BIT(15)
#define   SP_TILED			REG_BIT(10)
#define   SP_MIRROR			REG_BIT(8) /* CHV pipe B */
#define _SPALINOFF		(VLV_DISPLAY_BASE + 0x72184)
#define _SPASTRIDE		(VLV_DISPLAY_BASE + 0x72188)
#define _SPAPOS			(VLV_DISPLAY_BASE + 0x7218c)
#define   SP_POS_Y_MASK			REG_GENMASK(31, 16)
#define   SP_POS_Y(y)			REG_FIELD_PREP(SP_POS_Y_MASK, (y))
#define   SP_POS_X_MASK			REG_GENMASK(15, 0)
#define   SP_POS_X(x)			REG_FIELD_PREP(SP_POS_X_MASK, (x))
#define _SPASIZE		(VLV_DISPLAY_BASE + 0x72190)
#define   SP_HEIGHT_MASK		REG_GENMASK(31, 16)
#define   SP_HEIGHT(h)			REG_FIELD_PREP(SP_HEIGHT_MASK, (h))
#define   SP_WIDTH_MASK			REG_GENMASK(15, 0)
#define   SP_WIDTH(w)			REG_FIELD_PREP(SP_WIDTH_MASK, (w))
#define _SPAKEYMINVAL		(VLV_DISPLAY_BASE + 0x72194)
#define _SPAKEYMSK		(VLV_DISPLAY_BASE + 0x72198)
#define _SPASURF		(VLV_DISPLAY_BASE + 0x7219c)
#define   SP_ADDR_MASK			REG_GENMASK(31, 12)
#define _SPAKEYMAXVAL		(VLV_DISPLAY_BASE + 0x721a0)
#define _SPATILEOFF		(VLV_DISPLAY_BASE + 0x721a4)
#define   SP_OFFSET_Y_MASK		REG_GENMASK(31, 16)
#define   SP_OFFSET_Y(y)		REG_FIELD_PREP(SP_OFFSET_Y_MASK, (y))
#define   SP_OFFSET_X_MASK		REG_GENMASK(15, 0)
#define   SP_OFFSET_X(x)		REG_FIELD_PREP(SP_OFFSET_X_MASK, (x))
#define _SPACONSTALPHA		(VLV_DISPLAY_BASE + 0x721a8)
#define   SP_CONST_ALPHA_ENABLE		REG_BIT(31)
#define   SP_CONST_ALPHA_MASK		REG_GENMASK(7, 0)
#define   SP_CONST_ALPHA(alpha)		REG_FIELD_PREP(SP_CONST_ALPHA_MASK, (alpha))
#define _SPACLRC0		(VLV_DISPLAY_BASE + 0x721d0)
#define   SP_CONTRAST_MASK		REG_GENMASK(26, 18)
#define   SP_CONTRAST(x)		REG_FIELD_PREP(SP_CONTRAST_MASK, (x)) /* u3.6 */
#define   SP_BRIGHTNESS_MASK		REG_GENMASK(7, 0)
#define   SP_BRIGHTNESS(x)		REG_FIELD_PREP(SP_BRIGHTNESS_MASK, (x)) /* s8 */
#define _SPACLRC1		(VLV_DISPLAY_BASE + 0x721d4)
#define   SP_SH_SIN_MASK		REG_GENMASK(26, 16)
#define   SP_SH_SIN(x)			REG_FIELD_PREP(SP_SH_SIN_MASK, (x)) /* s4.7 */
#define   SP_SH_COS_MASK		REG_GENMASK(9, 0)
#define   SP_SH_COS(x)			REG_FIELD_PREP(SP_SH_COS_MASK, (x)) /* u3.7 */
#define _SPAGAMC		(VLV_DISPLAY_BASE + 0x721e0)

#define _SPBCNTR		(VLV_DISPLAY_BASE + 0x72280)
#define _SPBLINOFF		(VLV_DISPLAY_BASE + 0x72284)
#define _SPBSTRIDE		(VLV_DISPLAY_BASE + 0x72288)
#define _SPBPOS			(VLV_DISPLAY_BASE + 0x7228c)
#define _SPBSIZE		(VLV_DISPLAY_BASE + 0x72290)
#define _SPBKEYMINVAL		(VLV_DISPLAY_BASE + 0x72294)
#define _SPBKEYMSK		(VLV_DISPLAY_BASE + 0x72298)
#define _SPBSURF		(VLV_DISPLAY_BASE + 0x7229c)
#define _SPBKEYMAXVAL		(VLV_DISPLAY_BASE + 0x722a0)
#define _SPBTILEOFF		(VLV_DISPLAY_BASE + 0x722a4)
#define _SPBCONSTALPHA		(VLV_DISPLAY_BASE + 0x722a8)
#define _SPBCLRC0		(VLV_DISPLAY_BASE + 0x722d0)
#define _SPBCLRC1		(VLV_DISPLAY_BASE + 0x722d4)
#define _SPBGAMC		(VLV_DISPLAY_BASE + 0x722e0)

#define _VLV_SPR(pipe, plane_id, reg_a, reg_b) \
	_PIPE((pipe) * 2 + (plane_id) - PLANE_SPRITE0, (reg_a), (reg_b))
#define _MMIO_VLV_SPR(pipe, plane_id, reg_a, reg_b) \
	_MMIO(_VLV_SPR((pipe), (plane_id), (reg_a), (reg_b)))

#define SPCNTR(pipe, plane_id)		_MMIO_VLV_SPR((pipe), (plane_id), _SPACNTR, _SPBCNTR)
#define SPLINOFF(pipe, plane_id)	_MMIO_VLV_SPR((pipe), (plane_id), _SPALINOFF, _SPBLINOFF)
#define SPSTRIDE(pipe, plane_id)	_MMIO_VLV_SPR((pipe), (plane_id), _SPASTRIDE, _SPBSTRIDE)
#define SPPOS(pipe, plane_id)		_MMIO_VLV_SPR((pipe), (plane_id), _SPAPOS, _SPBPOS)
#define SPSIZE(pipe, plane_id)		_MMIO_VLV_SPR((pipe), (plane_id), _SPASIZE, _SPBSIZE)
#define SPKEYMINVAL(pipe, plane_id)	_MMIO_VLV_SPR((pipe), (plane_id), _SPAKEYMINVAL, _SPBKEYMINVAL)
#define SPKEYMSK(pipe, plane_id)	_MMIO_VLV_SPR((pipe), (plane_id), _SPAKEYMSK, _SPBKEYMSK)
#define SPSURF(pipe, plane_id)		_MMIO_VLV_SPR((pipe), (plane_id), _SPASURF, _SPBSURF)
#define SPKEYMAXVAL(pipe, plane_id)	_MMIO_VLV_SPR((pipe), (plane_id), _SPAKEYMAXVAL, _SPBKEYMAXVAL)
#define SPTILEOFF(pipe, plane_id)	_MMIO_VLV_SPR((pipe), (plane_id), _SPATILEOFF, _SPBTILEOFF)
#define SPCONSTALPHA(pipe, plane_id)	_MMIO_VLV_SPR((pipe), (plane_id), _SPACONSTALPHA, _SPBCONSTALPHA)
#define SPCLRC0(pipe, plane_id)		_MMIO_VLV_SPR((pipe), (plane_id), _SPACLRC0, _SPBCLRC0)
#define SPCLRC1(pipe, plane_id)		_MMIO_VLV_SPR((pipe), (plane_id), _SPACLRC1, _SPBCLRC1)
#define SPGAMC(pipe, plane_id, i)	_MMIO(_VLV_SPR((pipe), (plane_id), _SPAGAMC, _SPBGAMC) + (5 - (i)) * 4) /* 6 x u0.10 */

/*
 * CHV pipe B sprite CSC
 *
 * |cr|   |c0 c1 c2|   |cr + cr_ioff|   |cr_ooff|
 * |yg| = |c3 c4 c5| x |yg + yg_ioff| + |yg_ooff|
 * |cb|   |c6 c7 c8|   |cb + cr_ioff|   |cb_ooff|
 */
#define _MMIO_CHV_SPCSC(plane_id, reg) \
	_MMIO(VLV_DISPLAY_BASE + ((plane_id) - PLANE_SPRITE0) * 0x1000 + (reg))

#define SPCSCYGOFF(plane_id)	_MMIO_CHV_SPCSC(plane_id, 0x6d900)
#define SPCSCCBOFF(plane_id)	_MMIO_CHV_SPCSC(plane_id, 0x6d904)
#define SPCSCCROFF(plane_id)	_MMIO_CHV_SPCSC(plane_id, 0x6d908)
#define  SPCSC_OOFF_MASK	REG_GENMASK(26, 16)
#define  SPCSC_OOFF(x)		REG_FIELD_PREP(SPCSC_OOFF_MASK, (x) & 0x7ff) /* s11 */
#define  SPCSC_IOFF_MASK	REG_GENMASK(10, 0)
#define  SPCSC_IOFF(x)		REG_FIELD_PREP(SPCSC_IOFF_MASK, (x) & 0x7ff) /* s11 */

#define SPCSCC01(plane_id)	_MMIO_CHV_SPCSC(plane_id, 0x6d90c)
#define SPCSCC23(plane_id)	_MMIO_CHV_SPCSC(plane_id, 0x6d910)
#define SPCSCC45(plane_id)	_MMIO_CHV_SPCSC(plane_id, 0x6d914)
#define SPCSCC67(plane_id)	_MMIO_CHV_SPCSC(plane_id, 0x6d918)
#define SPCSCC8(plane_id)	_MMIO_CHV_SPCSC(plane_id, 0x6d91c)
#define  SPCSC_C1_MASK		REG_GENMASK(30, 16)
#define  SPCSC_C1(x)		REG_FIELD_PREP(SPCSC_C1_MASK, (x) & 0x7fff) /* s3.12 */
#define  SPCSC_C0_MASK		REG_GENMASK(14, 0)
#define  SPCSC_C0(x)		REG_FIELD_PREP(SPCSC_C0_MASK, (x) & 0x7fff) /* s3.12 */

#define SPCSCYGICLAMP(plane_id)	_MMIO_CHV_SPCSC(plane_id, 0x6d920)
#define SPCSCCBICLAMP(plane_id)	_MMIO_CHV_SPCSC(plane_id, 0x6d924)
#define SPCSCCRICLAMP(plane_id)	_MMIO_CHV_SPCSC(plane_id, 0x6d928)
#define  SPCSC_IMAX_MASK	REG_GENMASK(26, 16)
#define  SPCSC_IMAX(x)		REG_FIELD_PREP(SPCSC_IMAX_MASK, (x) & 0x7ff) /* s11 */
#define  SPCSC_IMIN_MASK	REG_GENMASK(10, 0)
#define  SPCSC_IMIN(x)		REG_FIELD_PREP(SPCSC_IMIN_MASK, (x) & 0x7ff) /* s11 */

#define SPCSCYGOCLAMP(plane_id)	_MMIO_CHV_SPCSC(plane_id, 0x6d92c)
#define SPCSCCBOCLAMP(plane_id)	_MMIO_CHV_SPCSC(plane_id, 0x6d930)
#define SPCSCCROCLAMP(plane_id)	_MMIO_CHV_SPCSC(plane_id, 0x6d934)
#define  SPCSC_OMAX_MASK	REG_GENMASK(25, 16)
#define  SPCSC_OMAX(x)		REG_FIELD_PREP(SPCSC_OMAX_MASK, (x)) /* u10 */
#define  SPCSC_OMIN_MASK	REG_GENMASK(9, 0)
#define  SPCSC_OMIN(x)		REG_FIELD_PREP(SPCSC_OMIN_MASK, (x)) /* u10 */

/* Skylake plane registers */

#define _PLANE_CTL_1_A				0x70180
#define _PLANE_CTL_2_A				0x70280
#define _PLANE_CTL_3_A				0x70380
#define   PLANE_CTL_ENABLE			REG_BIT(31)
#define   PLANE_CTL_ARB_SLOTS_MASK		REG_GENMASK(30, 28) /* icl+ */
#define   PLANE_CTL_ARB_SLOTS(x)		REG_FIELD_PREP(PLANE_CTL_ARB_SLOTS_MASK, (x)) /* icl+ */
#define   PLANE_CTL_PIPE_GAMMA_ENABLE		REG_BIT(30) /* Pre-GLK */
#define   PLANE_CTL_YUV_RANGE_CORRECTION_DISABLE	REG_BIT(28)
/*
 * ICL+ uses the same PLANE_CTL_FORMAT bits, but the field definition
 * expanded to include bit 23 as well. However, the shift-24 based values
 * correctly map to the same formats in ICL, as long as bit 23 is set to 0
 */
#define   PLANE_CTL_FORMAT_MASK_SKL		REG_GENMASK(27, 24) /* pre-icl */
#define   PLANE_CTL_FORMAT_MASK_ICL		REG_GENMASK(27, 23) /* icl+ */
#define   PLANE_CTL_FORMAT_YUV422		REG_FIELD_PREP(PLANE_CTL_FORMAT_MASK_SKL, 0)
#define   PLANE_CTL_FORMAT_NV12			REG_FIELD_PREP(PLANE_CTL_FORMAT_MASK_SKL, 1)
#define   PLANE_CTL_FORMAT_XRGB_2101010		REG_FIELD_PREP(PLANE_CTL_FORMAT_MASK_SKL, 2)
#define   PLANE_CTL_FORMAT_P010			REG_FIELD_PREP(PLANE_CTL_FORMAT_MASK_SKL, 3)
#define   PLANE_CTL_FORMAT_XRGB_8888		REG_FIELD_PREP(PLANE_CTL_FORMAT_MASK_SKL, 4)
#define   PLANE_CTL_FORMAT_P012			REG_FIELD_PREP(PLANE_CTL_FORMAT_MASK_SKL, 5)
#define   PLANE_CTL_FORMAT_XRGB_16161616F	REG_FIELD_PREP(PLANE_CTL_FORMAT_MASK_SKL, 6)
#define   PLANE_CTL_FORMAT_P016			REG_FIELD_PREP(PLANE_CTL_FORMAT_MASK_SKL, 7)
#define   PLANE_CTL_FORMAT_XYUV			REG_FIELD_PREP(PLANE_CTL_FORMAT_MASK_SKL, 8)
#define   PLANE_CTL_FORMAT_INDEXED		REG_FIELD_PREP(PLANE_CTL_FORMAT_MASK_SKL, 12)
#define   PLANE_CTL_FORMAT_RGB_565		REG_FIELD_PREP(PLANE_CTL_FORMAT_MASK_SKL, 14)
#define   PLANE_CTL_FORMAT_Y210			REG_FIELD_PREP(PLANE_CTL_FORMAT_MASK_ICL, 1)
#define   PLANE_CTL_FORMAT_Y212			REG_FIELD_PREP(PLANE_CTL_FORMAT_MASK_ICL, 3)
#define   PLANE_CTL_FORMAT_Y216			REG_FIELD_PREP(PLANE_CTL_FORMAT_MASK_ICL, 5)
#define   PLANE_CTL_FORMAT_Y410			REG_FIELD_PREP(PLANE_CTL_FORMAT_MASK_ICL, 7)
#define   PLANE_CTL_FORMAT_Y412			REG_FIELD_PREP(PLANE_CTL_FORMAT_MASK_ICL, 9)
#define   PLANE_CTL_FORMAT_Y416			REG_FIELD_PREP(PLANE_CTL_FORMAT_MASK_ICL, 11)
#define   PLANE_CTL_PIPE_CSC_ENABLE		REG_BIT(23) /* Pre-GLK */
#define   PLANE_CTL_KEY_ENABLE_MASK		REG_GENMASK(22, 21)
#define   PLANE_CTL_KEY_ENABLE_SOURCE		REG_FIELD_PREP(PLANE_CTL_KEY_ENABLE_MASK, 1)
#define   PLANE_CTL_KEY_ENABLE_DESTINATION	REG_FIELD_PREP(PLANE_CTL_KEY_ENABLE_MASK, 2)
#define   PLANE_CTL_ORDER_RGBX			REG_BIT(20)
#define   PLANE_CTL_YUV420_Y_PLANE		REG_BIT(19)
#define   PLANE_CTL_YUV_TO_RGB_CSC_FORMAT_BT709	REG_BIT(18)
#define   PLANE_CTL_YUV422_ORDER_MASK		REG_GENMASK(17, 16)
#define   PLANE_CTL_YUV422_ORDER_YUYV		REG_FIELD_PREP(PLANE_CTL_YUV422_ORDER_MASK, 0)
#define   PLANE_CTL_YUV422_ORDER_UYVY		REG_FIELD_PREP(PLANE_CTL_YUV422_ORDER_MASK, 1)
#define   PLANE_CTL_YUV422_ORDER_YVYU		REG_FIELD_PREP(PLANE_CTL_YUV422_ORDER_MASK, 2)
#define   PLANE_CTL_YUV422_ORDER_VYUY		REG_FIELD_PREP(PLANE_CTL_YUV422_ORDER_MASK, 3)
#define   PLANE_CTL_RENDER_DECOMPRESSION_ENABLE	REG_BIT(15)
#define   PLANE_CTL_TRICKLE_FEED_DISABLE	REG_BIT(14)
#define   PLANE_CTL_CLEAR_COLOR_DISABLE		REG_BIT(13) /* TGL+ */
#define   PLANE_CTL_PLANE_GAMMA_DISABLE		REG_BIT(13) /* Pre-GLK */
#define   PLANE_CTL_TILED_MASK			REG_GENMASK(12, 10)
#define   PLANE_CTL_TILED_LINEAR		REG_FIELD_PREP(PLANE_CTL_TILED_MASK, 0)
#define   PLANE_CTL_TILED_X			REG_FIELD_PREP(PLANE_CTL_TILED_MASK, 1)
#define   PLANE_CTL_TILED_Y			REG_FIELD_PREP(PLANE_CTL_TILED_MASK, 4)
#define   PLANE_CTL_TILED_YF			REG_FIELD_PREP(PLANE_CTL_TILED_MASK, 5)
#define   PLANE_CTL_TILED_4                     REG_FIELD_PREP(PLANE_CTL_TILED_MASK, 5)
#define   PLANE_CTL_ASYNC_FLIP			REG_BIT(9)
#define   PLANE_CTL_FLIP_HORIZONTAL		REG_BIT(8)
#define   PLANE_CTL_MEDIA_DECOMPRESSION_ENABLE	REG_BIT(4) /* TGL+ */
#define   PLANE_CTL_ALPHA_MASK			REG_GENMASK(5, 4) /* Pre-GLK */
#define   PLANE_CTL_ALPHA_DISABLE		REG_FIELD_PREP(PLANE_CTL_ALPHA_MASK, 0)
#define   PLANE_CTL_ALPHA_SW_PREMULTIPLY	REG_FIELD_PREP(PLANE_CTL_ALPHA_MASK, 2)
#define   PLANE_CTL_ALPHA_HW_PREMULTIPLY	REG_FIELD_PREP(PLANE_CTL_ALPHA_MASK, 3)
#define   PLANE_CTL_ROTATE_MASK			REG_GENMASK(1, 0)
#define   PLANE_CTL_ROTATE_0			REG_FIELD_PREP(PLANE_CTL_ROTATE_MASK, 0)
#define   PLANE_CTL_ROTATE_90			REG_FIELD_PREP(PLANE_CTL_ROTATE_MASK, 1)
#define   PLANE_CTL_ROTATE_180			REG_FIELD_PREP(PLANE_CTL_ROTATE_MASK, 2)
#define   PLANE_CTL_ROTATE_270			REG_FIELD_PREP(PLANE_CTL_ROTATE_MASK, 3)
#define _PLANE_STRIDE_1_A			0x70188
#define _PLANE_STRIDE_2_A			0x70288
#define _PLANE_STRIDE_3_A			0x70388
#define   PLANE_STRIDE__MASK			REG_GENMASK(11, 0)
#define   PLANE_STRIDE_(stride)			REG_FIELD_PREP(PLANE_STRIDE__MASK, (stride))
#define _PLANE_POS_1_A				0x7018c
#define _PLANE_POS_2_A				0x7028c
#define _PLANE_POS_3_A				0x7038c
#define   PLANE_POS_Y_MASK			REG_GENMASK(31, 16)
#define   PLANE_POS_Y(y)			REG_FIELD_PREP(PLANE_POS_Y_MASK, (y))
#define   PLANE_POS_X_MASK			REG_GENMASK(15, 0)
#define   PLANE_POS_X(x)			REG_FIELD_PREP(PLANE_POS_X_MASK, (x))
#define _PLANE_SIZE_1_A				0x70190
#define _PLANE_SIZE_2_A				0x70290
#define _PLANE_SIZE_3_A				0x70390
#define   PLANE_HEIGHT_MASK			REG_GENMASK(31, 16)
#define   PLANE_HEIGHT(h)			REG_FIELD_PREP(PLANE_HEIGHT_MASK, (h))
#define   PLANE_WIDTH_MASK			REG_GENMASK(15, 0)
#define   PLANE_WIDTH(w)			REG_FIELD_PREP(PLANE_WIDTH_MASK, (w))
#define _PLANE_SURF_1_A				0x7019c
#define _PLANE_SURF_2_A				0x7029c
#define _PLANE_SURF_3_A				0x7039c
#define   PLANE_SURF_ADDR_MASK			REG_GENMASK(31, 12)
#define   PLANE_SURF_DECRYPT			REG_BIT(2)
#define _PLANE_OFFSET_1_A			0x701a4
#define _PLANE_OFFSET_2_A			0x702a4
#define _PLANE_OFFSET_3_A			0x703a4
#define   PLANE_OFFSET_Y_MASK			REG_GENMASK(31, 16)
#define   PLANE_OFFSET_Y(y)			REG_FIELD_PREP(PLANE_OFFSET_Y_MASK, (y))
#define   PLANE_OFFSET_X_MASK			REG_GENMASK(15, 0)
#define   PLANE_OFFSET_X(x)			REG_FIELD_PREP(PLANE_OFFSET_X_MASK, (x))
#define _PLANE_KEYVAL_1_A			0x70194
#define _PLANE_KEYVAL_2_A			0x70294
#define _PLANE_KEYMSK_1_A			0x70198
#define _PLANE_KEYMSK_2_A			0x70298
#define  PLANE_KEYMSK_ALPHA_ENABLE		(1 << 31)
#define _PLANE_KEYMAX_1_A			0x701a0
#define _PLANE_KEYMAX_2_A			0x702a0
#define  PLANE_KEYMAX_ALPHA(a)			((a) << 24)
#define _PLANE_CC_VAL_1_A			0x701b4
#define _PLANE_CC_VAL_2_A			0x702b4
#define _PLANE_AUX_DIST_1_A			0x701c0
#define   PLANE_AUX_DISTANCE_MASK		REG_GENMASK(31, 12)
#define   PLANE_AUX_STRIDE_MASK			REG_GENMASK(11, 0)
#define   PLANE_AUX_STRIDE(stride)		REG_FIELD_PREP(PLANE_AUX_STRIDE_MASK, (stride))
#define _PLANE_AUX_DIST_2_A			0x702c0
#define _PLANE_AUX_OFFSET_1_A			0x701c4
#define _PLANE_AUX_OFFSET_2_A			0x702c4
#define _PLANE_CUS_CTL_1_A			0x701c8
#define _PLANE_CUS_CTL_2_A			0x702c8
#define   PLANE_CUS_ENABLE			REG_BIT(31)
#define   PLANE_CUS_Y_PLANE_MASK			REG_BIT(30)
#define   PLANE_CUS_Y_PLANE_4_RKL		REG_FIELD_PREP(PLANE_CUS_Y_PLANE_MASK, 0)
#define   PLANE_CUS_Y_PLANE_5_RKL		REG_FIELD_PREP(PLANE_CUS_Y_PLANE_MASK, 1)
#define   PLANE_CUS_Y_PLANE_6_ICL		REG_FIELD_PREP(PLANE_CUS_Y_PLANE_MASK, 0)
#define   PLANE_CUS_Y_PLANE_7_ICL		REG_FIELD_PREP(PLANE_CUS_Y_PLANE_MASK, 1)
#define   PLANE_CUS_HPHASE_SIGN_NEGATIVE		REG_BIT(19)
#define   PLANE_CUS_HPHASE_MASK			REG_GENMASK(17, 16)
#define   PLANE_CUS_HPHASE_0			REG_FIELD_PREP(PLANE_CUS_HPHASE_MASK, 0)
#define   PLANE_CUS_HPHASE_0_25			REG_FIELD_PREP(PLANE_CUS_HPHASE_MASK, 1)
#define   PLANE_CUS_HPHASE_0_5			REG_FIELD_PREP(PLANE_CUS_HPHASE_MASK, 2)
#define   PLANE_CUS_VPHASE_SIGN_NEGATIVE		REG_BIT(15)
#define   PLANE_CUS_VPHASE_MASK			REG_GENMASK(13, 12)
#define   PLANE_CUS_VPHASE_0			REG_FIELD_PREP(PLANE_CUS_VPHASE_MASK, 0)
#define   PLANE_CUS_VPHASE_0_25			REG_FIELD_PREP(PLANE_CUS_VPHASE_MASK, 1)
#define   PLANE_CUS_VPHASE_0_5			REG_FIELD_PREP(PLANE_CUS_VPHASE_MASK, 2)
#define _PLANE_COLOR_CTL_1_A			0x701CC /* GLK+ */
#define _PLANE_COLOR_CTL_2_A			0x702CC /* GLK+ */
#define _PLANE_COLOR_CTL_3_A			0x703CC /* GLK+ */
#define   PLANE_COLOR_PIPE_GAMMA_ENABLE			REG_BIT(30) /* Pre-ICL */
#define   PLANE_COLOR_YUV_RANGE_CORRECTION_DISABLE	REG_BIT(28)
#define   PLANE_COLOR_PIPE_CSC_ENABLE			REG_BIT(23) /* Pre-ICL */
#define   PLANE_COLOR_PLANE_CSC_ENABLE			REG_BIT(21) /* ICL+ */
#define   PLANE_COLOR_INPUT_CSC_ENABLE			REG_BIT(20) /* ICL+ */
#define   PLANE_COLOR_CSC_MODE_MASK			REG_GENMASK(19, 17)
#define   PLANE_COLOR_CSC_MODE_BYPASS			REG_FIELD_PREP(PLANE_COLOR_CSC_MODE_MASK, 0)
#define   PLANE_COLOR_CSC_MODE_YUV601_TO_RGB601		REG_FIELD_PREP(PLANE_COLOR_CSC_MODE_MASK, 1)
#define   PLANE_COLOR_CSC_MODE_YUV709_TO_RGB709		REG_FIELD_PREP(PLANE_COLOR_CSC_MODE_MASK, 2)
#define   PLANE_COLOR_CSC_MODE_YUV2020_TO_RGB2020	REG_FIELD_PREP(PLANE_COLOR_CSC_MODE_MASK, 3)
#define   PLANE_COLOR_CSC_MODE_RGB709_TO_RGB2020	REG_FIELD_PREP(PLANE_COLOR_CSC_MODE_MASK, 4)
#define   PLANE_COLOR_PLANE_GAMMA_DISABLE		REG_BIT(13)
#define   PLANE_COLOR_ALPHA_MASK			REG_GENMASK(5, 4)
#define   PLANE_COLOR_ALPHA_DISABLE			REG_FIELD_PREP(PLANE_COLOR_ALPHA_MASK, 0)
#define   PLANE_COLOR_ALPHA_SW_PREMULTIPLY		REG_FIELD_PREP(PLANE_COLOR_ALPHA_MASK, 2)
#define   PLANE_COLOR_ALPHA_HW_PREMULTIPLY		REG_FIELD_PREP(PLANE_COLOR_ALPHA_MASK, 3)
#define _PLANE_BUF_CFG_1_A			0x7027c
#define _PLANE_BUF_CFG_2_A			0x7037c
#define _PLANE_NV12_BUF_CFG_1_A		0x70278
#define _PLANE_NV12_BUF_CFG_2_A		0x70378

#define _PLANE_CC_VAL_1_B		0x711b4
#define _PLANE_CC_VAL_2_B		0x712b4
#define _PLANE_CC_VAL_1(pipe, dw)	(_PIPE(pipe, _PLANE_CC_VAL_1_A, _PLANE_CC_VAL_1_B) + (dw) * 4)
#define _PLANE_CC_VAL_2(pipe, dw)	(_PIPE(pipe, _PLANE_CC_VAL_2_A, _PLANE_CC_VAL_2_B) + (dw) * 4)
#define PLANE_CC_VAL(pipe, plane, dw) \
	_MMIO_PLANE((plane), _PLANE_CC_VAL_1((pipe), (dw)), _PLANE_CC_VAL_2((pipe), (dw)))

/* Input CSC Register Definitions */
#define _PLANE_INPUT_CSC_RY_GY_1_A	0x701E0
#define _PLANE_INPUT_CSC_RY_GY_2_A	0x702E0

#define _PLANE_INPUT_CSC_RY_GY_1_B	0x711E0
#define _PLANE_INPUT_CSC_RY_GY_2_B	0x712E0

#define _PLANE_INPUT_CSC_RY_GY_1(pipe)	\
	_PIPE(pipe, _PLANE_INPUT_CSC_RY_GY_1_A, \
	     _PLANE_INPUT_CSC_RY_GY_1_B)
#define _PLANE_INPUT_CSC_RY_GY_2(pipe)	\
	_PIPE(pipe, _PLANE_INPUT_CSC_RY_GY_2_A, \
	     _PLANE_INPUT_CSC_RY_GY_2_B)

#define PLANE_INPUT_CSC_COEFF(pipe, plane, index)	\
	_MMIO_PLANE(plane, _PLANE_INPUT_CSC_RY_GY_1(pipe) +  (index) * 4, \
		    _PLANE_INPUT_CSC_RY_GY_2(pipe) + (index) * 4)

#define _PLANE_INPUT_CSC_PREOFF_HI_1_A		0x701F8
#define _PLANE_INPUT_CSC_PREOFF_HI_2_A		0x702F8

#define _PLANE_INPUT_CSC_PREOFF_HI_1_B		0x711F8
#define _PLANE_INPUT_CSC_PREOFF_HI_2_B		0x712F8

#define _PLANE_INPUT_CSC_PREOFF_HI_1(pipe)	\
	_PIPE(pipe, _PLANE_INPUT_CSC_PREOFF_HI_1_A, \
	     _PLANE_INPUT_CSC_PREOFF_HI_1_B)
#define _PLANE_INPUT_CSC_PREOFF_HI_2(pipe)	\
	_PIPE(pipe, _PLANE_INPUT_CSC_PREOFF_HI_2_A, \
	     _PLANE_INPUT_CSC_PREOFF_HI_2_B)
#define PLANE_INPUT_CSC_PREOFF(pipe, plane, index)	\
	_MMIO_PLANE(plane, _PLANE_INPUT_CSC_PREOFF_HI_1(pipe) + (index) * 4, \
		    _PLANE_INPUT_CSC_PREOFF_HI_2(pipe) + (index) * 4)

#define _PLANE_INPUT_CSC_POSTOFF_HI_1_A		0x70204
#define _PLANE_INPUT_CSC_POSTOFF_HI_2_A		0x70304

#define _PLANE_INPUT_CSC_POSTOFF_HI_1_B		0x71204
#define _PLANE_INPUT_CSC_POSTOFF_HI_2_B		0x71304

#define _PLANE_INPUT_CSC_POSTOFF_HI_1(pipe)	\
	_PIPE(pipe, _PLANE_INPUT_CSC_POSTOFF_HI_1_A, \
	     _PLANE_INPUT_CSC_POSTOFF_HI_1_B)
#define _PLANE_INPUT_CSC_POSTOFF_HI_2(pipe)	\
	_PIPE(pipe, _PLANE_INPUT_CSC_POSTOFF_HI_2_A, \
	     _PLANE_INPUT_CSC_POSTOFF_HI_2_B)
#define PLANE_INPUT_CSC_POSTOFF(pipe, plane, index)	\
	_MMIO_PLANE(plane, _PLANE_INPUT_CSC_POSTOFF_HI_1(pipe) + (index) * 4, \
		    _PLANE_INPUT_CSC_POSTOFF_HI_2(pipe) + (index) * 4)

#define _PLANE_CTL_1_B				0x71180
#define _PLANE_CTL_2_B				0x71280
#define _PLANE_CTL_3_B				0x71380
#define _PLANE_CTL_1(pipe)	_PIPE(pipe, _PLANE_CTL_1_A, _PLANE_CTL_1_B)
#define _PLANE_CTL_2(pipe)	_PIPE(pipe, _PLANE_CTL_2_A, _PLANE_CTL_2_B)
#define _PLANE_CTL_3(pipe)	_PIPE(pipe, _PLANE_CTL_3_A, _PLANE_CTL_3_B)
#define PLANE_CTL(pipe, plane)	\
	_MMIO_PLANE(plane, _PLANE_CTL_1(pipe), _PLANE_CTL_2(pipe))

#define _PLANE_STRIDE_1_B			0x71188
#define _PLANE_STRIDE_2_B			0x71288
#define _PLANE_STRIDE_3_B			0x71388
#define _PLANE_STRIDE_1(pipe)	\
	_PIPE(pipe, _PLANE_STRIDE_1_A, _PLANE_STRIDE_1_B)
#define _PLANE_STRIDE_2(pipe)	\
	_PIPE(pipe, _PLANE_STRIDE_2_A, _PLANE_STRIDE_2_B)
#define _PLANE_STRIDE_3(pipe)	\
	_PIPE(pipe, _PLANE_STRIDE_3_A, _PLANE_STRIDE_3_B)
#define PLANE_STRIDE(pipe, plane)	\
	_MMIO_PLANE(plane, _PLANE_STRIDE_1(pipe), _PLANE_STRIDE_2(pipe))

#define _PLANE_POS_1_B				0x7118c
#define _PLANE_POS_2_B				0x7128c
#define _PLANE_POS_3_B				0x7138c
#define _PLANE_POS_1(pipe)	_PIPE(pipe, _PLANE_POS_1_A, _PLANE_POS_1_B)
#define _PLANE_POS_2(pipe)	_PIPE(pipe, _PLANE_POS_2_A, _PLANE_POS_2_B)
#define _PLANE_POS_3(pipe)	_PIPE(pipe, _PLANE_POS_3_A, _PLANE_POS_3_B)
#define PLANE_POS(pipe, plane)	\
	_MMIO_PLANE(plane, _PLANE_POS_1(pipe), _PLANE_POS_2(pipe))

#define _PLANE_SIZE_1_B				0x71190
#define _PLANE_SIZE_2_B				0x71290
#define _PLANE_SIZE_3_B				0x71390
#define _PLANE_SIZE_1(pipe)	_PIPE(pipe, _PLANE_SIZE_1_A, _PLANE_SIZE_1_B)
#define _PLANE_SIZE_2(pipe)	_PIPE(pipe, _PLANE_SIZE_2_A, _PLANE_SIZE_2_B)
#define _PLANE_SIZE_3(pipe)	_PIPE(pipe, _PLANE_SIZE_3_A, _PLANE_SIZE_3_B)
#define PLANE_SIZE(pipe, plane)	\
	_MMIO_PLANE(plane, _PLANE_SIZE_1(pipe), _PLANE_SIZE_2(pipe))

#define _PLANE_SURF_1_B				0x7119c
#define _PLANE_SURF_2_B				0x7129c
#define _PLANE_SURF_3_B				0x7139c
#define _PLANE_SURF_1(pipe)	_PIPE(pipe, _PLANE_SURF_1_A, _PLANE_SURF_1_B)
#define _PLANE_SURF_2(pipe)	_PIPE(pipe, _PLANE_SURF_2_A, _PLANE_SURF_2_B)
#define _PLANE_SURF_3(pipe)	_PIPE(pipe, _PLANE_SURF_3_A, _PLANE_SURF_3_B)
#define PLANE_SURF(pipe, plane)	\
	_MMIO_PLANE(plane, _PLANE_SURF_1(pipe), _PLANE_SURF_2(pipe))

#define _PLANE_OFFSET_1_B			0x711a4
#define _PLANE_OFFSET_2_B			0x712a4
#define _PLANE_OFFSET_1(pipe) _PIPE(pipe, _PLANE_OFFSET_1_A, _PLANE_OFFSET_1_B)
#define _PLANE_OFFSET_2(pipe) _PIPE(pipe, _PLANE_OFFSET_2_A, _PLANE_OFFSET_2_B)
#define PLANE_OFFSET(pipe, plane)	\
	_MMIO_PLANE(plane, _PLANE_OFFSET_1(pipe), _PLANE_OFFSET_2(pipe))

#define _PLANE_KEYVAL_1_B			0x71194
#define _PLANE_KEYVAL_2_B			0x71294
#define _PLANE_KEYVAL_1(pipe) _PIPE(pipe, _PLANE_KEYVAL_1_A, _PLANE_KEYVAL_1_B)
#define _PLANE_KEYVAL_2(pipe) _PIPE(pipe, _PLANE_KEYVAL_2_A, _PLANE_KEYVAL_2_B)
#define PLANE_KEYVAL(pipe, plane)	\
	_MMIO_PLANE(plane, _PLANE_KEYVAL_1(pipe), _PLANE_KEYVAL_2(pipe))

#define _PLANE_KEYMSK_1_B			0x71198
#define _PLANE_KEYMSK_2_B			0x71298
#define _PLANE_KEYMSK_1(pipe) _PIPE(pipe, _PLANE_KEYMSK_1_A, _PLANE_KEYMSK_1_B)
#define _PLANE_KEYMSK_2(pipe) _PIPE(pipe, _PLANE_KEYMSK_2_A, _PLANE_KEYMSK_2_B)
#define PLANE_KEYMSK(pipe, plane)	\
	_MMIO_PLANE(plane, _PLANE_KEYMSK_1(pipe), _PLANE_KEYMSK_2(pipe))

#define _PLANE_KEYMAX_1_B			0x711a0
#define _PLANE_KEYMAX_2_B			0x712a0
#define _PLANE_KEYMAX_1(pipe) _PIPE(pipe, _PLANE_KEYMAX_1_A, _PLANE_KEYMAX_1_B)
#define _PLANE_KEYMAX_2(pipe) _PIPE(pipe, _PLANE_KEYMAX_2_A, _PLANE_KEYMAX_2_B)
#define PLANE_KEYMAX(pipe, plane)	\
	_MMIO_PLANE(plane, _PLANE_KEYMAX_1(pipe), _PLANE_KEYMAX_2(pipe))

#define _PLANE_BUF_CFG_1_B			0x7127c
#define _PLANE_BUF_CFG_2_B			0x7137c
/* skl+: 10 bits, icl+ 11 bits, adlp+ 12 bits */
#define   PLANE_BUF_END_MASK		REG_GENMASK(27, 16)
#define   PLANE_BUF_END(end)		REG_FIELD_PREP(PLANE_BUF_END_MASK, (end))
#define   PLANE_BUF_START_MASK		REG_GENMASK(11, 0)
#define   PLANE_BUF_START(start)	REG_FIELD_PREP(PLANE_BUF_START_MASK, (start))
#define _PLANE_BUF_CFG_1(pipe)	\
	_PIPE(pipe, _PLANE_BUF_CFG_1_A, _PLANE_BUF_CFG_1_B)
#define _PLANE_BUF_CFG_2(pipe)	\
	_PIPE(pipe, _PLANE_BUF_CFG_2_A, _PLANE_BUF_CFG_2_B)
#define PLANE_BUF_CFG(pipe, plane)	\
	_MMIO_PLANE(plane, _PLANE_BUF_CFG_1(pipe), _PLANE_BUF_CFG_2(pipe))

#define _PLANE_NV12_BUF_CFG_1_B		0x71278
#define _PLANE_NV12_BUF_CFG_2_B		0x71378
#define _PLANE_NV12_BUF_CFG_1(pipe)	\
	_PIPE(pipe, _PLANE_NV12_BUF_CFG_1_A, _PLANE_NV12_BUF_CFG_1_B)
#define _PLANE_NV12_BUF_CFG_2(pipe)	\
	_PIPE(pipe, _PLANE_NV12_BUF_CFG_2_A, _PLANE_NV12_BUF_CFG_2_B)
#define PLANE_NV12_BUF_CFG(pipe, plane)	\
	_MMIO_PLANE(plane, _PLANE_NV12_BUF_CFG_1(pipe), _PLANE_NV12_BUF_CFG_2(pipe))

#define _PLANE_AUX_DIST_1_B		0x711c0
#define _PLANE_AUX_DIST_2_B		0x712c0
#define _PLANE_AUX_DIST_1(pipe) \
			_PIPE(pipe, _PLANE_AUX_DIST_1_A, _PLANE_AUX_DIST_1_B)
#define _PLANE_AUX_DIST_2(pipe) \
			_PIPE(pipe, _PLANE_AUX_DIST_2_A, _PLANE_AUX_DIST_2_B)
#define PLANE_AUX_DIST(pipe, plane)     \
	_MMIO_PLANE(plane, _PLANE_AUX_DIST_1(pipe), _PLANE_AUX_DIST_2(pipe))

#define _PLANE_AUX_OFFSET_1_B		0x711c4
#define _PLANE_AUX_OFFSET_2_B		0x712c4
#define _PLANE_AUX_OFFSET_1(pipe)       \
		_PIPE(pipe, _PLANE_AUX_OFFSET_1_A, _PLANE_AUX_OFFSET_1_B)
#define _PLANE_AUX_OFFSET_2(pipe)       \
		_PIPE(pipe, _PLANE_AUX_OFFSET_2_A, _PLANE_AUX_OFFSET_2_B)
#define PLANE_AUX_OFFSET(pipe, plane)   \
	_MMIO_PLANE(plane, _PLANE_AUX_OFFSET_1(pipe), _PLANE_AUX_OFFSET_2(pipe))

#define _PLANE_CUS_CTL_1_B		0x711c8
#define _PLANE_CUS_CTL_2_B		0x712c8
#define _PLANE_CUS_CTL_1(pipe)       \
		_PIPE(pipe, _PLANE_CUS_CTL_1_A, _PLANE_CUS_CTL_1_B)
#define _PLANE_CUS_CTL_2(pipe)       \
		_PIPE(pipe, _PLANE_CUS_CTL_2_A, _PLANE_CUS_CTL_2_B)
#define PLANE_CUS_CTL(pipe, plane)   \
	_MMIO_PLANE(plane, _PLANE_CUS_CTL_1(pipe), _PLANE_CUS_CTL_2(pipe))

#define _PLANE_COLOR_CTL_1_B			0x711CC
#define _PLANE_COLOR_CTL_2_B			0x712CC
#define _PLANE_COLOR_CTL_3_B			0x713CC
#define _PLANE_COLOR_CTL_1(pipe)	\
	_PIPE(pipe, _PLANE_COLOR_CTL_1_A, _PLANE_COLOR_CTL_1_B)
#define _PLANE_COLOR_CTL_2(pipe)	\
	_PIPE(pipe, _PLANE_COLOR_CTL_2_A, _PLANE_COLOR_CTL_2_B)
#define PLANE_COLOR_CTL(pipe, plane)	\
	_MMIO_PLANE(plane, _PLANE_COLOR_CTL_1(pipe), _PLANE_COLOR_CTL_2(pipe))

#define _SEL_FETCH_PLANE_BASE_1_A		0x70890
#define _SEL_FETCH_PLANE_BASE_2_A		0x708B0
#define _SEL_FETCH_PLANE_BASE_3_A		0x708D0
#define _SEL_FETCH_PLANE_BASE_4_A		0x708F0
#define _SEL_FETCH_PLANE_BASE_5_A		0x70920
#define _SEL_FETCH_PLANE_BASE_6_A		0x70940
#define _SEL_FETCH_PLANE_BASE_7_A		0x70960
#define _SEL_FETCH_PLANE_BASE_CUR_A		0x70880
#define _SEL_FETCH_PLANE_BASE_1_B		0x71890

#define _SEL_FETCH_PLANE_BASE_A(plane) _PICK(plane, \
					     _SEL_FETCH_PLANE_BASE_1_A, \
					     _SEL_FETCH_PLANE_BASE_2_A, \
					     _SEL_FETCH_PLANE_BASE_3_A, \
					     _SEL_FETCH_PLANE_BASE_4_A, \
					     _SEL_FETCH_PLANE_BASE_5_A, \
					     _SEL_FETCH_PLANE_BASE_6_A, \
					     _SEL_FETCH_PLANE_BASE_7_A, \
					     _SEL_FETCH_PLANE_BASE_CUR_A)
#define _SEL_FETCH_PLANE_BASE_1(pipe) _PIPE(pipe, _SEL_FETCH_PLANE_BASE_1_A, _SEL_FETCH_PLANE_BASE_1_B)
#define _SEL_FETCH_PLANE_BASE(pipe, plane) (_SEL_FETCH_PLANE_BASE_1(pipe) - \
					    _SEL_FETCH_PLANE_BASE_1_A + \
					    _SEL_FETCH_PLANE_BASE_A(plane))

#define _SEL_FETCH_PLANE_CTL_1_A		0x70890
#define PLANE_SEL_FETCH_CTL(pipe, plane) _MMIO(_SEL_FETCH_PLANE_BASE(pipe, plane) + \
					       _SEL_FETCH_PLANE_CTL_1_A - \
					       _SEL_FETCH_PLANE_BASE_1_A)
#define PLANE_SEL_FETCH_CTL_ENABLE		REG_BIT(31)

#define _SEL_FETCH_PLANE_POS_1_A		0x70894
#define PLANE_SEL_FETCH_POS(pipe, plane) _MMIO(_SEL_FETCH_PLANE_BASE(pipe, plane) + \
					       _SEL_FETCH_PLANE_POS_1_A - \
					       _SEL_FETCH_PLANE_BASE_1_A)

#define _SEL_FETCH_PLANE_SIZE_1_A		0x70898
#define PLANE_SEL_FETCH_SIZE(pipe, plane) _MMIO(_SEL_FETCH_PLANE_BASE(pipe, plane) + \
						_SEL_FETCH_PLANE_SIZE_1_A - \
						_SEL_FETCH_PLANE_BASE_1_A)

#define _SEL_FETCH_PLANE_OFFSET_1_A		0x7089C
#define PLANE_SEL_FETCH_OFFSET(pipe, plane) _MMIO(_SEL_FETCH_PLANE_BASE(pipe, plane) + \
						  _SEL_FETCH_PLANE_OFFSET_1_A - \
						  _SEL_FETCH_PLANE_BASE_1_A)

/* SKL new cursor registers */
#define _CUR_BUF_CFG_A				0x7017c
#define _CUR_BUF_CFG_B				0x7117c
#define CUR_BUF_CFG(pipe)	_MMIO_PIPE(pipe, _CUR_BUF_CFG_A, _CUR_BUF_CFG_B)

/* VBIOS regs */
#define VGACNTRL		_MMIO(0x71400)
# define VGA_DISP_DISABLE			(1 << 31)
# define VGA_2X_MODE				(1 << 30)
# define VGA_PIPE_B_SELECT			(1 << 29)

#define VLV_VGACNTRL		_MMIO(VLV_DISPLAY_BASE + 0x71400)

/* Ironlake */

#define CPU_VGACNTRL	_MMIO(0x41000)

#define DIGITAL_PORT_HOTPLUG_CNTRL	_MMIO(0x44030)
#define  DIGITAL_PORTA_HOTPLUG_ENABLE		(1 << 4)
#define  DIGITAL_PORTA_PULSE_DURATION_2ms	(0 << 2) /* pre-HSW */
#define  DIGITAL_PORTA_PULSE_DURATION_4_5ms	(1 << 2) /* pre-HSW */
#define  DIGITAL_PORTA_PULSE_DURATION_6ms	(2 << 2) /* pre-HSW */
#define  DIGITAL_PORTA_PULSE_DURATION_100ms	(3 << 2) /* pre-HSW */
#define  DIGITAL_PORTA_PULSE_DURATION_MASK	(3 << 2) /* pre-HSW */
#define  DIGITAL_PORTA_HOTPLUG_STATUS_MASK	(3 << 0)
#define  DIGITAL_PORTA_HOTPLUG_NO_DETECT	(0 << 0)
#define  DIGITAL_PORTA_HOTPLUG_SHORT_DETECT	(1 << 0)
#define  DIGITAL_PORTA_HOTPLUG_LONG_DETECT	(2 << 0)

/* refresh rate hardware control */
#define RR_HW_CTL       _MMIO(0x45300)
#define  RR_HW_LOW_POWER_FRAMES_MASK    0xff
#define  RR_HW_HIGH_POWER_FRAMES_MASK   0xff00

#define FDI_PLL_BIOS_0  _MMIO(0x46000)
#define  FDI_PLL_FB_CLOCK_MASK  0xff
#define FDI_PLL_BIOS_1  _MMIO(0x46004)
#define FDI_PLL_BIOS_2  _MMIO(0x46008)
#define DISPLAY_PORT_PLL_BIOS_0         _MMIO(0x4600c)
#define DISPLAY_PORT_PLL_BIOS_1         _MMIO(0x46010)
#define DISPLAY_PORT_PLL_BIOS_2         _MMIO(0x46014)

#define PCH_3DCGDIS0		_MMIO(0x46020)
# define MARIUNIT_CLOCK_GATE_DISABLE		(1 << 18)
# define SVSMUNIT_CLOCK_GATE_DISABLE		(1 << 1)

#define PCH_3DCGDIS1		_MMIO(0x46024)
# define VFMUNIT_CLOCK_GATE_DISABLE		(1 << 11)

#define FDI_PLL_FREQ_CTL        _MMIO(0x46030)
#define  FDI_PLL_FREQ_CHANGE_REQUEST    (1 << 24)
#define  FDI_PLL_FREQ_LOCK_LIMIT_MASK   0xfff00
#define  FDI_PLL_FREQ_DISABLE_COUNT_LIMIT_MASK  0xff


#define _PIPEA_DATA_M1		0x60030
#define _PIPEA_DATA_N1		0x60034
#define _PIPEA_DATA_M2		0x60038
#define _PIPEA_DATA_N2		0x6003c
#define _PIPEA_LINK_M1		0x60040
#define _PIPEA_LINK_N1		0x60044
#define _PIPEA_LINK_M2		0x60048
#define _PIPEA_LINK_N2		0x6004c

/* PIPEB timing regs are same start from 0x61000 */

#define _PIPEB_DATA_M1		0x61030
#define _PIPEB_DATA_N1		0x61034
#define _PIPEB_DATA_M2		0x61038
#define _PIPEB_DATA_N2		0x6103c
#define _PIPEB_LINK_M1		0x61040
#define _PIPEB_LINK_N1		0x61044
#define _PIPEB_LINK_M2		0x61048
#define _PIPEB_LINK_N2		0x6104c

#define PIPE_DATA_M1(tran) _MMIO_TRANS2(tran, _PIPEA_DATA_M1)
#define PIPE_DATA_N1(tran) _MMIO_TRANS2(tran, _PIPEA_DATA_N1)
#define PIPE_DATA_M2(tran) _MMIO_TRANS2(tran, _PIPEA_DATA_M2)
#define PIPE_DATA_N2(tran) _MMIO_TRANS2(tran, _PIPEA_DATA_N2)
#define PIPE_LINK_M1(tran) _MMIO_TRANS2(tran, _PIPEA_LINK_M1)
#define PIPE_LINK_N1(tran) _MMIO_TRANS2(tran, _PIPEA_LINK_N1)
#define PIPE_LINK_M2(tran) _MMIO_TRANS2(tran, _PIPEA_LINK_M2)
#define PIPE_LINK_N2(tran) _MMIO_TRANS2(tran, _PIPEA_LINK_N2)

/* CPU panel fitter */
/* IVB+ has 3 fitters, 0 is 7x5 capable, the other two only 3x3 */
#define _PFA_CTL_1               0x68080
#define _PFB_CTL_1               0x68880
#define  PF_ENABLE              (1 << 31)
#define  PF_PIPE_SEL_MASK_IVB	(3 << 29)
#define  PF_PIPE_SEL_IVB(pipe)	((pipe) << 29)
#define  PF_FILTER_MASK		(3 << 23)
#define  PF_FILTER_PROGRAMMED	(0 << 23)
#define  PF_FILTER_MED_3x3	(1 << 23)
#define  PF_FILTER_EDGE_ENHANCE	(2 << 23)
#define  PF_FILTER_EDGE_SOFTEN	(3 << 23)
#define _PFA_WIN_SZ		0x68074
#define _PFB_WIN_SZ		0x68874
#define _PFA_WIN_POS		0x68070
#define _PFB_WIN_POS		0x68870
#define _PFA_VSCALE		0x68084
#define _PFB_VSCALE		0x68884
#define _PFA_HSCALE		0x68090
#define _PFB_HSCALE		0x68890

#define PF_CTL(pipe)		_MMIO_PIPE(pipe, _PFA_CTL_1, _PFB_CTL_1)
#define PF_WIN_SZ(pipe)		_MMIO_PIPE(pipe, _PFA_WIN_SZ, _PFB_WIN_SZ)
#define PF_WIN_POS(pipe)	_MMIO_PIPE(pipe, _PFA_WIN_POS, _PFB_WIN_POS)
#define PF_VSCALE(pipe)		_MMIO_PIPE(pipe, _PFA_VSCALE, _PFB_VSCALE)
#define PF_HSCALE(pipe)		_MMIO_PIPE(pipe, _PFA_HSCALE, _PFB_HSCALE)

#define _PSA_CTL		0x68180
#define _PSB_CTL		0x68980
#define PS_ENABLE		(1 << 31)
#define _PSA_WIN_SZ		0x68174
#define _PSB_WIN_SZ		0x68974
#define _PSA_WIN_POS		0x68170
#define _PSB_WIN_POS		0x68970

#define PS_CTL(pipe)		_MMIO_PIPE(pipe, _PSA_CTL, _PSB_CTL)
#define PS_WIN_SZ(pipe)		_MMIO_PIPE(pipe, _PSA_WIN_SZ, _PSB_WIN_SZ)
#define PS_WIN_POS(pipe)	_MMIO_PIPE(pipe, _PSA_WIN_POS, _PSB_WIN_POS)

/*
 * Skylake scalers
 */
#define _PS_1A_CTRL      0x68180
#define _PS_2A_CTRL      0x68280
#define _PS_1B_CTRL      0x68980
#define _PS_2B_CTRL      0x68A80
#define _PS_1C_CTRL      0x69180
#define PS_SCALER_EN        (1 << 31)
#define SKL_PS_SCALER_MODE_MASK (3 << 28)
#define SKL_PS_SCALER_MODE_DYN  (0 << 28)
#define SKL_PS_SCALER_MODE_HQ  (1 << 28)
#define SKL_PS_SCALER_MODE_NV12 (2 << 28)
#define PS_SCALER_MODE_PLANAR (1 << 29)
#define PS_SCALER_MODE_NORMAL (0 << 29)
#define PS_PLANE_SEL_MASK  (7 << 25)
#define PS_PLANE_SEL(plane) (((plane) + 1) << 25)
#define PS_FILTER_MASK         (3 << 23)
#define PS_FILTER_MEDIUM       (0 << 23)
#define PS_FILTER_PROGRAMMED   (1 << 23)
#define PS_FILTER_EDGE_ENHANCE (2 << 23)
#define PS_FILTER_BILINEAR     (3 << 23)
#define PS_VERT3TAP            (1 << 21)
#define PS_VERT_INT_INVERT_FIELD1 (0 << 20)
#define PS_VERT_INT_INVERT_FIELD0 (1 << 20)
#define PS_PWRUP_PROGRESS         (1 << 17)
#define PS_V_FILTER_BYPASS        (1 << 8)
#define PS_VADAPT_EN              (1 << 7)
#define PS_VADAPT_MODE_MASK        (3 << 5)
#define PS_VADAPT_MODE_LEAST_ADAPT (0 << 5)
#define PS_VADAPT_MODE_MOD_ADAPT   (1 << 5)
#define PS_VADAPT_MODE_MOST_ADAPT  (3 << 5)
#define PS_PLANE_Y_SEL_MASK  (7 << 5)
#define PS_PLANE_Y_SEL(plane) (((plane) + 1) << 5)
#define PS_Y_VERT_FILTER_SELECT(set)   ((set) << 4)
#define PS_Y_HORZ_FILTER_SELECT(set)   ((set) << 3)
#define PS_UV_VERT_FILTER_SELECT(set)  ((set) << 2)
#define PS_UV_HORZ_FILTER_SELECT(set)  ((set) << 1)

#define _PS_PWR_GATE_1A     0x68160
#define _PS_PWR_GATE_2A     0x68260
#define _PS_PWR_GATE_1B     0x68960
#define _PS_PWR_GATE_2B     0x68A60
#define _PS_PWR_GATE_1C     0x69160
#define PS_PWR_GATE_DIS_OVERRIDE       (1 << 31)
#define PS_PWR_GATE_SETTLING_TIME_32   (0 << 3)
#define PS_PWR_GATE_SETTLING_TIME_64   (1 << 3)
#define PS_PWR_GATE_SETTLING_TIME_96   (2 << 3)
#define PS_PWR_GATE_SETTLING_TIME_128  (3 << 3)
#define PS_PWR_GATE_SLPEN_8             0
#define PS_PWR_GATE_SLPEN_16            1
#define PS_PWR_GATE_SLPEN_24            2
#define PS_PWR_GATE_SLPEN_32            3

#define _PS_WIN_POS_1A      0x68170
#define _PS_WIN_POS_2A      0x68270
#define _PS_WIN_POS_1B      0x68970
#define _PS_WIN_POS_2B      0x68A70
#define _PS_WIN_POS_1C      0x69170

#define _PS_WIN_SZ_1A       0x68174
#define _PS_WIN_SZ_2A       0x68274
#define _PS_WIN_SZ_1B       0x68974
#define _PS_WIN_SZ_2B       0x68A74
#define _PS_WIN_SZ_1C       0x69174

#define _PS_VSCALE_1A       0x68184
#define _PS_VSCALE_2A       0x68284
#define _PS_VSCALE_1B       0x68984
#define _PS_VSCALE_2B       0x68A84
#define _PS_VSCALE_1C       0x69184

#define _PS_HSCALE_1A       0x68190
#define _PS_HSCALE_2A       0x68290
#define _PS_HSCALE_1B       0x68990
#define _PS_HSCALE_2B       0x68A90
#define _PS_HSCALE_1C       0x69190

#define _PS_VPHASE_1A       0x68188
#define _PS_VPHASE_2A       0x68288
#define _PS_VPHASE_1B       0x68988
#define _PS_VPHASE_2B       0x68A88
#define _PS_VPHASE_1C       0x69188
#define  PS_Y_PHASE(x)		((x) << 16)
#define  PS_UV_RGB_PHASE(x)	((x) << 0)
#define   PS_PHASE_MASK	(0x7fff << 1) /* u2.13 */
#define   PS_PHASE_TRIP	(1 << 0)

#define _PS_HPHASE_1A       0x68194
#define _PS_HPHASE_2A       0x68294
#define _PS_HPHASE_1B       0x68994
#define _PS_HPHASE_2B       0x68A94
#define _PS_HPHASE_1C       0x69194

#define _PS_ECC_STAT_1A     0x681D0
#define _PS_ECC_STAT_2A     0x682D0
#define _PS_ECC_STAT_1B     0x689D0
#define _PS_ECC_STAT_2B     0x68AD0
#define _PS_ECC_STAT_1C     0x691D0

#define _PS_COEF_SET0_INDEX_1A	   0x68198
#define _PS_COEF_SET0_INDEX_2A	   0x68298
#define _PS_COEF_SET0_INDEX_1B	   0x68998
#define _PS_COEF_SET0_INDEX_2B	   0x68A98
#define PS_COEE_INDEX_AUTO_INC	   (1 << 10)

#define _PS_COEF_SET0_DATA_1A	   0x6819C
#define _PS_COEF_SET0_DATA_2A	   0x6829C
#define _PS_COEF_SET0_DATA_1B	   0x6899C
#define _PS_COEF_SET0_DATA_2B	   0x68A9C

#define _ID(id, a, b) _PICK_EVEN(id, a, b)
#define SKL_PS_CTRL(pipe, id) _MMIO_PIPE(pipe,        \
			_ID(id, _PS_1A_CTRL, _PS_2A_CTRL),       \
			_ID(id, _PS_1B_CTRL, _PS_2B_CTRL))
#define SKL_PS_PWR_GATE(pipe, id) _MMIO_PIPE(pipe,    \
			_ID(id, _PS_PWR_GATE_1A, _PS_PWR_GATE_2A), \
			_ID(id, _PS_PWR_GATE_1B, _PS_PWR_GATE_2B))
#define SKL_PS_WIN_POS(pipe, id) _MMIO_PIPE(pipe,     \
			_ID(id, _PS_WIN_POS_1A, _PS_WIN_POS_2A), \
			_ID(id, _PS_WIN_POS_1B, _PS_WIN_POS_2B))
#define SKL_PS_WIN_SZ(pipe, id)  _MMIO_PIPE(pipe,     \
			_ID(id, _PS_WIN_SZ_1A, _PS_WIN_SZ_2A),   \
			_ID(id, _PS_WIN_SZ_1B, _PS_WIN_SZ_2B))
#define SKL_PS_VSCALE(pipe, id)  _MMIO_PIPE(pipe,     \
			_ID(id, _PS_VSCALE_1A, _PS_VSCALE_2A),   \
			_ID(id, _PS_VSCALE_1B, _PS_VSCALE_2B))
#define SKL_PS_HSCALE(pipe, id)  _MMIO_PIPE(pipe,     \
			_ID(id, _PS_HSCALE_1A, _PS_HSCALE_2A),   \
			_ID(id, _PS_HSCALE_1B, _PS_HSCALE_2B))
#define SKL_PS_VPHASE(pipe, id)  _MMIO_PIPE(pipe,     \
			_ID(id, _PS_VPHASE_1A, _PS_VPHASE_2A),   \
			_ID(id, _PS_VPHASE_1B, _PS_VPHASE_2B))
#define SKL_PS_HPHASE(pipe, id)  _MMIO_PIPE(pipe,     \
			_ID(id, _PS_HPHASE_1A, _PS_HPHASE_2A),   \
			_ID(id, _PS_HPHASE_1B, _PS_HPHASE_2B))
#define SKL_PS_ECC_STAT(pipe, id)  _MMIO_PIPE(pipe,     \
			_ID(id, _PS_ECC_STAT_1A, _PS_ECC_STAT_2A),   \
			_ID(id, _PS_ECC_STAT_1B, _PS_ECC_STAT_2B))
#define GLK_PS_COEF_INDEX_SET(pipe, id, set)  _MMIO_PIPE(pipe,    \
			_ID(id, _PS_COEF_SET0_INDEX_1A, _PS_COEF_SET0_INDEX_2A) + (set) * 8, \
			_ID(id, _PS_COEF_SET0_INDEX_1B, _PS_COEF_SET0_INDEX_2B) + (set) * 8)

#define GLK_PS_COEF_DATA_SET(pipe, id, set)  _MMIO_PIPE(pipe,     \
			_ID(id, _PS_COEF_SET0_DATA_1A, _PS_COEF_SET0_DATA_2A) + (set) * 8, \
			_ID(id, _PS_COEF_SET0_DATA_1B, _PS_COEF_SET0_DATA_2B) + (set) * 8)
/* legacy palette */
#define _LGC_PALETTE_A           0x4a000
#define _LGC_PALETTE_B           0x4a800
#define LGC_PALETTE_RED_MASK     REG_GENMASK(23, 16)
#define LGC_PALETTE_GREEN_MASK   REG_GENMASK(15, 8)
#define LGC_PALETTE_BLUE_MASK    REG_GENMASK(7, 0)
#define LGC_PALETTE(pipe, i) _MMIO(_PIPE(pipe, _LGC_PALETTE_A, _LGC_PALETTE_B) + (i) * 4)

/* ilk/snb precision palette */
#define _PREC_PALETTE_A           0x4b000
#define _PREC_PALETTE_B           0x4c000
#define   PREC_PALETTE_RED_MASK   REG_GENMASK(29, 20)
#define   PREC_PALETTE_GREEN_MASK REG_GENMASK(19, 10)
#define   PREC_PALETTE_BLUE_MASK  REG_GENMASK(9, 0)
#define PREC_PALETTE(pipe, i) _MMIO(_PIPE(pipe, _PREC_PALETTE_A, _PREC_PALETTE_B) + (i) * 4)

#define  _PREC_PIPEAGCMAX              0x4d000
#define  _PREC_PIPEBGCMAX              0x4d010
#define PREC_PIPEGCMAX(pipe, i)        _MMIO(_PIPE(pipe, _PIPEAGCMAX, _PIPEBGCMAX) + (i) * 4)

#define _GAMMA_MODE_A		0x4a480
#define _GAMMA_MODE_B		0x4ac80
#define GAMMA_MODE(pipe) _MMIO_PIPE(pipe, _GAMMA_MODE_A, _GAMMA_MODE_B)
#define  PRE_CSC_GAMMA_ENABLE	(1 << 31)
#define  POST_CSC_GAMMA_ENABLE	(1 << 30)
#define  GAMMA_MODE_MODE_MASK	(3 << 0)
#define  GAMMA_MODE_MODE_8BIT	(0 << 0)
#define  GAMMA_MODE_MODE_10BIT	(1 << 0)
#define  GAMMA_MODE_MODE_12BIT	(2 << 0)
#define  GAMMA_MODE_MODE_SPLIT	(3 << 0) /* ivb-bdw */
#define  GAMMA_MODE_MODE_12BIT_MULTI_SEGMENTED	(3 << 0) /* icl + */

<<<<<<< HEAD
=======
/* DMC */
#define DMC_PROGRAM(addr, i)	_MMIO((addr) + (i) * 4)
#define DMC_SSP_BASE_ADDR_GEN9	0x00002FC0
#define DMC_HTP_ADDR_SKL	0x00500034
#define DMC_SSP_BASE		_MMIO(0x8F074)
#define DMC_HTP_SKL		_MMIO(0x8F004)
#define DMC_LAST_WRITE		_MMIO(0x8F034)
#define DMC_LAST_WRITE_VALUE	0xc003b400
/* MMIO address range for DMC program (0x80000 - 0x82FFF) */
#define DMC_MMIO_START_RANGE	0x80000
#define DMC_MMIO_END_RANGE	0x8FFFF
#define DMC_V1_MMIO_START_RANGE	0x80000
#define TGL_MAIN_MMIO_START	0x8F000
#define TGL_MAIN_MMIO_END	0x8FFFF
#define _TGL_PIPEA_MMIO_START	0x92000
#define _TGL_PIPEA_MMIO_END	0x93FFF
#define _TGL_PIPEB_MMIO_START	0x96000
#define _TGL_PIPEB_MMIO_END	0x97FFF
#define ADLP_PIPE_MMIO_START	0x5F000
#define ADLP_PIPE_MMIO_END	0x5FFFF

#define TGL_PIPE_MMIO_START(dmc_id)	_PICK_EVEN(((dmc_id) - 1), _TGL_PIPEA_MMIO_START,\
						_TGL_PIPEB_MMIO_START)

#define TGL_PIPE_MMIO_END(dmc_id)	_PICK_EVEN(((dmc_id) - 1), _TGL_PIPEA_MMIO_END,\
						_TGL_PIPEB_MMIO_END)

#define SKL_DMC_DC3_DC5_COUNT	_MMIO(0x80030)
#define SKL_DMC_DC5_DC6_COUNT	_MMIO(0x8002C)
#define BXT_DMC_DC3_DC5_COUNT	_MMIO(0x80038)
#define TGL_DMC_DEBUG_DC5_COUNT	_MMIO(0x101084)
#define TGL_DMC_DEBUG_DC6_COUNT	_MMIO(0x101088)
#define DG1_DMC_DEBUG_DC5_COUNT	_MMIO(0x134154)

#define TGL_DMC_DEBUG3		_MMIO(0x101090)
#define DG1_DMC_DEBUG3		_MMIO(0x13415c)

>>>>>>> 4b0986a3
/* Display Internal Timeout Register */
#define RM_TIMEOUT		_MMIO(0x42060)
#define  MMIO_TIMEOUT_US(us)	((us) << 0)

/* interrupts */
#define DE_MASTER_IRQ_CONTROL   (1 << 31)
#define DE_SPRITEB_FLIP_DONE    (1 << 29)
#define DE_SPRITEA_FLIP_DONE    (1 << 28)
#define DE_PLANEB_FLIP_DONE     (1 << 27)
#define DE_PLANEA_FLIP_DONE     (1 << 26)
#define DE_PLANE_FLIP_DONE(plane) (1 << (26 + (plane)))
#define DE_PCU_EVENT            (1 << 25)
#define DE_GTT_FAULT            (1 << 24)
#define DE_POISON               (1 << 23)
#define DE_PERFORM_COUNTER      (1 << 22)
#define DE_PCH_EVENT            (1 << 21)
#define DE_AUX_CHANNEL_A        (1 << 20)
#define DE_DP_A_HOTPLUG         (1 << 19)
#define DE_GSE                  (1 << 18)
#define DE_PIPEB_VBLANK         (1 << 15)
#define DE_PIPEB_EVEN_FIELD     (1 << 14)
#define DE_PIPEB_ODD_FIELD      (1 << 13)
#define DE_PIPEB_LINE_COMPARE   (1 << 12)
#define DE_PIPEB_VSYNC          (1 << 11)
#define DE_PIPEB_CRC_DONE	(1 << 10)
#define DE_PIPEB_FIFO_UNDERRUN  (1 << 8)
#define DE_PIPEA_VBLANK         (1 << 7)
#define DE_PIPE_VBLANK(pipe)    (1 << (7 + 8 * (pipe)))
#define DE_PIPEA_EVEN_FIELD     (1 << 6)
#define DE_PIPEA_ODD_FIELD      (1 << 5)
#define DE_PIPEA_LINE_COMPARE   (1 << 4)
#define DE_PIPEA_VSYNC          (1 << 3)
#define DE_PIPEA_CRC_DONE	(1 << 2)
#define DE_PIPE_CRC_DONE(pipe)	(1 << (2 + 8 * (pipe)))
#define DE_PIPEA_FIFO_UNDERRUN  (1 << 0)
#define DE_PIPE_FIFO_UNDERRUN(pipe)  (1 << (8 * (pipe)))

/* More Ivybridge lolz */
#define DE_ERR_INT_IVB			(1 << 30)
#define DE_GSE_IVB			(1 << 29)
#define DE_PCH_EVENT_IVB		(1 << 28)
#define DE_DP_A_HOTPLUG_IVB		(1 << 27)
#define DE_AUX_CHANNEL_A_IVB		(1 << 26)
#define DE_EDP_PSR_INT_HSW		(1 << 19)
#define DE_SPRITEC_FLIP_DONE_IVB	(1 << 14)
#define DE_PLANEC_FLIP_DONE_IVB		(1 << 13)
#define DE_PIPEC_VBLANK_IVB		(1 << 10)
#define DE_SPRITEB_FLIP_DONE_IVB	(1 << 9)
#define DE_PLANEB_FLIP_DONE_IVB		(1 << 8)
#define DE_PIPEB_VBLANK_IVB		(1 << 5)
#define DE_SPRITEA_FLIP_DONE_IVB	(1 << 4)
#define DE_PLANEA_FLIP_DONE_IVB		(1 << 3)
#define DE_PLANE_FLIP_DONE_IVB(plane)	(1 << (3 + 5 * (plane)))
#define DE_PIPEA_VBLANK_IVB		(1 << 0)
#define DE_PIPE_VBLANK_IVB(pipe)	(1 << ((pipe) * 5))

#define VLV_MASTER_IER			_MMIO(0x4400c) /* Gunit master IER */
#define   MASTER_INTERRUPT_ENABLE	(1 << 31)

#define DEISR   _MMIO(0x44000)
#define DEIMR   _MMIO(0x44004)
#define DEIIR   _MMIO(0x44008)
#define DEIER   _MMIO(0x4400c)

#define GTISR   _MMIO(0x44010)
#define GTIMR   _MMIO(0x44014)
#define GTIIR   _MMIO(0x44018)
#define GTIER   _MMIO(0x4401c)

#define GEN8_MASTER_IRQ			_MMIO(0x44200)
#define  GEN8_MASTER_IRQ_CONTROL	(1 << 31)
#define  GEN8_PCU_IRQ			(1 << 30)
#define  GEN8_DE_PCH_IRQ		(1 << 23)
#define  GEN8_DE_MISC_IRQ		(1 << 22)
#define  GEN8_DE_PORT_IRQ		(1 << 20)
#define  GEN8_DE_PIPE_C_IRQ		(1 << 18)
#define  GEN8_DE_PIPE_B_IRQ		(1 << 17)
#define  GEN8_DE_PIPE_A_IRQ		(1 << 16)
#define  GEN8_DE_PIPE_IRQ(pipe)		(1 << (16 + (pipe)))
#define  GEN8_GT_VECS_IRQ		(1 << 6)
#define  GEN8_GT_GUC_IRQ		(1 << 5)
#define  GEN8_GT_PM_IRQ			(1 << 4)
#define  GEN8_GT_VCS1_IRQ		(1 << 3) /* NB: VCS2 in bspec! */
#define  GEN8_GT_VCS0_IRQ		(1 << 2) /* NB: VCS1 in bpsec! */
#define  GEN8_GT_BCS_IRQ		(1 << 1)
#define  GEN8_GT_RCS_IRQ		(1 << 0)

#define XELPD_DISPLAY_ERR_FATAL_MASK	_MMIO(0x4421c)

#define GEN8_GT_ISR(which) _MMIO(0x44300 + (0x10 * (which)))
#define GEN8_GT_IMR(which) _MMIO(0x44304 + (0x10 * (which)))
#define GEN8_GT_IIR(which) _MMIO(0x44308 + (0x10 * (which)))
#define GEN8_GT_IER(which) _MMIO(0x4430c + (0x10 * (which)))

#define GEN8_RCS_IRQ_SHIFT 0
#define GEN8_BCS_IRQ_SHIFT 16
#define GEN8_VCS0_IRQ_SHIFT 0  /* NB: VCS1 in bspec! */
#define GEN8_VCS1_IRQ_SHIFT 16 /* NB: VCS2 in bpsec! */
#define GEN8_VECS_IRQ_SHIFT 0
#define GEN8_WD_IRQ_SHIFT 16

#define GEN8_DE_PIPE_ISR(pipe) _MMIO(0x44400 + (0x10 * (pipe)))
#define GEN8_DE_PIPE_IMR(pipe) _MMIO(0x44404 + (0x10 * (pipe)))
#define GEN8_DE_PIPE_IIR(pipe) _MMIO(0x44408 + (0x10 * (pipe)))
#define GEN8_DE_PIPE_IER(pipe) _MMIO(0x4440c + (0x10 * (pipe)))
#define  GEN8_PIPE_FIFO_UNDERRUN	(1 << 31)
#define  GEN8_PIPE_CDCLK_CRC_ERROR	(1 << 29)
#define  GEN8_PIPE_CDCLK_CRC_DONE	(1 << 28)
#define  XELPD_PIPE_SOFT_UNDERRUN	(1 << 22)
#define  XELPD_PIPE_HARD_UNDERRUN	(1 << 21)
#define  GEN8_PIPE_CURSOR_FAULT		(1 << 10)
#define  GEN8_PIPE_SPRITE_FAULT		(1 << 9)
#define  GEN8_PIPE_PRIMARY_FAULT	(1 << 8)
#define  GEN8_PIPE_SPRITE_FLIP_DONE	(1 << 5)
#define  GEN8_PIPE_PRIMARY_FLIP_DONE	(1 << 4)
#define  GEN8_PIPE_SCAN_LINE_EVENT	(1 << 2)
#define  GEN8_PIPE_VSYNC		(1 << 1)
#define  GEN8_PIPE_VBLANK		(1 << 0)
#define  GEN9_PIPE_CURSOR_FAULT		(1 << 11)
#define  GEN11_PIPE_PLANE7_FAULT	(1 << 22)
#define  GEN11_PIPE_PLANE6_FAULT	(1 << 21)
#define  GEN11_PIPE_PLANE5_FAULT	(1 << 20)
#define  GEN9_PIPE_PLANE4_FAULT		(1 << 10)
#define  GEN9_PIPE_PLANE3_FAULT		(1 << 9)
#define  GEN9_PIPE_PLANE2_FAULT		(1 << 8)
#define  GEN9_PIPE_PLANE1_FAULT		(1 << 7)
#define  GEN9_PIPE_PLANE4_FLIP_DONE	(1 << 6)
#define  GEN9_PIPE_PLANE3_FLIP_DONE	(1 << 5)
#define  GEN9_PIPE_PLANE2_FLIP_DONE	(1 << 4)
#define  GEN9_PIPE_PLANE1_FLIP_DONE	(1 << 3)
#define  GEN9_PIPE_PLANE_FLIP_DONE(p)	(1 << (3 + (p)))
#define GEN8_DE_PIPE_IRQ_FAULT_ERRORS \
	(GEN8_PIPE_CURSOR_FAULT | \
	 GEN8_PIPE_SPRITE_FAULT | \
	 GEN8_PIPE_PRIMARY_FAULT)
#define GEN9_DE_PIPE_IRQ_FAULT_ERRORS \
	(GEN9_PIPE_CURSOR_FAULT | \
	 GEN9_PIPE_PLANE4_FAULT | \
	 GEN9_PIPE_PLANE3_FAULT | \
	 GEN9_PIPE_PLANE2_FAULT | \
	 GEN9_PIPE_PLANE1_FAULT)
#define GEN11_DE_PIPE_IRQ_FAULT_ERRORS \
	(GEN9_DE_PIPE_IRQ_FAULT_ERRORS | \
	 GEN11_PIPE_PLANE7_FAULT | \
	 GEN11_PIPE_PLANE6_FAULT | \
	 GEN11_PIPE_PLANE5_FAULT)
#define RKL_DE_PIPE_IRQ_FAULT_ERRORS \
	(GEN9_DE_PIPE_IRQ_FAULT_ERRORS | \
	 GEN11_PIPE_PLANE5_FAULT)

#define _HPD_PIN_DDI(hpd_pin)	((hpd_pin) - HPD_PORT_A)
#define _HPD_PIN_TC(hpd_pin)	((hpd_pin) - HPD_PORT_TC1)

#define GEN8_DE_PORT_ISR _MMIO(0x44440)
#define GEN8_DE_PORT_IMR _MMIO(0x44444)
#define GEN8_DE_PORT_IIR _MMIO(0x44448)
#define GEN8_DE_PORT_IER _MMIO(0x4444c)
#define  DSI1_NON_TE			(1 << 31)
#define  DSI0_NON_TE			(1 << 30)
#define  ICL_AUX_CHANNEL_E		(1 << 29)
#define  ICL_AUX_CHANNEL_F		(1 << 28)
#define  GEN9_AUX_CHANNEL_D		(1 << 27)
#define  GEN9_AUX_CHANNEL_C		(1 << 26)
#define  GEN9_AUX_CHANNEL_B		(1 << 25)
#define  DSI1_TE			(1 << 24)
#define  DSI0_TE			(1 << 23)
#define  GEN8_DE_PORT_HOTPLUG(hpd_pin)	REG_BIT(3 + _HPD_PIN_DDI(hpd_pin))
#define  BXT_DE_PORT_HOTPLUG_MASK	(GEN8_DE_PORT_HOTPLUG(HPD_PORT_A) | \
					 GEN8_DE_PORT_HOTPLUG(HPD_PORT_B) | \
					 GEN8_DE_PORT_HOTPLUG(HPD_PORT_C))
#define  BDW_DE_PORT_HOTPLUG_MASK	GEN8_DE_PORT_HOTPLUG(HPD_PORT_A)
#define  BXT_DE_PORT_GMBUS		(1 << 1)
#define  GEN8_AUX_CHANNEL_A		(1 << 0)
#define  TGL_DE_PORT_AUX_USBC6		REG_BIT(13)
#define  XELPD_DE_PORT_AUX_DDIE		REG_BIT(13)
#define  TGL_DE_PORT_AUX_USBC5		REG_BIT(12)
#define  XELPD_DE_PORT_AUX_DDID		REG_BIT(12)
#define  TGL_DE_PORT_AUX_USBC4		REG_BIT(11)
#define  TGL_DE_PORT_AUX_USBC3		REG_BIT(10)
#define  TGL_DE_PORT_AUX_USBC2		REG_BIT(9)
#define  TGL_DE_PORT_AUX_USBC1		REG_BIT(8)
#define  TGL_DE_PORT_AUX_DDIC		REG_BIT(2)
#define  TGL_DE_PORT_AUX_DDIB		REG_BIT(1)
#define  TGL_DE_PORT_AUX_DDIA		REG_BIT(0)

#define GEN8_DE_MISC_ISR _MMIO(0x44460)
#define GEN8_DE_MISC_IMR _MMIO(0x44464)
#define GEN8_DE_MISC_IIR _MMIO(0x44468)
#define GEN8_DE_MISC_IER _MMIO(0x4446c)
#define  GEN8_DE_MISC_GSE		(1 << 27)
#define  GEN8_DE_EDP_PSR		(1 << 19)

#define GEN8_PCU_ISR _MMIO(0x444e0)
#define GEN8_PCU_IMR _MMIO(0x444e4)
#define GEN8_PCU_IIR _MMIO(0x444e8)
#define GEN8_PCU_IER _MMIO(0x444ec)

#define GEN11_GU_MISC_ISR	_MMIO(0x444f0)
#define GEN11_GU_MISC_IMR	_MMIO(0x444f4)
#define GEN11_GU_MISC_IIR	_MMIO(0x444f8)
#define GEN11_GU_MISC_IER	_MMIO(0x444fc)
#define  GEN11_GU_MISC_GSE	(1 << 27)

#define GEN11_GFX_MSTR_IRQ		_MMIO(0x190010)
#define  GEN11_MASTER_IRQ		(1 << 31)
#define  GEN11_PCU_IRQ			(1 << 30)
#define  GEN11_GU_MISC_IRQ		(1 << 29)
#define  GEN11_DISPLAY_IRQ		(1 << 16)
#define  GEN11_GT_DW_IRQ(x)		(1 << (x))
#define  GEN11_GT_DW1_IRQ		(1 << 1)
#define  GEN11_GT_DW0_IRQ		(1 << 0)

#define DG1_MSTR_TILE_INTR		_MMIO(0x190008)
#define   DG1_MSTR_IRQ			REG_BIT(31)
#define   DG1_MSTR_TILE(t)		REG_BIT(t)

#define GEN11_DISPLAY_INT_CTL		_MMIO(0x44200)
#define  GEN11_DISPLAY_IRQ_ENABLE	(1 << 31)
#define  GEN11_AUDIO_CODEC_IRQ		(1 << 24)
#define  GEN11_DE_PCH_IRQ		(1 << 23)
#define  GEN11_DE_MISC_IRQ		(1 << 22)
#define  GEN11_DE_HPD_IRQ		(1 << 21)
#define  GEN11_DE_PORT_IRQ		(1 << 20)
#define  GEN11_DE_PIPE_C		(1 << 18)
#define  GEN11_DE_PIPE_B		(1 << 17)
#define  GEN11_DE_PIPE_A		(1 << 16)

#define GEN11_DE_HPD_ISR		_MMIO(0x44470)
#define GEN11_DE_HPD_IMR		_MMIO(0x44474)
#define GEN11_DE_HPD_IIR		_MMIO(0x44478)
#define GEN11_DE_HPD_IER		_MMIO(0x4447c)
#define  GEN11_TC_HOTPLUG(hpd_pin)		REG_BIT(16 + _HPD_PIN_TC(hpd_pin))
#define  GEN11_DE_TC_HOTPLUG_MASK		(GEN11_TC_HOTPLUG(HPD_PORT_TC6) | \
						 GEN11_TC_HOTPLUG(HPD_PORT_TC5) | \
						 GEN11_TC_HOTPLUG(HPD_PORT_TC4) | \
						 GEN11_TC_HOTPLUG(HPD_PORT_TC3) | \
						 GEN11_TC_HOTPLUG(HPD_PORT_TC2) | \
						 GEN11_TC_HOTPLUG(HPD_PORT_TC1))
#define  GEN11_TBT_HOTPLUG(hpd_pin)		REG_BIT(_HPD_PIN_TC(hpd_pin))
#define  GEN11_DE_TBT_HOTPLUG_MASK		(GEN11_TBT_HOTPLUG(HPD_PORT_TC6) | \
						 GEN11_TBT_HOTPLUG(HPD_PORT_TC5) | \
						 GEN11_TBT_HOTPLUG(HPD_PORT_TC4) | \
						 GEN11_TBT_HOTPLUG(HPD_PORT_TC3) | \
						 GEN11_TBT_HOTPLUG(HPD_PORT_TC2) | \
						 GEN11_TBT_HOTPLUG(HPD_PORT_TC1))

#define GEN11_TBT_HOTPLUG_CTL				_MMIO(0x44030)
#define GEN11_TC_HOTPLUG_CTL				_MMIO(0x44038)
#define  GEN11_HOTPLUG_CTL_ENABLE(hpd_pin)		(8 << (_HPD_PIN_TC(hpd_pin) * 4))
#define  GEN11_HOTPLUG_CTL_LONG_DETECT(hpd_pin)		(2 << (_HPD_PIN_TC(hpd_pin) * 4))
#define  GEN11_HOTPLUG_CTL_SHORT_DETECT(hpd_pin)	(1 << (_HPD_PIN_TC(hpd_pin) * 4))
#define  GEN11_HOTPLUG_CTL_NO_DETECT(hpd_pin)		(0 << (_HPD_PIN_TC(hpd_pin) * 4))

#define ILK_DISPLAY_CHICKEN2	_MMIO(0x42004)
/* Required on all Ironlake and Sandybridge according to the B-Spec. */
#define  ILK_ELPIN_409_SELECT	(1 << 25)
#define  ILK_DPARB_GATE	(1 << 22)
#define  ILK_VSDPFD_FULL	(1 << 21)
#define FUSE_STRAP			_MMIO(0x42014)
#define  ILK_INTERNAL_GRAPHICS_DISABLE	(1 << 31)
#define  ILK_INTERNAL_DISPLAY_DISABLE	(1 << 30)
#define  ILK_DISPLAY_DEBUG_DISABLE	(1 << 29)
#define  IVB_PIPE_C_DISABLE		(1 << 28)
#define  ILK_HDCP_DISABLE		(1 << 25)
#define  ILK_eDP_A_DISABLE		(1 << 24)
#define  HSW_CDCLK_LIMIT		(1 << 24)
#define  ILK_DESKTOP			(1 << 23)
#define  HSW_CPU_SSC_ENABLE		(1 << 21)

#define FUSE_STRAP3			_MMIO(0x42020)
#define  HSW_REF_CLK_SELECT		(1 << 1)

#define ILK_DSPCLK_GATE_D			_MMIO(0x42020)
#define   ILK_VRHUNIT_CLOCK_GATE_DISABLE	(1 << 28)
#define   ILK_DPFCUNIT_CLOCK_GATE_DISABLE	(1 << 9)
#define   ILK_DPFCRUNIT_CLOCK_GATE_DISABLE	(1 << 8)
#define   ILK_DPFDUNIT_CLOCK_GATE_ENABLE	(1 << 7)
#define   ILK_DPARBUNIT_CLOCK_GATE_ENABLE	(1 << 5)

#define IVB_CHICKEN3	_MMIO(0x4200c)
# define CHICKEN3_DGMG_REQ_OUT_FIX_DISABLE	(1 << 5)
# define CHICKEN3_DGMG_DONE_FIX_DISABLE		(1 << 2)

#define CHICKEN_PAR1_1			_MMIO(0x42080)
#define  IGNORE_KVMR_PIPE_A		REG_BIT(23)
#define  KBL_ARB_FILL_SPARE_22		REG_BIT(22)
#define  DIS_RAM_BYPASS_PSR2_MAN_TRACK	(1 << 16)
#define  SKL_DE_COMPRESSED_HASH_MODE	(1 << 15)
#define  DPA_MASK_VBLANK_SRD		(1 << 15)
#define  FORCE_ARB_IDLE_PLANES		(1 << 14)
#define  SKL_EDP_PSR_FIX_RDWRAP		(1 << 3)
#define  IGNORE_PSR2_HW_TRACKING	(1 << 1)

#define CHICKEN_PAR2_1		_MMIO(0x42090)
#define  KVM_CONFIG_CHANGE_NOTIFICATION_SELECT	(1 << 14)

#define CHICKEN_MISC_2		_MMIO(0x42084)
#define  KBL_ARB_FILL_SPARE_14	REG_BIT(14)
#define  KBL_ARB_FILL_SPARE_13	REG_BIT(13)
#define  GLK_CL2_PWR_DOWN	(1 << 12)
#define  GLK_CL1_PWR_DOWN	(1 << 11)
#define  GLK_CL0_PWR_DOWN	(1 << 10)

#define CHICKEN_MISC_4		_MMIO(0x4208c)
#define   CHICKEN_FBC_STRIDE_OVERRIDE	REG_BIT(13)
#define   CHICKEN_FBC_STRIDE_MASK	REG_GENMASK(12, 0)
#define   CHICKEN_FBC_STRIDE(x)		REG_FIELD_PREP(CHICKEN_FBC_STRIDE_MASK, (x))

#define _CHICKEN_PIPESL_1_A	0x420b0
#define _CHICKEN_PIPESL_1_B	0x420b4
#define  HSW_PRI_STRETCH_MAX_MASK	REG_GENMASK(28, 27)
#define  HSW_PRI_STRETCH_MAX_X8		REG_FIELD_PREP(HSW_PRI_STRETCH_MAX_MASK, 0)
#define  HSW_PRI_STRETCH_MAX_X4		REG_FIELD_PREP(HSW_PRI_STRETCH_MAX_MASK, 1)
#define  HSW_PRI_STRETCH_MAX_X2		REG_FIELD_PREP(HSW_PRI_STRETCH_MAX_MASK, 2)
#define  HSW_PRI_STRETCH_MAX_X1		REG_FIELD_PREP(HSW_PRI_STRETCH_MAX_MASK, 3)
#define  HSW_SPR_STRETCH_MAX_MASK	REG_GENMASK(26, 25)
#define  HSW_SPR_STRETCH_MAX_X8		REG_FIELD_PREP(HSW_SPR_STRETCH_MAX_MASK, 0)
#define  HSW_SPR_STRETCH_MAX_X4		REG_FIELD_PREP(HSW_SPR_STRETCH_MAX_MASK, 1)
#define  HSW_SPR_STRETCH_MAX_X2		REG_FIELD_PREP(HSW_SPR_STRETCH_MAX_MASK, 2)
#define  HSW_SPR_STRETCH_MAX_X1		REG_FIELD_PREP(HSW_SPR_STRETCH_MAX_MASK, 3)
#define  HSW_FBCQ_DIS			(1 << 22)
#define  BDW_DPRS_MASK_VBLANK_SRD	(1 << 0)
#define  SKL_PLANE1_STRETCH_MAX_MASK	REG_GENMASK(1, 0)
#define  SKL_PLANE1_STRETCH_MAX_X8	REG_FIELD_PREP(SKL_PLANE1_STRETCH_MAX_MASK, 0)
#define  SKL_PLANE1_STRETCH_MAX_X4	REG_FIELD_PREP(SKL_PLANE1_STRETCH_MAX_MASK, 1)
#define  SKL_PLANE1_STRETCH_MAX_X2	REG_FIELD_PREP(SKL_PLANE1_STRETCH_MAX_MASK, 2)
#define  SKL_PLANE1_STRETCH_MAX_X1	REG_FIELD_PREP(SKL_PLANE1_STRETCH_MAX_MASK, 3)
#define CHICKEN_PIPESL_1(pipe) _MMIO_PIPE(pipe, _CHICKEN_PIPESL_1_A, _CHICKEN_PIPESL_1_B)

#define _CHICKEN_TRANS_A	0x420c0
#define _CHICKEN_TRANS_B	0x420c4
#define _CHICKEN_TRANS_C	0x420c8
#define _CHICKEN_TRANS_EDP	0x420cc
#define _CHICKEN_TRANS_D	0x420d8
#define CHICKEN_TRANS(trans)	_MMIO(_PICK((trans), \
					    [TRANSCODER_EDP] = _CHICKEN_TRANS_EDP, \
					    [TRANSCODER_A] = _CHICKEN_TRANS_A, \
					    [TRANSCODER_B] = _CHICKEN_TRANS_B, \
					    [TRANSCODER_C] = _CHICKEN_TRANS_C, \
					    [TRANSCODER_D] = _CHICKEN_TRANS_D))
#define  HSW_FRAME_START_DELAY_MASK	REG_GENMASK(28, 27)
#define  HSW_FRAME_START_DELAY(x)	REG_FIELD_PREP(HSW_FRAME_START_DELAY_MASK, x)
#define  VSC_DATA_SEL_SOFTWARE_CONTROL	REG_BIT(25) /* GLK */
#define  FECSTALL_DIS_DPTSTREAM_DPTTG	REG_BIT(23)
#define  DDI_TRAINING_OVERRIDE_ENABLE	REG_BIT(19)
#define  ADLP_1_BASED_X_GRANULARITY	REG_BIT(18)
#define  DDI_TRAINING_OVERRIDE_VALUE	REG_BIT(18)
#define  DDIE_TRAINING_OVERRIDE_ENABLE	REG_BIT(17) /* CHICKEN_TRANS_A only */
#define  DDIE_TRAINING_OVERRIDE_VALUE	REG_BIT(16) /* CHICKEN_TRANS_A only */
#define  PSR2_ADD_VERTICAL_LINE_COUNT	REG_BIT(15)
#define  PSR2_VSC_ENABLE_PROG_HEADER	REG_BIT(12)

#define DISP_ARB_CTL	_MMIO(0x45000)
#define  DISP_FBC_MEMORY_WAKE		(1 << 31)
#define  DISP_TILE_SURFACE_SWIZZLING	(1 << 13)
#define  DISP_FBC_WM_DIS		(1 << 15)
#define DISP_ARB_CTL2	_MMIO(0x45004)
#define  DISP_DATA_PARTITION_5_6	(1 << 6)
#define  DISP_IPC_ENABLE		(1 << 3)

/*
 * The below are numbered starting from "S1" on gen11/gen12, but starting
 * with display 13, the bspec switches to a 0-based numbering scheme
 * (although the addresses stay the same so new S0 = old S1, new S1 = old S2).
 * We'll just use the 0-based numbering here for all platforms since it's the
 * way things will be named by the hardware team going forward, plus it's more
 * consistent with how most of the rest of our registers are named.
 */
#define _DBUF_CTL_S0				0x45008
#define _DBUF_CTL_S1				0x44FE8
#define _DBUF_CTL_S2				0x44300
#define _DBUF_CTL_S3				0x44304
#define DBUF_CTL_S(slice)			_MMIO(_PICK(slice, \
							    _DBUF_CTL_S0, \
							    _DBUF_CTL_S1, \
							    _DBUF_CTL_S2, \
							    _DBUF_CTL_S3))
#define  DBUF_POWER_REQUEST			REG_BIT(31)
#define  DBUF_POWER_STATE			REG_BIT(30)
#define  DBUF_TRACKER_STATE_SERVICE_MASK	REG_GENMASK(23, 19)
#define  DBUF_TRACKER_STATE_SERVICE(x)		REG_FIELD_PREP(DBUF_TRACKER_STATE_SERVICE_MASK, x)
#define  DBUF_MIN_TRACKER_STATE_SERVICE_MASK	REG_GENMASK(18, 16) /* ADL-P+ */
#define  DBUF_MIN_TRACKER_STATE_SERVICE(x)		REG_FIELD_PREP(DBUF_MIN_TRACKER_STATE_SERVICE_MASK, x) /* ADL-P+ */

#define GEN7_MSG_CTL	_MMIO(0x45010)
#define  WAIT_FOR_PCH_RESET_ACK		(1 << 1)
#define  WAIT_FOR_PCH_FLR_ACK		(1 << 0)

#define _BW_BUDDY0_CTL			0x45130
#define _BW_BUDDY1_CTL			0x45140
#define BW_BUDDY_CTL(x)			_MMIO(_PICK_EVEN(x, \
							 _BW_BUDDY0_CTL, \
							 _BW_BUDDY1_CTL))
#define   BW_BUDDY_DISABLE		REG_BIT(31)
#define   BW_BUDDY_TLB_REQ_TIMER_MASK	REG_GENMASK(21, 16)
#define   BW_BUDDY_TLB_REQ_TIMER(x)	REG_FIELD_PREP(BW_BUDDY_TLB_REQ_TIMER_MASK, x)

#define _BW_BUDDY0_PAGE_MASK		0x45134
#define _BW_BUDDY1_PAGE_MASK		0x45144
#define BW_BUDDY_PAGE_MASK(x)		_MMIO(_PICK_EVEN(x, \
							 _BW_BUDDY0_PAGE_MASK, \
							 _BW_BUDDY1_PAGE_MASK))

#define HSW_NDE_RSTWRN_OPT	_MMIO(0x46408)
#define  RESET_PCH_HANDSHAKE_ENABLE	(1 << 4)

#define GEN8_CHICKEN_DCPR_1			_MMIO(0x46430)
#define   SKL_SELECT_ALTERNATE_DC_EXIT		REG_BIT(30)
#define   LATENCY_REPORTING_REMOVED_PIPE_C	REG_BIT(25)
#define   LATENCY_REPORTING_REMOVED_PIPE_B	REG_BIT(24)
#define   LATENCY_REPORTING_REMOVED_PIPE_A	REG_BIT(23)
#define   ICL_DELAY_PMRSP			REG_BIT(22)
#define   DISABLE_FLR_SRC			REG_BIT(15)
#define   MASK_WAKEMEM				REG_BIT(13)
#define   DDI_CLOCK_REG_ACCESS			REG_BIT(7)

#define GEN11_CHICKEN_DCPR_2			_MMIO(0x46434)
#define   DCPR_MASK_MAXLATENCY_MEMUP_CLR	REG_BIT(27)
#define   DCPR_MASK_LPMODE			REG_BIT(26)
#define   DCPR_SEND_RESP_IMM			REG_BIT(25)
#define   DCPR_CLEAR_MEMSTAT_DIS		REG_BIT(24)

#define SKL_DFSM			_MMIO(0x51000)
#define   SKL_DFSM_DISPLAY_PM_DISABLE	(1 << 27)
#define   SKL_DFSM_DISPLAY_HDCP_DISABLE	(1 << 25)
#define   SKL_DFSM_CDCLK_LIMIT_MASK	(3 << 23)
#define   SKL_DFSM_CDCLK_LIMIT_675	(0 << 23)
#define   SKL_DFSM_CDCLK_LIMIT_540	(1 << 23)
#define   SKL_DFSM_CDCLK_LIMIT_450	(2 << 23)
#define   SKL_DFSM_CDCLK_LIMIT_337_5	(3 << 23)
#define   ICL_DFSM_DMC_DISABLE		(1 << 23)
#define   SKL_DFSM_PIPE_A_DISABLE	(1 << 30)
#define   SKL_DFSM_PIPE_B_DISABLE	(1 << 21)
#define   SKL_DFSM_PIPE_C_DISABLE	(1 << 28)
#define   TGL_DFSM_PIPE_D_DISABLE	(1 << 22)
#define   GLK_DFSM_DISPLAY_DSC_DISABLE	(1 << 7)

#define SKL_DSSM				_MMIO(0x51004)
#define ICL_DSSM_CDCLK_PLL_REFCLK_MASK		(7 << 29)
#define ICL_DSSM_CDCLK_PLL_REFCLK_24MHz		(0 << 29)
#define ICL_DSSM_CDCLK_PLL_REFCLK_19_2MHz	(1 << 29)
#define ICL_DSSM_CDCLK_PLL_REFCLK_38_4MHz	(2 << 29)

/*GEN11 chicken */
#define _PIPEA_CHICKEN				0x70038
#define _PIPEB_CHICKEN				0x71038
#define _PIPEC_CHICKEN				0x72038
#define PIPE_CHICKEN(pipe)			_MMIO_PIPE(pipe, _PIPEA_CHICKEN,\
							   _PIPEB_CHICKEN)
#define   UNDERRUN_RECOVERY_DISABLE_ADLP	REG_BIT(30)
#define   UNDERRUN_RECOVERY_ENABLE_DG2		REG_BIT(30)
#define   PIXEL_ROUNDING_TRUNC_FB_PASSTHRU	REG_BIT(15)
#define   DG2_RENDER_CCSTAG_4_3_EN		REG_BIT(12)
#define   PER_PIXEL_ALPHA_BYPASS_EN		REG_BIT(7)

/* PCH */

#define PCH_DISPLAY_BASE	0xc0000u

/* south display engine interrupt: IBX */
#define SDE_AUDIO_POWER_D	(1 << 27)
#define SDE_AUDIO_POWER_C	(1 << 26)
#define SDE_AUDIO_POWER_B	(1 << 25)
#define SDE_AUDIO_POWER_SHIFT	(25)
#define SDE_AUDIO_POWER_MASK	(7 << SDE_AUDIO_POWER_SHIFT)
#define SDE_GMBUS		(1 << 24)
#define SDE_AUDIO_HDCP_TRANSB	(1 << 23)
#define SDE_AUDIO_HDCP_TRANSA	(1 << 22)
#define SDE_AUDIO_HDCP_MASK	(3 << 22)
#define SDE_AUDIO_TRANSB	(1 << 21)
#define SDE_AUDIO_TRANSA	(1 << 20)
#define SDE_AUDIO_TRANS_MASK	(3 << 20)
#define SDE_POISON		(1 << 19)
/* 18 reserved */
#define SDE_FDI_RXB		(1 << 17)
#define SDE_FDI_RXA		(1 << 16)
#define SDE_FDI_MASK		(3 << 16)
#define SDE_AUXD		(1 << 15)
#define SDE_AUXC		(1 << 14)
#define SDE_AUXB		(1 << 13)
#define SDE_AUX_MASK		(7 << 13)
/* 12 reserved */
#define SDE_CRT_HOTPLUG         (1 << 11)
#define SDE_PORTD_HOTPLUG       (1 << 10)
#define SDE_PORTC_HOTPLUG       (1 << 9)
#define SDE_PORTB_HOTPLUG       (1 << 8)
#define SDE_SDVOB_HOTPLUG       (1 << 6)
#define SDE_HOTPLUG_MASK        (SDE_CRT_HOTPLUG | \
				 SDE_SDVOB_HOTPLUG |	\
				 SDE_PORTB_HOTPLUG |	\
				 SDE_PORTC_HOTPLUG |	\
				 SDE_PORTD_HOTPLUG)
#define SDE_TRANSB_CRC_DONE	(1 << 5)
#define SDE_TRANSB_CRC_ERR	(1 << 4)
#define SDE_TRANSB_FIFO_UNDER	(1 << 3)
#define SDE_TRANSA_CRC_DONE	(1 << 2)
#define SDE_TRANSA_CRC_ERR	(1 << 1)
#define SDE_TRANSA_FIFO_UNDER	(1 << 0)
#define SDE_TRANS_MASK		(0x3f)

/* south display engine interrupt: CPT - CNP */
#define SDE_AUDIO_POWER_D_CPT	(1 << 31)
#define SDE_AUDIO_POWER_C_CPT	(1 << 30)
#define SDE_AUDIO_POWER_B_CPT	(1 << 29)
#define SDE_AUDIO_POWER_SHIFT_CPT   29
#define SDE_AUDIO_POWER_MASK_CPT    (7 << 29)
#define SDE_AUXD_CPT		(1 << 27)
#define SDE_AUXC_CPT		(1 << 26)
#define SDE_AUXB_CPT		(1 << 25)
#define SDE_AUX_MASK_CPT	(7 << 25)
#define SDE_PORTE_HOTPLUG_SPT	(1 << 25)
#define SDE_PORTA_HOTPLUG_SPT	(1 << 24)
#define SDE_PORTD_HOTPLUG_CPT	(1 << 23)
#define SDE_PORTC_HOTPLUG_CPT	(1 << 22)
#define SDE_PORTB_HOTPLUG_CPT	(1 << 21)
#define SDE_CRT_HOTPLUG_CPT	(1 << 19)
#define SDE_SDVOB_HOTPLUG_CPT	(1 << 18)
#define SDE_HOTPLUG_MASK_CPT	(SDE_CRT_HOTPLUG_CPT |		\
				 SDE_SDVOB_HOTPLUG_CPT |	\
				 SDE_PORTD_HOTPLUG_CPT |	\
				 SDE_PORTC_HOTPLUG_CPT |	\
				 SDE_PORTB_HOTPLUG_CPT)
#define SDE_HOTPLUG_MASK_SPT	(SDE_PORTE_HOTPLUG_SPT |	\
				 SDE_PORTD_HOTPLUG_CPT |	\
				 SDE_PORTC_HOTPLUG_CPT |	\
				 SDE_PORTB_HOTPLUG_CPT |	\
				 SDE_PORTA_HOTPLUG_SPT)
#define SDE_GMBUS_CPT		(1 << 17)
#define SDE_ERROR_CPT		(1 << 16)
#define SDE_AUDIO_CP_REQ_C_CPT	(1 << 10)
#define SDE_AUDIO_CP_CHG_C_CPT	(1 << 9)
#define SDE_FDI_RXC_CPT		(1 << 8)
#define SDE_AUDIO_CP_REQ_B_CPT	(1 << 6)
#define SDE_AUDIO_CP_CHG_B_CPT	(1 << 5)
#define SDE_FDI_RXB_CPT		(1 << 4)
#define SDE_AUDIO_CP_REQ_A_CPT	(1 << 2)
#define SDE_AUDIO_CP_CHG_A_CPT	(1 << 1)
#define SDE_FDI_RXA_CPT		(1 << 0)
#define SDE_AUDIO_CP_REQ_CPT	(SDE_AUDIO_CP_REQ_C_CPT | \
				 SDE_AUDIO_CP_REQ_B_CPT | \
				 SDE_AUDIO_CP_REQ_A_CPT)
#define SDE_AUDIO_CP_CHG_CPT	(SDE_AUDIO_CP_CHG_C_CPT | \
				 SDE_AUDIO_CP_CHG_B_CPT | \
				 SDE_AUDIO_CP_CHG_A_CPT)
#define SDE_FDI_MASK_CPT	(SDE_FDI_RXC_CPT | \
				 SDE_FDI_RXB_CPT | \
				 SDE_FDI_RXA_CPT)

/* south display engine interrupt: ICP/TGP */
#define SDE_GMBUS_ICP			(1 << 23)
#define SDE_TC_HOTPLUG_ICP(hpd_pin)	REG_BIT(24 + _HPD_PIN_TC(hpd_pin))
#define SDE_TC_HOTPLUG_DG2(hpd_pin)	REG_BIT(25 + _HPD_PIN_TC(hpd_pin)) /* sigh */
#define SDE_DDI_HOTPLUG_ICP(hpd_pin)	REG_BIT(16 + _HPD_PIN_DDI(hpd_pin))
#define SDE_DDI_HOTPLUG_MASK_ICP	(SDE_DDI_HOTPLUG_ICP(HPD_PORT_D) | \
					 SDE_DDI_HOTPLUG_ICP(HPD_PORT_C) | \
					 SDE_DDI_HOTPLUG_ICP(HPD_PORT_B) | \
					 SDE_DDI_HOTPLUG_ICP(HPD_PORT_A))
#define SDE_TC_HOTPLUG_MASK_ICP		(SDE_TC_HOTPLUG_ICP(HPD_PORT_TC6) | \
					 SDE_TC_HOTPLUG_ICP(HPD_PORT_TC5) | \
					 SDE_TC_HOTPLUG_ICP(HPD_PORT_TC4) | \
					 SDE_TC_HOTPLUG_ICP(HPD_PORT_TC3) | \
					 SDE_TC_HOTPLUG_ICP(HPD_PORT_TC2) | \
					 SDE_TC_HOTPLUG_ICP(HPD_PORT_TC1))

#define SDEISR  _MMIO(0xc4000)
#define SDEIMR  _MMIO(0xc4004)
#define SDEIIR  _MMIO(0xc4008)
#define SDEIER  _MMIO(0xc400c)

#define SERR_INT			_MMIO(0xc4040)
#define  SERR_INT_POISON		(1 << 31)
#define  SERR_INT_TRANS_FIFO_UNDERRUN(pipe)	(1 << ((pipe) * 3))

/* digital port hotplug */
#define PCH_PORT_HOTPLUG		_MMIO(0xc4030)	/* SHOTPLUG_CTL */
#define  PORTA_HOTPLUG_ENABLE		(1 << 28) /* LPT:LP+ & BXT */
#define  BXT_DDIA_HPD_INVERT            (1 << 27)
#define  PORTA_HOTPLUG_STATUS_MASK	(3 << 24) /* SPT+ & BXT */
#define  PORTA_HOTPLUG_NO_DETECT	(0 << 24) /* SPT+ & BXT */
#define  PORTA_HOTPLUG_SHORT_DETECT	(1 << 24) /* SPT+ & BXT */
#define  PORTA_HOTPLUG_LONG_DETECT	(2 << 24) /* SPT+ & BXT */
#define  PORTD_HOTPLUG_ENABLE		(1 << 20)
#define  PORTD_PULSE_DURATION_2ms	(0 << 18) /* pre-LPT */
#define  PORTD_PULSE_DURATION_4_5ms	(1 << 18) /* pre-LPT */
#define  PORTD_PULSE_DURATION_6ms	(2 << 18) /* pre-LPT */
#define  PORTD_PULSE_DURATION_100ms	(3 << 18) /* pre-LPT */
#define  PORTD_PULSE_DURATION_MASK	(3 << 18) /* pre-LPT */
#define  PORTD_HOTPLUG_STATUS_MASK	(3 << 16)
#define  PORTD_HOTPLUG_NO_DETECT	(0 << 16)
#define  PORTD_HOTPLUG_SHORT_DETECT	(1 << 16)
#define  PORTD_HOTPLUG_LONG_DETECT	(2 << 16)
#define  PORTC_HOTPLUG_ENABLE		(1 << 12)
#define  BXT_DDIC_HPD_INVERT            (1 << 11)
#define  PORTC_PULSE_DURATION_2ms	(0 << 10) /* pre-LPT */
#define  PORTC_PULSE_DURATION_4_5ms	(1 << 10) /* pre-LPT */
#define  PORTC_PULSE_DURATION_6ms	(2 << 10) /* pre-LPT */
#define  PORTC_PULSE_DURATION_100ms	(3 << 10) /* pre-LPT */
#define  PORTC_PULSE_DURATION_MASK	(3 << 10) /* pre-LPT */
#define  PORTC_HOTPLUG_STATUS_MASK	(3 << 8)
#define  PORTC_HOTPLUG_NO_DETECT	(0 << 8)
#define  PORTC_HOTPLUG_SHORT_DETECT	(1 << 8)
#define  PORTC_HOTPLUG_LONG_DETECT	(2 << 8)
#define  PORTB_HOTPLUG_ENABLE		(1 << 4)
#define  BXT_DDIB_HPD_INVERT            (1 << 3)
#define  PORTB_PULSE_DURATION_2ms	(0 << 2) /* pre-LPT */
#define  PORTB_PULSE_DURATION_4_5ms	(1 << 2) /* pre-LPT */
#define  PORTB_PULSE_DURATION_6ms	(2 << 2) /* pre-LPT */
#define  PORTB_PULSE_DURATION_100ms	(3 << 2) /* pre-LPT */
#define  PORTB_PULSE_DURATION_MASK	(3 << 2) /* pre-LPT */
#define  PORTB_HOTPLUG_STATUS_MASK	(3 << 0)
#define  PORTB_HOTPLUG_NO_DETECT	(0 << 0)
#define  PORTB_HOTPLUG_SHORT_DETECT	(1 << 0)
#define  PORTB_HOTPLUG_LONG_DETECT	(2 << 0)
#define  BXT_DDI_HPD_INVERT_MASK	(BXT_DDIA_HPD_INVERT | \
					BXT_DDIB_HPD_INVERT | \
					BXT_DDIC_HPD_INVERT)

#define PCH_PORT_HOTPLUG2		_MMIO(0xc403C)	/* SHOTPLUG_CTL2 SPT+ */
#define  PORTE_HOTPLUG_ENABLE		(1 << 4)
#define  PORTE_HOTPLUG_STATUS_MASK	(3 << 0)
#define  PORTE_HOTPLUG_NO_DETECT	(0 << 0)
#define  PORTE_HOTPLUG_SHORT_DETECT	(1 << 0)
#define  PORTE_HOTPLUG_LONG_DETECT	(2 << 0)

/* This register is a reuse of PCH_PORT_HOTPLUG register. The
 * functionality covered in PCH_PORT_HOTPLUG is split into
 * SHOTPLUG_CTL_DDI and SHOTPLUG_CTL_TC.
 */

#define SHOTPLUG_CTL_DDI				_MMIO(0xc4030)
#define   SHOTPLUG_CTL_DDI_HPD_ENABLE(hpd_pin)			(0x8 << (_HPD_PIN_DDI(hpd_pin) * 4))
#define   SHOTPLUG_CTL_DDI_HPD_STATUS_MASK(hpd_pin)		(0x3 << (_HPD_PIN_DDI(hpd_pin) * 4))
#define   SHOTPLUG_CTL_DDI_HPD_NO_DETECT(hpd_pin)		(0x0 << (_HPD_PIN_DDI(hpd_pin) * 4))
#define   SHOTPLUG_CTL_DDI_HPD_SHORT_DETECT(hpd_pin)		(0x1 << (_HPD_PIN_DDI(hpd_pin) * 4))
#define   SHOTPLUG_CTL_DDI_HPD_LONG_DETECT(hpd_pin)		(0x2 << (_HPD_PIN_DDI(hpd_pin) * 4))
#define   SHOTPLUG_CTL_DDI_HPD_SHORT_LONG_DETECT(hpd_pin)	(0x3 << (_HPD_PIN_DDI(hpd_pin) * 4))

#define SHOTPLUG_CTL_TC				_MMIO(0xc4034)
#define   ICP_TC_HPD_ENABLE(hpd_pin)		(8 << (_HPD_PIN_TC(hpd_pin) * 4))
#define   ICP_TC_HPD_LONG_DETECT(hpd_pin)	(2 << (_HPD_PIN_TC(hpd_pin) * 4))
#define   ICP_TC_HPD_SHORT_DETECT(hpd_pin)	(1 << (_HPD_PIN_TC(hpd_pin) * 4))

#define SHPD_FILTER_CNT				_MMIO(0xc4038)
#define   SHPD_FILTER_CNT_500_ADJ		0x001D9

#define _PCH_DPLL_A              0xc6014
#define _PCH_DPLL_B              0xc6018
#define PCH_DPLL(pll) _MMIO((pll) == 0 ? _PCH_DPLL_A : _PCH_DPLL_B)

#define _PCH_FPA0                0xc6040
#define  FP_CB_TUNE		(0x3 << 22)
#define _PCH_FPA1                0xc6044
#define _PCH_FPB0                0xc6048
#define _PCH_FPB1                0xc604c
#define PCH_FP0(pll) _MMIO((pll) == 0 ? _PCH_FPA0 : _PCH_FPB0)
#define PCH_FP1(pll) _MMIO((pll) == 0 ? _PCH_FPA1 : _PCH_FPB1)

#define PCH_DPLL_TEST           _MMIO(0xc606c)

#define PCH_DREF_CONTROL        _MMIO(0xC6200)
#define  DREF_CONTROL_MASK      0x7fc3
#define  DREF_CPU_SOURCE_OUTPUT_DISABLE         (0 << 13)
#define  DREF_CPU_SOURCE_OUTPUT_DOWNSPREAD      (2 << 13)
#define  DREF_CPU_SOURCE_OUTPUT_NONSPREAD       (3 << 13)
#define  DREF_CPU_SOURCE_OUTPUT_MASK		(3 << 13)
#define  DREF_SSC_SOURCE_DISABLE                (0 << 11)
#define  DREF_SSC_SOURCE_ENABLE                 (2 << 11)
#define  DREF_SSC_SOURCE_MASK			(3 << 11)
#define  DREF_NONSPREAD_SOURCE_DISABLE          (0 << 9)
#define  DREF_NONSPREAD_CK505_ENABLE		(1 << 9)
#define  DREF_NONSPREAD_SOURCE_ENABLE           (2 << 9)
#define  DREF_NONSPREAD_SOURCE_MASK		(3 << 9)
#define  DREF_SUPERSPREAD_SOURCE_DISABLE        (0 << 7)
#define  DREF_SUPERSPREAD_SOURCE_ENABLE         (2 << 7)
#define  DREF_SUPERSPREAD_SOURCE_MASK		(3 << 7)
#define  DREF_SSC4_DOWNSPREAD                   (0 << 6)
#define  DREF_SSC4_CENTERSPREAD                 (1 << 6)
#define  DREF_SSC1_DISABLE                      (0 << 1)
#define  DREF_SSC1_ENABLE                       (1 << 1)
#define  DREF_SSC4_DISABLE                      (0)
#define  DREF_SSC4_ENABLE                       (1)

#define PCH_RAWCLK_FREQ         _MMIO(0xc6204)
#define  FDL_TP1_TIMER_SHIFT    12
#define  FDL_TP1_TIMER_MASK     (3 << 12)
#define  FDL_TP2_TIMER_SHIFT    10
#define  FDL_TP2_TIMER_MASK     (3 << 10)
#define  RAWCLK_FREQ_MASK       0x3ff
#define  CNP_RAWCLK_DIV_MASK	(0x3ff << 16)
#define  CNP_RAWCLK_DIV(div)	((div) << 16)
#define  CNP_RAWCLK_FRAC_MASK	(0xf << 26)
#define  CNP_RAWCLK_DEN(den)	((den) << 26)
#define  ICP_RAWCLK_NUM(num)	((num) << 11)

#define PCH_DPLL_TMR_CFG        _MMIO(0xc6208)

#define PCH_SSC4_PARMS          _MMIO(0xc6210)
#define PCH_SSC4_AUX_PARMS      _MMIO(0xc6214)

#define PCH_DPLL_SEL		_MMIO(0xc7000)
#define	 TRANS_DPLLB_SEL(pipe)		(1 << ((pipe) * 4))
#define	 TRANS_DPLLA_SEL(pipe)		0
#define  TRANS_DPLL_ENABLE(pipe)	(1 << ((pipe) * 4 + 3))

/* transcoder */

#define _PCH_TRANS_HTOTAL_A		0xe0000
#define  TRANS_HTOTAL_SHIFT		16
#define  TRANS_HACTIVE_SHIFT		0
#define _PCH_TRANS_HBLANK_A		0xe0004
#define  TRANS_HBLANK_END_SHIFT		16
#define  TRANS_HBLANK_START_SHIFT	0
#define _PCH_TRANS_HSYNC_A		0xe0008
#define  TRANS_HSYNC_END_SHIFT		16
#define  TRANS_HSYNC_START_SHIFT	0
#define _PCH_TRANS_VTOTAL_A		0xe000c
#define  TRANS_VTOTAL_SHIFT		16
#define  TRANS_VACTIVE_SHIFT		0
#define _PCH_TRANS_VBLANK_A		0xe0010
#define  TRANS_VBLANK_END_SHIFT		16
#define  TRANS_VBLANK_START_SHIFT	0
#define _PCH_TRANS_VSYNC_A		0xe0014
#define  TRANS_VSYNC_END_SHIFT		16
#define  TRANS_VSYNC_START_SHIFT	0
#define _PCH_TRANS_VSYNCSHIFT_A		0xe0028

#define _PCH_TRANSA_DATA_M1	0xe0030
#define _PCH_TRANSA_DATA_N1	0xe0034
#define _PCH_TRANSA_DATA_M2	0xe0038
#define _PCH_TRANSA_DATA_N2	0xe003c
#define _PCH_TRANSA_LINK_M1	0xe0040
#define _PCH_TRANSA_LINK_N1	0xe0044
#define _PCH_TRANSA_LINK_M2	0xe0048
#define _PCH_TRANSA_LINK_N2	0xe004c

/* Per-transcoder DIP controls (PCH) */
#define _VIDEO_DIP_CTL_A         0xe0200
#define _VIDEO_DIP_DATA_A        0xe0208
#define _VIDEO_DIP_GCP_A         0xe0210
#define  GCP_COLOR_INDICATION		(1 << 2)
#define  GCP_DEFAULT_PHASE_ENABLE	(1 << 1)
#define  GCP_AV_MUTE			(1 << 0)

#define _VIDEO_DIP_CTL_B         0xe1200
#define _VIDEO_DIP_DATA_B        0xe1208
#define _VIDEO_DIP_GCP_B         0xe1210

#define TVIDEO_DIP_CTL(pipe) _MMIO_PIPE(pipe, _VIDEO_DIP_CTL_A, _VIDEO_DIP_CTL_B)
#define TVIDEO_DIP_DATA(pipe) _MMIO_PIPE(pipe, _VIDEO_DIP_DATA_A, _VIDEO_DIP_DATA_B)
#define TVIDEO_DIP_GCP(pipe) _MMIO_PIPE(pipe, _VIDEO_DIP_GCP_A, _VIDEO_DIP_GCP_B)

/* Per-transcoder DIP controls (VLV) */
#define _VLV_VIDEO_DIP_CTL_A		(VLV_DISPLAY_BASE + 0x60200)
#define _VLV_VIDEO_DIP_DATA_A		(VLV_DISPLAY_BASE + 0x60208)
#define _VLV_VIDEO_DIP_GDCP_PAYLOAD_A	(VLV_DISPLAY_BASE + 0x60210)

#define _VLV_VIDEO_DIP_CTL_B		(VLV_DISPLAY_BASE + 0x61170)
#define _VLV_VIDEO_DIP_DATA_B		(VLV_DISPLAY_BASE + 0x61174)
#define _VLV_VIDEO_DIP_GDCP_PAYLOAD_B	(VLV_DISPLAY_BASE + 0x61178)

#define _CHV_VIDEO_DIP_CTL_C		(VLV_DISPLAY_BASE + 0x611f0)
#define _CHV_VIDEO_DIP_DATA_C		(VLV_DISPLAY_BASE + 0x611f4)
#define _CHV_VIDEO_DIP_GDCP_PAYLOAD_C	(VLV_DISPLAY_BASE + 0x611f8)

#define VLV_TVIDEO_DIP_CTL(pipe) \
	_MMIO_PIPE3((pipe), _VLV_VIDEO_DIP_CTL_A, \
	       _VLV_VIDEO_DIP_CTL_B, _CHV_VIDEO_DIP_CTL_C)
#define VLV_TVIDEO_DIP_DATA(pipe) \
	_MMIO_PIPE3((pipe), _VLV_VIDEO_DIP_DATA_A, \
	       _VLV_VIDEO_DIP_DATA_B, _CHV_VIDEO_DIP_DATA_C)
#define VLV_TVIDEO_DIP_GCP(pipe) \
	_MMIO_PIPE3((pipe), _VLV_VIDEO_DIP_GDCP_PAYLOAD_A, \
		_VLV_VIDEO_DIP_GDCP_PAYLOAD_B, _CHV_VIDEO_DIP_GDCP_PAYLOAD_C)

/* Haswell DIP controls */

#define _HSW_VIDEO_DIP_CTL_A		0x60200
#define _HSW_VIDEO_DIP_AVI_DATA_A	0x60220
#define _HSW_VIDEO_DIP_VS_DATA_A	0x60260
#define _HSW_VIDEO_DIP_SPD_DATA_A	0x602A0
#define _HSW_VIDEO_DIP_GMP_DATA_A	0x602E0
#define _HSW_VIDEO_DIP_VSC_DATA_A	0x60320
#define _GLK_VIDEO_DIP_DRM_DATA_A	0x60440
#define _HSW_VIDEO_DIP_AVI_ECC_A	0x60240
#define _HSW_VIDEO_DIP_VS_ECC_A		0x60280
#define _HSW_VIDEO_DIP_SPD_ECC_A	0x602C0
#define _HSW_VIDEO_DIP_GMP_ECC_A	0x60300
#define _HSW_VIDEO_DIP_VSC_ECC_A	0x60344
#define _HSW_VIDEO_DIP_GCP_A		0x60210

#define _HSW_VIDEO_DIP_CTL_B		0x61200
#define _HSW_VIDEO_DIP_AVI_DATA_B	0x61220
#define _HSW_VIDEO_DIP_VS_DATA_B	0x61260
#define _HSW_VIDEO_DIP_SPD_DATA_B	0x612A0
#define _HSW_VIDEO_DIP_GMP_DATA_B	0x612E0
#define _HSW_VIDEO_DIP_VSC_DATA_B	0x61320
#define _GLK_VIDEO_DIP_DRM_DATA_B	0x61440
#define _HSW_VIDEO_DIP_BVI_ECC_B	0x61240
#define _HSW_VIDEO_DIP_VS_ECC_B		0x61280
#define _HSW_VIDEO_DIP_SPD_ECC_B	0x612C0
#define _HSW_VIDEO_DIP_GMP_ECC_B	0x61300
#define _HSW_VIDEO_DIP_VSC_ECC_B	0x61344
#define _HSW_VIDEO_DIP_GCP_B		0x61210

/* Icelake PPS_DATA and _ECC DIP Registers.
 * These are available for transcoders B,C and eDP.
 * Adding the _A so as to reuse the _MMIO_TRANS2
 * definition, with which it offsets to the right location.
 */

#define _ICL_VIDEO_DIP_PPS_DATA_A	0x60350
#define _ICL_VIDEO_DIP_PPS_DATA_B	0x61350
#define _ICL_VIDEO_DIP_PPS_ECC_A	0x603D4
#define _ICL_VIDEO_DIP_PPS_ECC_B	0x613D4

#define HSW_TVIDEO_DIP_CTL(trans)		_MMIO_TRANS2(trans, _HSW_VIDEO_DIP_CTL_A)
#define HSW_TVIDEO_DIP_GCP(trans)		_MMIO_TRANS2(trans, _HSW_VIDEO_DIP_GCP_A)
#define HSW_TVIDEO_DIP_AVI_DATA(trans, i)	_MMIO_TRANS2(trans, _HSW_VIDEO_DIP_AVI_DATA_A + (i) * 4)
#define HSW_TVIDEO_DIP_VS_DATA(trans, i)	_MMIO_TRANS2(trans, _HSW_VIDEO_DIP_VS_DATA_A + (i) * 4)
#define HSW_TVIDEO_DIP_SPD_DATA(trans, i)	_MMIO_TRANS2(trans, _HSW_VIDEO_DIP_SPD_DATA_A + (i) * 4)
#define HSW_TVIDEO_DIP_GMP_DATA(trans, i)	_MMIO_TRANS2(trans, _HSW_VIDEO_DIP_GMP_DATA_A + (i) * 4)
#define HSW_TVIDEO_DIP_VSC_DATA(trans, i)	_MMIO_TRANS2(trans, _HSW_VIDEO_DIP_VSC_DATA_A + (i) * 4)
#define GLK_TVIDEO_DIP_DRM_DATA(trans, i)	_MMIO_TRANS2(trans, _GLK_VIDEO_DIP_DRM_DATA_A + (i) * 4)
#define ICL_VIDEO_DIP_PPS_DATA(trans, i)	_MMIO_TRANS2(trans, _ICL_VIDEO_DIP_PPS_DATA_A + (i) * 4)
#define ICL_VIDEO_DIP_PPS_ECC(trans, i)		_MMIO_TRANS2(trans, _ICL_VIDEO_DIP_PPS_ECC_A + (i) * 4)

#define _HSW_STEREO_3D_CTL_A		0x70020
#define   S3D_ENABLE			(1 << 31)
#define _HSW_STEREO_3D_CTL_B		0x71020

#define HSW_STEREO_3D_CTL(trans)	_MMIO_PIPE2(trans, _HSW_STEREO_3D_CTL_A)

#define _PCH_TRANS_HTOTAL_B          0xe1000
#define _PCH_TRANS_HBLANK_B          0xe1004
#define _PCH_TRANS_HSYNC_B           0xe1008
#define _PCH_TRANS_VTOTAL_B          0xe100c
#define _PCH_TRANS_VBLANK_B          0xe1010
#define _PCH_TRANS_VSYNC_B           0xe1014
#define _PCH_TRANS_VSYNCSHIFT_B 0xe1028

#define PCH_TRANS_HTOTAL(pipe)		_MMIO_PIPE(pipe, _PCH_TRANS_HTOTAL_A, _PCH_TRANS_HTOTAL_B)
#define PCH_TRANS_HBLANK(pipe)		_MMIO_PIPE(pipe, _PCH_TRANS_HBLANK_A, _PCH_TRANS_HBLANK_B)
#define PCH_TRANS_HSYNC(pipe)		_MMIO_PIPE(pipe, _PCH_TRANS_HSYNC_A, _PCH_TRANS_HSYNC_B)
#define PCH_TRANS_VTOTAL(pipe)		_MMIO_PIPE(pipe, _PCH_TRANS_VTOTAL_A, _PCH_TRANS_VTOTAL_B)
#define PCH_TRANS_VBLANK(pipe)		_MMIO_PIPE(pipe, _PCH_TRANS_VBLANK_A, _PCH_TRANS_VBLANK_B)
#define PCH_TRANS_VSYNC(pipe)		_MMIO_PIPE(pipe, _PCH_TRANS_VSYNC_A, _PCH_TRANS_VSYNC_B)
#define PCH_TRANS_VSYNCSHIFT(pipe)	_MMIO_PIPE(pipe, _PCH_TRANS_VSYNCSHIFT_A, _PCH_TRANS_VSYNCSHIFT_B)

#define _PCH_TRANSB_DATA_M1	0xe1030
#define _PCH_TRANSB_DATA_N1	0xe1034
#define _PCH_TRANSB_DATA_M2	0xe1038
#define _PCH_TRANSB_DATA_N2	0xe103c
#define _PCH_TRANSB_LINK_M1	0xe1040
#define _PCH_TRANSB_LINK_N1	0xe1044
#define _PCH_TRANSB_LINK_M2	0xe1048
#define _PCH_TRANSB_LINK_N2	0xe104c

#define PCH_TRANS_DATA_M1(pipe)	_MMIO_PIPE(pipe, _PCH_TRANSA_DATA_M1, _PCH_TRANSB_DATA_M1)
#define PCH_TRANS_DATA_N1(pipe)	_MMIO_PIPE(pipe, _PCH_TRANSA_DATA_N1, _PCH_TRANSB_DATA_N1)
#define PCH_TRANS_DATA_M2(pipe)	_MMIO_PIPE(pipe, _PCH_TRANSA_DATA_M2, _PCH_TRANSB_DATA_M2)
#define PCH_TRANS_DATA_N2(pipe)	_MMIO_PIPE(pipe, _PCH_TRANSA_DATA_N2, _PCH_TRANSB_DATA_N2)
#define PCH_TRANS_LINK_M1(pipe)	_MMIO_PIPE(pipe, _PCH_TRANSA_LINK_M1, _PCH_TRANSB_LINK_M1)
#define PCH_TRANS_LINK_N1(pipe)	_MMIO_PIPE(pipe, _PCH_TRANSA_LINK_N1, _PCH_TRANSB_LINK_N1)
#define PCH_TRANS_LINK_M2(pipe)	_MMIO_PIPE(pipe, _PCH_TRANSA_LINK_M2, _PCH_TRANSB_LINK_M2)
#define PCH_TRANS_LINK_N2(pipe)	_MMIO_PIPE(pipe, _PCH_TRANSA_LINK_N2, _PCH_TRANSB_LINK_N2)

#define _PCH_TRANSACONF              0xf0008
#define _PCH_TRANSBCONF              0xf1008
#define PCH_TRANSCONF(pipe)	_MMIO_PIPE(pipe, _PCH_TRANSACONF, _PCH_TRANSBCONF)
#define LPT_TRANSCONF		PCH_TRANSCONF(PIPE_A) /* lpt has only one transcoder */
#define  TRANS_ENABLE			REG_BIT(31)
#define  TRANS_STATE_ENABLE		REG_BIT(30)
#define  TRANS_FRAME_START_DELAY_MASK	REG_GENMASK(28, 27) /* ibx */
#define  TRANS_FRAME_START_DELAY(x)	REG_FIELD_PREP(TRANS_FRAME_START_DELAY_MASK, (x)) /* ibx: 0-3 */
#define  TRANS_INTERLACE_MASK		REG_GENMASK(23, 21)
#define  TRANS_INTERLACE_PROGRESSIVE	REG_FIELD_PREP(TRANS_INTERLACE_MASK, 0)
#define  TRANS_INTERLACE_LEGACY_VSYNC_IBX	REG_FIELD_PREP(TRANS_INTERLACE_MASK, 2) /* ibx */
#define  TRANS_INTERLACE_INTERLACED	REG_FIELD_PREP(TRANS_INTERLACE_MASK, 3)
#define  TRANS_BPC_MASK			REG_GENMASK(7, 5) /* ibx */
#define  TRANS_BPC_8			REG_FIELD_PREP(TRANS_BPC_MASK, 0)
#define  TRANS_BPC_10			REG_FIELD_PREP(TRANS_BPC_MASK, 1)
#define  TRANS_BPC_6			REG_FIELD_PREP(TRANS_BPC_MASK, 2)
#define  TRANS_BPC_12			REG_FIELD_PREP(TRANS_BPC_MASK, 3)
#define _TRANSA_CHICKEN1	 0xf0060
#define _TRANSB_CHICKEN1	 0xf1060
#define TRANS_CHICKEN1(pipe)	_MMIO_PIPE(pipe, _TRANSA_CHICKEN1, _TRANSB_CHICKEN1)
#define  TRANS_CHICKEN1_HDMIUNIT_GC_DISABLE	(1 << 10)
#define  TRANS_CHICKEN1_DP0UNIT_GC_DISABLE	(1 << 4)
#define _TRANSA_CHICKEN2	 0xf0064
#define _TRANSB_CHICKEN2	 0xf1064
#define TRANS_CHICKEN2(pipe)	_MMIO_PIPE(pipe, _TRANSA_CHICKEN2, _TRANSB_CHICKEN2)
#define  TRANS_CHICKEN2_TIMING_OVERRIDE			(1 << 31)
#define  TRANS_CHICKEN2_FDI_POLARITY_REVERSED		(1 << 29)
#define  TRANS_CHICKEN2_FRAME_START_DELAY_MASK		(3 << 27)
#define  TRANS_CHICKEN2_FRAME_START_DELAY(x)		((x) << 27) /* 0-3 */
#define  TRANS_CHICKEN2_DISABLE_DEEP_COLOR_COUNTER	(1 << 26)
#define  TRANS_CHICKEN2_DISABLE_DEEP_COLOR_MODESWITCH	(1 << 25)

#define SOUTH_CHICKEN1		_MMIO(0xc2000)
#define  FDIA_PHASE_SYNC_SHIFT_OVR	19
#define  FDIA_PHASE_SYNC_SHIFT_EN	18
#define  INVERT_DDID_HPD			(1 << 18)
#define  INVERT_DDIC_HPD			(1 << 17)
#define  INVERT_DDIB_HPD			(1 << 16)
#define  INVERT_DDIA_HPD			(1 << 15)
#define  FDI_PHASE_SYNC_OVR(pipe) (1 << (FDIA_PHASE_SYNC_SHIFT_OVR - ((pipe) * 2)))
#define  FDI_PHASE_SYNC_EN(pipe) (1 << (FDIA_PHASE_SYNC_SHIFT_EN - ((pipe) * 2)))
#define  FDI_BC_BIFURCATION_SELECT	(1 << 12)
#define  CHASSIS_CLK_REQ_DURATION_MASK	(0xf << 8)
#define  CHASSIS_CLK_REQ_DURATION(x)	((x) << 8)
#define  SBCLK_RUN_REFCLK_DIS		(1 << 7)
#define  SPT_PWM_GRANULARITY		(1 << 0)
#define SOUTH_CHICKEN2		_MMIO(0xc2004)
#define  FDI_MPHY_IOSFSB_RESET_STATUS	(1 << 13)
#define  FDI_MPHY_IOSFSB_RESET_CTL	(1 << 12)
#define  LPT_PWM_GRANULARITY		(1 << 5)
#define  DPLS_EDP_PPS_FIX_DIS		(1 << 0)

#define _FDI_RXA_CHICKEN        0xc200c
#define _FDI_RXB_CHICKEN        0xc2010
#define  FDI_RX_PHASE_SYNC_POINTER_OVR	(1 << 1)
#define  FDI_RX_PHASE_SYNC_POINTER_EN	(1 << 0)
#define FDI_RX_CHICKEN(pipe)	_MMIO_PIPE(pipe, _FDI_RXA_CHICKEN, _FDI_RXB_CHICKEN)

#define SOUTH_DSPCLK_GATE_D	_MMIO(0xc2020)
#define  PCH_GMBUSUNIT_CLOCK_GATE_DISABLE (1 << 31)
#define  PCH_DPLUNIT_CLOCK_GATE_DISABLE (1 << 30)
#define  PCH_DPLSUNIT_CLOCK_GATE_DISABLE (1 << 29)
#define  PCH_DPMGUNIT_CLOCK_GATE_DISABLE (1 << 15)
#define  PCH_CPUNIT_CLOCK_GATE_DISABLE (1 << 14)
#define  CNP_PWM_CGE_GATING_DISABLE (1 << 13)
#define  PCH_LP_PARTITION_LEVEL_DISABLE  (1 << 12)

/* CPU: FDI_TX */
#define _FDI_TXA_CTL            0x60100
#define _FDI_TXB_CTL            0x61100
#define FDI_TX_CTL(pipe)	_MMIO_PIPE(pipe, _FDI_TXA_CTL, _FDI_TXB_CTL)
#define  FDI_TX_DISABLE         (0 << 31)
#define  FDI_TX_ENABLE          (1 << 31)
#define  FDI_LINK_TRAIN_PATTERN_1       (0 << 28)
#define  FDI_LINK_TRAIN_PATTERN_2       (1 << 28)
#define  FDI_LINK_TRAIN_PATTERN_IDLE    (2 << 28)
#define  FDI_LINK_TRAIN_NONE            (3 << 28)
#define  FDI_LINK_TRAIN_VOLTAGE_0_4V    (0 << 25)
#define  FDI_LINK_TRAIN_VOLTAGE_0_6V    (1 << 25)
#define  FDI_LINK_TRAIN_VOLTAGE_0_8V    (2 << 25)
#define  FDI_LINK_TRAIN_VOLTAGE_1_2V    (3 << 25)
#define  FDI_LINK_TRAIN_PRE_EMPHASIS_NONE (0 << 22)
#define  FDI_LINK_TRAIN_PRE_EMPHASIS_1_5X (1 << 22)
#define  FDI_LINK_TRAIN_PRE_EMPHASIS_2X   (2 << 22)
#define  FDI_LINK_TRAIN_PRE_EMPHASIS_3X   (3 << 22)
/* ILK always use 400mV 0dB for voltage swing and pre-emphasis level.
   SNB has different settings. */
/* SNB A-stepping */
#define  FDI_LINK_TRAIN_400MV_0DB_SNB_A		(0x38 << 22)
#define  FDI_LINK_TRAIN_400MV_6DB_SNB_A		(0x02 << 22)
#define  FDI_LINK_TRAIN_600MV_3_5DB_SNB_A	(0x01 << 22)
#define  FDI_LINK_TRAIN_800MV_0DB_SNB_A		(0x0 << 22)
/* SNB B-stepping */
#define  FDI_LINK_TRAIN_400MV_0DB_SNB_B		(0x0 << 22)
#define  FDI_LINK_TRAIN_400MV_6DB_SNB_B		(0x3a << 22)
#define  FDI_LINK_TRAIN_600MV_3_5DB_SNB_B	(0x39 << 22)
#define  FDI_LINK_TRAIN_800MV_0DB_SNB_B		(0x38 << 22)
#define  FDI_LINK_TRAIN_VOL_EMP_MASK		(0x3f << 22)
#define  FDI_DP_PORT_WIDTH_SHIFT		19
#define  FDI_DP_PORT_WIDTH_MASK			(7 << FDI_DP_PORT_WIDTH_SHIFT)
#define  FDI_DP_PORT_WIDTH(width)           (((width) - 1) << FDI_DP_PORT_WIDTH_SHIFT)
#define  FDI_TX_ENHANCE_FRAME_ENABLE    (1 << 18)
/* Ironlake: hardwired to 1 */
#define  FDI_TX_PLL_ENABLE              (1 << 14)

/* Ivybridge has different bits for lolz */
#define  FDI_LINK_TRAIN_PATTERN_1_IVB       (0 << 8)
#define  FDI_LINK_TRAIN_PATTERN_2_IVB       (1 << 8)
#define  FDI_LINK_TRAIN_PATTERN_IDLE_IVB    (2 << 8)
#define  FDI_LINK_TRAIN_NONE_IVB            (3 << 8)

/* both Tx and Rx */
#define  FDI_COMPOSITE_SYNC		(1 << 11)
#define  FDI_LINK_TRAIN_AUTO		(1 << 10)
#define  FDI_SCRAMBLING_ENABLE          (0 << 7)
#define  FDI_SCRAMBLING_DISABLE         (1 << 7)

/* FDI_RX, FDI_X is hard-wired to Transcoder_X */
#define _FDI_RXA_CTL             0xf000c
#define _FDI_RXB_CTL             0xf100c
#define FDI_RX_CTL(pipe)	_MMIO_PIPE(pipe, _FDI_RXA_CTL, _FDI_RXB_CTL)
#define  FDI_RX_ENABLE          (1 << 31)
/* train, dp width same as FDI_TX */
#define  FDI_FS_ERRC_ENABLE		(1 << 27)
#define  FDI_FE_ERRC_ENABLE		(1 << 26)
#define  FDI_RX_POLARITY_REVERSED_LPT	(1 << 16)
#define  FDI_8BPC                       (0 << 16)
#define  FDI_10BPC                      (1 << 16)
#define  FDI_6BPC                       (2 << 16)
#define  FDI_12BPC                      (3 << 16)
#define  FDI_RX_LINK_REVERSAL_OVERRIDE  (1 << 15)
#define  FDI_DMI_LINK_REVERSE_MASK      (1 << 14)
#define  FDI_RX_PLL_ENABLE              (1 << 13)
#define  FDI_FS_ERR_CORRECT_ENABLE      (1 << 11)
#define  FDI_FE_ERR_CORRECT_ENABLE      (1 << 10)
#define  FDI_FS_ERR_REPORT_ENABLE       (1 << 9)
#define  FDI_FE_ERR_REPORT_ENABLE       (1 << 8)
#define  FDI_RX_ENHANCE_FRAME_ENABLE    (1 << 6)
#define  FDI_PCDCLK	                (1 << 4)
/* CPT */
#define  FDI_AUTO_TRAINING			(1 << 10)
#define  FDI_LINK_TRAIN_PATTERN_1_CPT		(0 << 8)
#define  FDI_LINK_TRAIN_PATTERN_2_CPT		(1 << 8)
#define  FDI_LINK_TRAIN_PATTERN_IDLE_CPT	(2 << 8)
#define  FDI_LINK_TRAIN_NORMAL_CPT		(3 << 8)
#define  FDI_LINK_TRAIN_PATTERN_MASK_CPT	(3 << 8)

#define _FDI_RXA_MISC			0xf0010
#define _FDI_RXB_MISC			0xf1010
#define  FDI_RX_PWRDN_LANE1_MASK	(3 << 26)
#define  FDI_RX_PWRDN_LANE1_VAL(x)	((x) << 26)
#define  FDI_RX_PWRDN_LANE0_MASK	(3 << 24)
#define  FDI_RX_PWRDN_LANE0_VAL(x)	((x) << 24)
#define  FDI_RX_TP1_TO_TP2_48		(2 << 20)
#define  FDI_RX_TP1_TO_TP2_64		(3 << 20)
#define  FDI_RX_FDI_DELAY_90		(0x90 << 0)
#define FDI_RX_MISC(pipe)	_MMIO_PIPE(pipe, _FDI_RXA_MISC, _FDI_RXB_MISC)

#define _FDI_RXA_TUSIZE1        0xf0030
#define _FDI_RXA_TUSIZE2        0xf0038
#define _FDI_RXB_TUSIZE1        0xf1030
#define _FDI_RXB_TUSIZE2        0xf1038
#define FDI_RX_TUSIZE1(pipe)	_MMIO_PIPE(pipe, _FDI_RXA_TUSIZE1, _FDI_RXB_TUSIZE1)
#define FDI_RX_TUSIZE2(pipe)	_MMIO_PIPE(pipe, _FDI_RXA_TUSIZE2, _FDI_RXB_TUSIZE2)

/* FDI_RX interrupt register format */
#define FDI_RX_INTER_LANE_ALIGN         (1 << 10)
#define FDI_RX_SYMBOL_LOCK              (1 << 9) /* train 2 */
#define FDI_RX_BIT_LOCK                 (1 << 8) /* train 1 */
#define FDI_RX_TRAIN_PATTERN_2_FAIL     (1 << 7)
#define FDI_RX_FS_CODE_ERR              (1 << 6)
#define FDI_RX_FE_CODE_ERR              (1 << 5)
#define FDI_RX_SYMBOL_ERR_RATE_ABOVE    (1 << 4)
#define FDI_RX_HDCP_LINK_FAIL           (1 << 3)
#define FDI_RX_PIXEL_FIFO_OVERFLOW      (1 << 2)
#define FDI_RX_CROSS_CLOCK_OVERFLOW     (1 << 1)
#define FDI_RX_SYMBOL_QUEUE_OVERFLOW    (1 << 0)

#define _FDI_RXA_IIR            0xf0014
#define _FDI_RXA_IMR            0xf0018
#define _FDI_RXB_IIR            0xf1014
#define _FDI_RXB_IMR            0xf1018
#define FDI_RX_IIR(pipe)	_MMIO_PIPE(pipe, _FDI_RXA_IIR, _FDI_RXB_IIR)
#define FDI_RX_IMR(pipe)	_MMIO_PIPE(pipe, _FDI_RXA_IMR, _FDI_RXB_IMR)

#define FDI_PLL_CTL_1           _MMIO(0xfe000)
#define FDI_PLL_CTL_2           _MMIO(0xfe004)

#define PCH_LVDS	_MMIO(0xe1180)
#define  LVDS_DETECTED	(1 << 1)

#define _PCH_DP_B		0xe4100
#define PCH_DP_B		_MMIO(_PCH_DP_B)
#define _PCH_DPB_AUX_CH_CTL	0xe4110
#define _PCH_DPB_AUX_CH_DATA1	0xe4114
#define _PCH_DPB_AUX_CH_DATA2	0xe4118
#define _PCH_DPB_AUX_CH_DATA3	0xe411c
#define _PCH_DPB_AUX_CH_DATA4	0xe4120
#define _PCH_DPB_AUX_CH_DATA5	0xe4124

#define _PCH_DP_C		0xe4200
#define PCH_DP_C		_MMIO(_PCH_DP_C)
#define _PCH_DPC_AUX_CH_CTL	0xe4210
#define _PCH_DPC_AUX_CH_DATA1	0xe4214
#define _PCH_DPC_AUX_CH_DATA2	0xe4218
#define _PCH_DPC_AUX_CH_DATA3	0xe421c
#define _PCH_DPC_AUX_CH_DATA4	0xe4220
#define _PCH_DPC_AUX_CH_DATA5	0xe4224

#define _PCH_DP_D		0xe4300
#define PCH_DP_D		_MMIO(_PCH_DP_D)
#define _PCH_DPD_AUX_CH_CTL	0xe4310
#define _PCH_DPD_AUX_CH_DATA1	0xe4314
#define _PCH_DPD_AUX_CH_DATA2	0xe4318
#define _PCH_DPD_AUX_CH_DATA3	0xe431c
#define _PCH_DPD_AUX_CH_DATA4	0xe4320
#define _PCH_DPD_AUX_CH_DATA5	0xe4324

#define PCH_DP_AUX_CH_CTL(aux_ch)		_MMIO_PORT((aux_ch) - AUX_CH_B, _PCH_DPB_AUX_CH_CTL, _PCH_DPC_AUX_CH_CTL)
#define PCH_DP_AUX_CH_DATA(aux_ch, i)	_MMIO(_PORT((aux_ch) - AUX_CH_B, _PCH_DPB_AUX_CH_DATA1, _PCH_DPC_AUX_CH_DATA1) + (i) * 4) /* 5 registers */

/* CPT */
#define _TRANS_DP_CTL_A		0xe0300
#define _TRANS_DP_CTL_B		0xe1300
#define _TRANS_DP_CTL_C		0xe2300
#define TRANS_DP_CTL(pipe)	_MMIO_PIPE(pipe, _TRANS_DP_CTL_A, _TRANS_DP_CTL_B)
#define  TRANS_DP_OUTPUT_ENABLE		REG_BIT(31)
#define  TRANS_DP_PORT_SEL_MASK		REG_GENMASK(30, 29)
#define  TRANS_DP_PORT_SEL_NONE		REG_FIELD_PREP(TRANS_DP_PORT_SEL_MASK, 3)
#define  TRANS_DP_PORT_SEL(port)	REG_FIELD_PREP(TRANS_DP_PORT_SEL_MASK, (port) - PORT_B)
#define  TRANS_DP_AUDIO_ONLY		REG_BIT(26)
#define  TRANS_DP_ENH_FRAMING		REG_BIT(18)
#define  TRANS_DP_BPC_MASK		REG_GENMASK(10, 9)
#define  TRANS_DP_BPC_8			REG_FIELD_PREP(TRANS_DP_BPC_MASK, 0)
#define  TRANS_DP_BPC_10		REG_FIELD_PREP(TRANS_DP_BPC_MASK, 1)
#define  TRANS_DP_BPC_6			REG_FIELD_PREP(TRANS_DP_BPC_MASK, 2)
#define  TRANS_DP_BPC_12		REG_FIELD_PREP(TRANS_DP_BPC_MASK, 3)
#define  TRANS_DP_VSYNC_ACTIVE_HIGH	REG_BIT(4)
#define  TRANS_DP_HSYNC_ACTIVE_HIGH	REG_BIT(3)

#define _TRANS_DP2_CTL_A			0x600a0
#define _TRANS_DP2_CTL_B			0x610a0
#define _TRANS_DP2_CTL_C			0x620a0
#define _TRANS_DP2_CTL_D			0x630a0
#define TRANS_DP2_CTL(trans)			_MMIO_TRANS(trans, _TRANS_DP2_CTL_A, _TRANS_DP2_CTL_B)
#define  TRANS_DP2_128B132B_CHANNEL_CODING	REG_BIT(31)
#define  TRANS_DP2_PANEL_REPLAY_ENABLE		REG_BIT(30)
#define  TRANS_DP2_DEBUG_ENABLE			REG_BIT(23)

#define _TRANS_DP2_VFREQHIGH_A			0x600a4
#define _TRANS_DP2_VFREQHIGH_B			0x610a4
#define _TRANS_DP2_VFREQHIGH_C			0x620a4
#define _TRANS_DP2_VFREQHIGH_D			0x630a4
#define TRANS_DP2_VFREQHIGH(trans)		_MMIO_TRANS(trans, _TRANS_DP2_VFREQHIGH_A, _TRANS_DP2_VFREQHIGH_B)
#define  TRANS_DP2_VFREQ_PIXEL_CLOCK_MASK	REG_GENMASK(31, 8)
#define  TRANS_DP2_VFREQ_PIXEL_CLOCK(clk_hz)	REG_FIELD_PREP(TRANS_DP2_VFREQ_PIXEL_CLOCK_MASK, (clk_hz))

#define _TRANS_DP2_VFREQLOW_A			0x600a8
#define _TRANS_DP2_VFREQLOW_B			0x610a8
#define _TRANS_DP2_VFREQLOW_C			0x620a8
#define _TRANS_DP2_VFREQLOW_D			0x630a8
#define TRANS_DP2_VFREQLOW(trans)		_MMIO_TRANS(trans, _TRANS_DP2_VFREQLOW_A, _TRANS_DP2_VFREQLOW_B)

/* SNB eDP training params */
/* SNB A-stepping */
#define  EDP_LINK_TRAIN_400MV_0DB_SNB_A		(0x38 << 22)
#define  EDP_LINK_TRAIN_400MV_6DB_SNB_A		(0x02 << 22)
#define  EDP_LINK_TRAIN_600MV_3_5DB_SNB_A	(0x01 << 22)
#define  EDP_LINK_TRAIN_800MV_0DB_SNB_A		(0x0 << 22)
/* SNB B-stepping */
#define  EDP_LINK_TRAIN_400_600MV_0DB_SNB_B	(0x0 << 22)
#define  EDP_LINK_TRAIN_400MV_3_5DB_SNB_B	(0x1 << 22)
#define  EDP_LINK_TRAIN_400_600MV_6DB_SNB_B	(0x3a << 22)
#define  EDP_LINK_TRAIN_600_800MV_3_5DB_SNB_B	(0x39 << 22)
#define  EDP_LINK_TRAIN_800_1200MV_0DB_SNB_B	(0x38 << 22)
#define  EDP_LINK_TRAIN_VOL_EMP_MASK_SNB	(0x3f << 22)

/* IVB */
#define EDP_LINK_TRAIN_400MV_0DB_IVB		(0x24 << 22)
#define EDP_LINK_TRAIN_400MV_3_5DB_IVB		(0x2a << 22)
#define EDP_LINK_TRAIN_400MV_6DB_IVB		(0x2f << 22)
#define EDP_LINK_TRAIN_600MV_0DB_IVB		(0x30 << 22)
#define EDP_LINK_TRAIN_600MV_3_5DB_IVB		(0x36 << 22)
#define EDP_LINK_TRAIN_800MV_0DB_IVB		(0x38 << 22)
#define EDP_LINK_TRAIN_800MV_3_5DB_IVB		(0x3e << 22)

/* legacy values */
#define EDP_LINK_TRAIN_500MV_0DB_IVB		(0x00 << 22)
#define EDP_LINK_TRAIN_1000MV_0DB_IVB		(0x20 << 22)
#define EDP_LINK_TRAIN_500MV_3_5DB_IVB		(0x02 << 22)
#define EDP_LINK_TRAIN_1000MV_3_5DB_IVB		(0x22 << 22)
#define EDP_LINK_TRAIN_1000MV_6DB_IVB		(0x23 << 22)

#define  EDP_LINK_TRAIN_VOL_EMP_MASK_IVB	(0x3f << 22)

#define  VLV_PMWGICZ				_MMIO(0x1300a4)

#define  HSW_EDRAM_CAP				_MMIO(0x120010)
#define    EDRAM_ENABLED			0x1
#define    EDRAM_NUM_BANKS(cap)			(((cap) >> 1) & 0xf)
#define    EDRAM_WAYS_IDX(cap)			(((cap) >> 5) & 0x7)
#define    EDRAM_SETS_IDX(cap)			(((cap) >> 8) & 0x3)

#define VLV_CHICKEN_3				_MMIO(VLV_DISPLAY_BASE + 0x7040C)
#define  PIXEL_OVERLAP_CNT_MASK			(3 << 30)
#define  PIXEL_OVERLAP_CNT_SHIFT		30

#define GEN6_PCODE_MAILBOX			_MMIO(0x138124)
#define   GEN6_PCODE_READY			(1 << 31)
#define   GEN6_PCODE_ERROR_MASK			0xFF
#define     GEN6_PCODE_SUCCESS			0x0
#define     GEN6_PCODE_ILLEGAL_CMD		0x1
#define     GEN6_PCODE_MIN_FREQ_TABLE_GT_RATIO_OUT_OF_RANGE 0x2
#define     GEN6_PCODE_TIMEOUT			0x3
#define     GEN6_PCODE_UNIMPLEMENTED_CMD	0xFF
#define     GEN7_PCODE_TIMEOUT			0x2
#define     GEN7_PCODE_ILLEGAL_DATA		0x3
#define     GEN11_PCODE_ILLEGAL_SUBCOMMAND	0x4
#define     GEN11_PCODE_LOCKED			0x6
#define     GEN11_PCODE_REJECTED		0x11
#define     GEN7_PCODE_MIN_FREQ_TABLE_GT_RATIO_OUT_OF_RANGE 0x10
#define   GEN6_PCODE_WRITE_RC6VIDS		0x4
#define   GEN6_PCODE_READ_RC6VIDS		0x5
#define     GEN6_ENCODE_RC6_VID(mv)		(((mv) - 245) / 5)
#define     GEN6_DECODE_RC6_VID(vids)		(((vids) * 5) + 245)
#define   BDW_PCODE_DISPLAY_FREQ_CHANGE_REQ	0x18
#define   GEN9_PCODE_READ_MEM_LATENCY		0x6
#define     GEN9_MEM_LATENCY_LEVEL_MASK		0xFF
#define     GEN9_MEM_LATENCY_LEVEL_1_5_SHIFT	8
#define     GEN9_MEM_LATENCY_LEVEL_2_6_SHIFT	16
#define     GEN9_MEM_LATENCY_LEVEL_3_7_SHIFT	24
#define   SKL_PCODE_LOAD_HDCP_KEYS		0x5
#define   SKL_PCODE_CDCLK_CONTROL		0x7
#define     SKL_CDCLK_PREPARE_FOR_CHANGE	0x3
#define     SKL_CDCLK_READY_FOR_CHANGE		0x1
#define   GEN6_PCODE_WRITE_MIN_FREQ_TABLE	0x8
#define   GEN6_PCODE_READ_MIN_FREQ_TABLE	0x9
#define   GEN6_READ_OC_PARAMS			0xc
#define   ICL_PCODE_MEM_SUBSYSYSTEM_INFO	0xd
#define     ICL_PCODE_MEM_SS_READ_GLOBAL_INFO	(0x0 << 8)
#define     ICL_PCODE_MEM_SS_READ_QGV_POINT_INFO(point)	(((point) << 16) | (0x1 << 8))
#define     ADL_PCODE_MEM_SS_READ_PSF_GV_INFO	((0) | (0x2 << 8))
#define   ICL_PCODE_SAGV_DE_MEM_SS_CONFIG	0xe
#define     ICL_PCODE_REP_QGV_MASK		REG_GENMASK(1, 0)
#define     ICL_PCODE_REP_QGV_SAFE		REG_FIELD_PREP(ICL_PCODE_REP_QGV_MASK, 0)
#define     ICL_PCODE_REP_QGV_POLL		REG_FIELD_PREP(ICL_PCODE_REP_QGV_MASK, 1)
#define     ICL_PCODE_REP_QGV_REJECTED		REG_FIELD_PREP(ICL_PCODE_REP_QGV_MASK, 2)
#define     ADLS_PCODE_REP_PSF_MASK		REG_GENMASK(3, 2)
#define     ADLS_PCODE_REP_PSF_SAFE		REG_FIELD_PREP(ADLS_PCODE_REP_PSF_MASK, 0)
#define     ADLS_PCODE_REP_PSF_POLL		REG_FIELD_PREP(ADLS_PCODE_REP_PSF_MASK, 1)
#define     ADLS_PCODE_REP_PSF_REJECTED		REG_FIELD_PREP(ADLS_PCODE_REP_PSF_MASK, 2)
#define     ICL_PCODE_REQ_QGV_PT_MASK		REG_GENMASK(7, 0)
#define     ICL_PCODE_REQ_QGV_PT(x)		REG_FIELD_PREP(ICL_PCODE_REQ_QGV_PT_MASK, (x))
#define     ADLS_PCODE_REQ_PSF_PT_MASK		REG_GENMASK(10, 8)
#define     ADLS_PCODE_REQ_PSF_PT(x)		REG_FIELD_PREP(ADLS_PCODE_REQ_PSF_PT_MASK, (x))
#define   GEN6_PCODE_READ_D_COMP		0x10
#define   GEN6_PCODE_WRITE_D_COMP		0x11
#define   ICL_PCODE_EXIT_TCCOLD			0x12
#define   HSW_PCODE_DE_WRITE_FREQ_REQ		0x17
#define   DISPLAY_IPS_CONTROL			0x19
#define   TGL_PCODE_TCCOLD			0x26
#define     TGL_PCODE_EXIT_TCCOLD_DATA_L_EXIT_FAILED	REG_BIT(0)
#define     TGL_PCODE_EXIT_TCCOLD_DATA_L_BLOCK_REQ	0
#define     TGL_PCODE_EXIT_TCCOLD_DATA_L_UNBLOCK_REQ	REG_BIT(0)
            /* See also IPS_CTL */
#define     IPS_PCODE_CONTROL			(1 << 30)
#define   HSW_PCODE_DYNAMIC_DUTY_CYCLE_CONTROL	0x1A
#define   GEN9_PCODE_SAGV_CONTROL		0x21
#define     GEN9_SAGV_DISABLE			0x0
#define     GEN9_SAGV_IS_DISABLED		0x1
#define     GEN9_SAGV_ENABLE			0x3
#define   DG1_PCODE_STATUS			0x7E
#define     DG1_UNCORE_GET_INIT_STATUS		0x0
#define     DG1_UNCORE_INIT_STATUS_COMPLETE	0x1
#define GEN12_PCODE_READ_SAGV_BLOCK_TIME_US	0x23
#define GEN6_PCODE_DATA				_MMIO(0x138128)
#define   GEN6_PCODE_FREQ_IA_RATIO_SHIFT	8
#define   GEN6_PCODE_FREQ_RING_RATIO_SHIFT	16
#define GEN6_PCODE_DATA1			_MMIO(0x13812C)

/* IVYBRIDGE DPF */
#define GEN7_L3CDERRST1(slice)		_MMIO(0xB008 + (slice) * 0x200) /* L3CD Error Status 1 */
#define   GEN7_L3CDERRST1_ROW_MASK	(0x7ff << 14)
#define   GEN7_PARITY_ERROR_VALID	(1 << 13)
#define   GEN7_L3CDERRST1_BANK_MASK	(3 << 11)
#define   GEN7_L3CDERRST1_SUBBANK_MASK	(7 << 8)
#define GEN7_PARITY_ERROR_ROW(reg) \
		(((reg) & GEN7_L3CDERRST1_ROW_MASK) >> 14)
#define GEN7_PARITY_ERROR_BANK(reg) \
		(((reg) & GEN7_L3CDERRST1_BANK_MASK) >> 11)
#define GEN7_PARITY_ERROR_SUBBANK(reg) \
		(((reg) & GEN7_L3CDERRST1_SUBBANK_MASK) >> 8)
#define   GEN7_L3CDERRST1_ENABLE	(1 << 7)

/* Audio */
#define G4X_AUD_VID_DID			_MMIO(DISPLAY_MMIO_BASE(dev_priv) + 0x62020)
#define   INTEL_AUDIO_DEVCL		0x808629FB
#define   INTEL_AUDIO_DEVBLC		0x80862801
#define   INTEL_AUDIO_DEVCTG		0x80862802

#define G4X_AUD_CNTL_ST			_MMIO(0x620B4)
#define   G4X_ELDV_DEVCL_DEVBLC		(1 << 13)
#define   G4X_ELDV_DEVCTG		(1 << 14)
#define   G4X_ELD_ADDR_MASK		(0xf << 5)
#define   G4X_ELD_ACK			(1 << 4)
#define G4X_HDMIW_HDMIEDID		_MMIO(0x6210C)

#define _IBX_HDMIW_HDMIEDID_A		0xE2050
#define _IBX_HDMIW_HDMIEDID_B		0xE2150
#define IBX_HDMIW_HDMIEDID(pipe)	_MMIO_PIPE(pipe, _IBX_HDMIW_HDMIEDID_A, \
						  _IBX_HDMIW_HDMIEDID_B)
#define _IBX_AUD_CNTL_ST_A		0xE20B4
#define _IBX_AUD_CNTL_ST_B		0xE21B4
#define IBX_AUD_CNTL_ST(pipe)		_MMIO_PIPE(pipe, _IBX_AUD_CNTL_ST_A, \
						  _IBX_AUD_CNTL_ST_B)
#define   IBX_ELD_BUFFER_SIZE_MASK	(0x1f << 10)
#define   IBX_ELD_ADDRESS_MASK		(0x1f << 5)
#define   IBX_ELD_ACK			(1 << 4)
#define IBX_AUD_CNTL_ST2		_MMIO(0xE20C0)
#define   IBX_CP_READY(port)		((1 << 1) << (((port) - 1) * 4))
#define   IBX_ELD_VALID(port)		((1 << 0) << (((port) - 1) * 4))

#define _CPT_HDMIW_HDMIEDID_A		0xE5050
#define _CPT_HDMIW_HDMIEDID_B		0xE5150
#define CPT_HDMIW_HDMIEDID(pipe)	_MMIO_PIPE(pipe, _CPT_HDMIW_HDMIEDID_A, _CPT_HDMIW_HDMIEDID_B)
#define _CPT_AUD_CNTL_ST_A		0xE50B4
#define _CPT_AUD_CNTL_ST_B		0xE51B4
#define CPT_AUD_CNTL_ST(pipe)		_MMIO_PIPE(pipe, _CPT_AUD_CNTL_ST_A, _CPT_AUD_CNTL_ST_B)
#define CPT_AUD_CNTRL_ST2		_MMIO(0xE50C0)

#define _VLV_HDMIW_HDMIEDID_A		(VLV_DISPLAY_BASE + 0x62050)
#define _VLV_HDMIW_HDMIEDID_B		(VLV_DISPLAY_BASE + 0x62150)
#define VLV_HDMIW_HDMIEDID(pipe)	_MMIO_PIPE(pipe, _VLV_HDMIW_HDMIEDID_A, _VLV_HDMIW_HDMIEDID_B)
#define _VLV_AUD_CNTL_ST_A		(VLV_DISPLAY_BASE + 0x620B4)
#define _VLV_AUD_CNTL_ST_B		(VLV_DISPLAY_BASE + 0x621B4)
#define VLV_AUD_CNTL_ST(pipe)		_MMIO_PIPE(pipe, _VLV_AUD_CNTL_ST_A, _VLV_AUD_CNTL_ST_B)
#define VLV_AUD_CNTL_ST2		_MMIO(VLV_DISPLAY_BASE + 0x620C0)

/* These are the 4 32-bit write offset registers for each stream
 * output buffer.  It determines the offset from the
 * 3DSTATE_SO_BUFFERs that the next streamed vertex output goes to.
 */
#define GEN7_SO_WRITE_OFFSET(n)		_MMIO(0x5280 + (n) * 4)

#define _IBX_AUD_CONFIG_A		0xe2000
#define _IBX_AUD_CONFIG_B		0xe2100
#define IBX_AUD_CFG(pipe)		_MMIO_PIPE(pipe, _IBX_AUD_CONFIG_A, _IBX_AUD_CONFIG_B)
#define _CPT_AUD_CONFIG_A		0xe5000
#define _CPT_AUD_CONFIG_B		0xe5100
#define CPT_AUD_CFG(pipe)		_MMIO_PIPE(pipe, _CPT_AUD_CONFIG_A, _CPT_AUD_CONFIG_B)
#define _VLV_AUD_CONFIG_A		(VLV_DISPLAY_BASE + 0x62000)
#define _VLV_AUD_CONFIG_B		(VLV_DISPLAY_BASE + 0x62100)
#define VLV_AUD_CFG(pipe)		_MMIO_PIPE(pipe, _VLV_AUD_CONFIG_A, _VLV_AUD_CONFIG_B)

#define   AUD_CONFIG_N_VALUE_INDEX		(1 << 29)
#define   AUD_CONFIG_N_PROG_ENABLE		(1 << 28)
#define   AUD_CONFIG_UPPER_N_SHIFT		20
#define   AUD_CONFIG_UPPER_N_MASK		(0xff << 20)
#define   AUD_CONFIG_LOWER_N_SHIFT		4
#define   AUD_CONFIG_LOWER_N_MASK		(0xfff << 4)
#define   AUD_CONFIG_N_MASK			(AUD_CONFIG_UPPER_N_MASK | AUD_CONFIG_LOWER_N_MASK)
#define   AUD_CONFIG_N(n) \
	(((((n) >> 12) & 0xff) << AUD_CONFIG_UPPER_N_SHIFT) |	\
	 (((n) & 0xfff) << AUD_CONFIG_LOWER_N_SHIFT))
#define   AUD_CONFIG_PIXEL_CLOCK_HDMI_SHIFT	16
#define   AUD_CONFIG_PIXEL_CLOCK_HDMI_MASK	(0xf << 16)
#define   AUD_CONFIG_PIXEL_CLOCK_HDMI_25175	(0 << 16)
#define   AUD_CONFIG_PIXEL_CLOCK_HDMI_25200	(1 << 16)
#define   AUD_CONFIG_PIXEL_CLOCK_HDMI_27000	(2 << 16)
#define   AUD_CONFIG_PIXEL_CLOCK_HDMI_27027	(3 << 16)
#define   AUD_CONFIG_PIXEL_CLOCK_HDMI_54000	(4 << 16)
#define   AUD_CONFIG_PIXEL_CLOCK_HDMI_54054	(5 << 16)
#define   AUD_CONFIG_PIXEL_CLOCK_HDMI_74176	(6 << 16)
#define   AUD_CONFIG_PIXEL_CLOCK_HDMI_74250	(7 << 16)
#define   AUD_CONFIG_PIXEL_CLOCK_HDMI_148352	(8 << 16)
#define   AUD_CONFIG_PIXEL_CLOCK_HDMI_148500	(9 << 16)
#define   AUD_CONFIG_PIXEL_CLOCK_HDMI_296703	(10 << 16)
#define   AUD_CONFIG_PIXEL_CLOCK_HDMI_297000	(11 << 16)
#define   AUD_CONFIG_PIXEL_CLOCK_HDMI_593407	(12 << 16)
#define   AUD_CONFIG_PIXEL_CLOCK_HDMI_594000	(13 << 16)
#define   AUD_CONFIG_DISABLE_NCTS		(1 << 3)

/* HSW Audio */
#define _HSW_AUD_CONFIG_A		0x65000
#define _HSW_AUD_CONFIG_B		0x65100
#define HSW_AUD_CFG(trans)		_MMIO_TRANS(trans, _HSW_AUD_CONFIG_A, _HSW_AUD_CONFIG_B)

#define _HSW_AUD_MISC_CTRL_A		0x65010
#define _HSW_AUD_MISC_CTRL_B		0x65110
#define HSW_AUD_MISC_CTRL(trans)	_MMIO_TRANS(trans, _HSW_AUD_MISC_CTRL_A, _HSW_AUD_MISC_CTRL_B)

#define _HSW_AUD_M_CTS_ENABLE_A		0x65028
#define _HSW_AUD_M_CTS_ENABLE_B		0x65128
#define HSW_AUD_M_CTS_ENABLE(trans)	_MMIO_TRANS(trans, _HSW_AUD_M_CTS_ENABLE_A, _HSW_AUD_M_CTS_ENABLE_B)
#define   AUD_M_CTS_M_VALUE_INDEX	(1 << 21)
#define   AUD_M_CTS_M_PROG_ENABLE	(1 << 20)
#define   AUD_CONFIG_M_MASK		0xfffff

#define _HSW_AUD_DIP_ELD_CTRL_ST_A	0x650b4
#define _HSW_AUD_DIP_ELD_CTRL_ST_B	0x651b4
#define HSW_AUD_DIP_ELD_CTRL(trans)	_MMIO_TRANS(trans, _HSW_AUD_DIP_ELD_CTRL_ST_A, _HSW_AUD_DIP_ELD_CTRL_ST_B)

/* Audio Digital Converter */
#define _HSW_AUD_DIG_CNVT_1		0x65080
#define _HSW_AUD_DIG_CNVT_2		0x65180
#define AUD_DIG_CNVT(trans)		_MMIO_TRANS(trans, _HSW_AUD_DIG_CNVT_1, _HSW_AUD_DIG_CNVT_2)
#define DIP_PORT_SEL_MASK		0x3

#define _HSW_AUD_EDID_DATA_A		0x65050
#define _HSW_AUD_EDID_DATA_B		0x65150
#define HSW_AUD_EDID_DATA(trans)	_MMIO_TRANS(trans, _HSW_AUD_EDID_DATA_A, _HSW_AUD_EDID_DATA_B)

#define HSW_AUD_PIPE_CONV_CFG		_MMIO(0x6507c)
#define HSW_AUD_PIN_ELD_CP_VLD		_MMIO(0x650c0)
#define   AUDIO_INACTIVE(trans)		((1 << 3) << ((trans) * 4))
#define   AUDIO_OUTPUT_ENABLE(trans)	((1 << 2) << ((trans) * 4))
#define   AUDIO_CP_READY(trans)		((1 << 1) << ((trans) * 4))
#define   AUDIO_ELD_VALID(trans)	((1 << 0) << ((trans) * 4))

#define _AUD_TCA_DP_2DOT0_CTRL		0x650bc
#define _AUD_TCB_DP_2DOT0_CTRL		0x651bc
#define AUD_DP_2DOT0_CTRL(trans)	_MMIO_TRANS(trans, _AUD_TCA_DP_2DOT0_CTRL, _AUD_TCB_DP_2DOT0_CTRL)
#define  AUD_ENABLE_SDP_SPLIT		REG_BIT(31)

#define HSW_AUD_CHICKENBIT			_MMIO(0x65f10)
#define   SKL_AUD_CODEC_WAKE_SIGNAL		(1 << 15)

#define AUD_FREQ_CNTRL			_MMIO(0x65900)
#define AUD_PIN_BUF_CTL		_MMIO(0x48414)
#define   AUD_PIN_BUF_ENABLE		REG_BIT(31)

#define AUD_TS_CDCLK_M			_MMIO(0x65ea0)
#define   AUD_TS_CDCLK_M_EN		REG_BIT(31)
#define AUD_TS_CDCLK_N			_MMIO(0x65ea4)

/* Display Audio Config Reg */
#define AUD_CONFIG_BE			_MMIO(0x65ef0)
#define HBLANK_EARLY_ENABLE_ICL(pipe)		(0x1 << (20 - (pipe)))
#define HBLANK_EARLY_ENABLE_TGL(pipe)		(0x1 << (24 + (pipe)))
#define HBLANK_START_COUNT_MASK(pipe)		(0x7 << (3 + ((pipe) * 6)))
#define HBLANK_START_COUNT(pipe, val)		(((val) & 0x7) << (3 + ((pipe)) * 6))
#define NUMBER_SAMPLES_PER_LINE_MASK(pipe)	(0x3 << ((pipe) * 6))
#define NUMBER_SAMPLES_PER_LINE(pipe, val)	(((val) & 0x3) << ((pipe) * 6))

#define HBLANK_START_COUNT_8	0
#define HBLANK_START_COUNT_16	1
#define HBLANK_START_COUNT_32	2
#define HBLANK_START_COUNT_64	3
#define HBLANK_START_COUNT_96	4
#define HBLANK_START_COUNT_128	5

/*
 * HSW - ICL power wells
 *
 * Platforms have up to 3 power well control register sets, each set
 * controlling up to 16 power wells via a request/status HW flag tuple:
 * - main (HSW_PWR_WELL_CTL[1-4])
 * - AUX  (ICL_PWR_WELL_CTL_AUX[1-4])
 * - DDI  (ICL_PWR_WELL_CTL_DDI[1-4])
 * Each control register set consists of up to 4 registers used by different
 * sources that can request a power well to be enabled:
 * - BIOS   (HSW_PWR_WELL_CTL1/ICL_PWR_WELL_CTL_AUX1/ICL_PWR_WELL_CTL_DDI1)
 * - DRIVER (HSW_PWR_WELL_CTL2/ICL_PWR_WELL_CTL_AUX2/ICL_PWR_WELL_CTL_DDI2)
 * - KVMR   (HSW_PWR_WELL_CTL3)   (only in the main register set)
 * - DEBUG  (HSW_PWR_WELL_CTL4/ICL_PWR_WELL_CTL_AUX4/ICL_PWR_WELL_CTL_DDI4)
 */
#define HSW_PWR_WELL_CTL1			_MMIO(0x45400)
#define HSW_PWR_WELL_CTL2			_MMIO(0x45404)
#define HSW_PWR_WELL_CTL3			_MMIO(0x45408)
#define HSW_PWR_WELL_CTL4			_MMIO(0x4540C)
#define   HSW_PWR_WELL_CTL_REQ(pw_idx)		(0x2 << ((pw_idx) * 2))
#define   HSW_PWR_WELL_CTL_STATE(pw_idx)	(0x1 << ((pw_idx) * 2))

/* HSW/BDW power well */
#define   HSW_PW_CTL_IDX_GLOBAL			15

/* SKL/BXT/GLK power wells */
#define   SKL_PW_CTL_IDX_PW_2			15
#define   SKL_PW_CTL_IDX_PW_1			14
#define   GLK_PW_CTL_IDX_AUX_C			10
#define   GLK_PW_CTL_IDX_AUX_B			9
#define   GLK_PW_CTL_IDX_AUX_A			8
#define   SKL_PW_CTL_IDX_DDI_D			4
#define   SKL_PW_CTL_IDX_DDI_C			3
#define   SKL_PW_CTL_IDX_DDI_B			2
#define   SKL_PW_CTL_IDX_DDI_A_E		1
#define   GLK_PW_CTL_IDX_DDI_A			1
#define   SKL_PW_CTL_IDX_MISC_IO		0

/* ICL/TGL - power wells */
#define   TGL_PW_CTL_IDX_PW_5			4
#define   ICL_PW_CTL_IDX_PW_4			3
#define   ICL_PW_CTL_IDX_PW_3			2
#define   ICL_PW_CTL_IDX_PW_2			1
#define   ICL_PW_CTL_IDX_PW_1			0

/* XE_LPD - power wells */
#define   XELPD_PW_CTL_IDX_PW_D			8
#define   XELPD_PW_CTL_IDX_PW_C			7
#define   XELPD_PW_CTL_IDX_PW_B			6
#define   XELPD_PW_CTL_IDX_PW_A			5

#define ICL_PWR_WELL_CTL_AUX1			_MMIO(0x45440)
#define ICL_PWR_WELL_CTL_AUX2			_MMIO(0x45444)
#define ICL_PWR_WELL_CTL_AUX4			_MMIO(0x4544C)
#define   TGL_PW_CTL_IDX_AUX_TBT6		14
#define   TGL_PW_CTL_IDX_AUX_TBT5		13
#define   TGL_PW_CTL_IDX_AUX_TBT4		12
#define   ICL_PW_CTL_IDX_AUX_TBT4		11
#define   TGL_PW_CTL_IDX_AUX_TBT3		11
#define   ICL_PW_CTL_IDX_AUX_TBT3		10
#define   TGL_PW_CTL_IDX_AUX_TBT2		10
#define   ICL_PW_CTL_IDX_AUX_TBT2		9
#define   TGL_PW_CTL_IDX_AUX_TBT1		9
#define   ICL_PW_CTL_IDX_AUX_TBT1		8
#define   TGL_PW_CTL_IDX_AUX_TC6		8
#define   XELPD_PW_CTL_IDX_AUX_E			8
#define   TGL_PW_CTL_IDX_AUX_TC5		7
#define   XELPD_PW_CTL_IDX_AUX_D			7
#define   TGL_PW_CTL_IDX_AUX_TC4		6
#define   ICL_PW_CTL_IDX_AUX_F			5
#define   TGL_PW_CTL_IDX_AUX_TC3		5
#define   ICL_PW_CTL_IDX_AUX_E			4
#define   TGL_PW_CTL_IDX_AUX_TC2		4
#define   ICL_PW_CTL_IDX_AUX_D			3
#define   TGL_PW_CTL_IDX_AUX_TC1		3
#define   ICL_PW_CTL_IDX_AUX_C			2
#define   ICL_PW_CTL_IDX_AUX_B			1
#define   ICL_PW_CTL_IDX_AUX_A			0

#define ICL_PWR_WELL_CTL_DDI1			_MMIO(0x45450)
#define ICL_PWR_WELL_CTL_DDI2			_MMIO(0x45454)
#define ICL_PWR_WELL_CTL_DDI4			_MMIO(0x4545C)
#define   XELPD_PW_CTL_IDX_DDI_E			8
#define   TGL_PW_CTL_IDX_DDI_TC6		8
#define   XELPD_PW_CTL_IDX_DDI_D			7
#define   TGL_PW_CTL_IDX_DDI_TC5		7
#define   TGL_PW_CTL_IDX_DDI_TC4		6
#define   ICL_PW_CTL_IDX_DDI_F			5
#define   TGL_PW_CTL_IDX_DDI_TC3		5
#define   ICL_PW_CTL_IDX_DDI_E			4
#define   TGL_PW_CTL_IDX_DDI_TC2		4
#define   ICL_PW_CTL_IDX_DDI_D			3
#define   TGL_PW_CTL_IDX_DDI_TC1		3
#define   ICL_PW_CTL_IDX_DDI_C			2
#define   ICL_PW_CTL_IDX_DDI_B			1
#define   ICL_PW_CTL_IDX_DDI_A			0

/* HSW - power well misc debug registers */
#define HSW_PWR_WELL_CTL5			_MMIO(0x45410)
#define   HSW_PWR_WELL_ENABLE_SINGLE_STEP	(1 << 31)
#define   HSW_PWR_WELL_PWR_GATE_OVERRIDE	(1 << 20)
#define   HSW_PWR_WELL_FORCE_ON			(1 << 19)
#define HSW_PWR_WELL_CTL6			_MMIO(0x45414)

/* SKL Fuse Status */
enum skl_power_gate {
	SKL_PG0,
	SKL_PG1,
	SKL_PG2,
	ICL_PG3,
	ICL_PG4,
};

#define SKL_FUSE_STATUS				_MMIO(0x42000)
#define  SKL_FUSE_DOWNLOAD_STATUS		(1 << 31)
/*
 * PG0 is HW controlled, so doesn't have a corresponding power well control knob
 * SKL_DISP_PW1_IDX..SKL_DISP_PW2_IDX -> PG1..PG2
 */
#define  SKL_PW_CTL_IDX_TO_PG(pw_idx)		\
	((pw_idx) - SKL_PW_CTL_IDX_PW_1 + SKL_PG1)
/*
 * PG0 is HW controlled, so doesn't have a corresponding power well control knob
 * ICL_DISP_PW1_IDX..ICL_DISP_PW4_IDX -> PG1..PG4
 */
#define  ICL_PW_CTL_IDX_TO_PG(pw_idx)		\
	((pw_idx) - ICL_PW_CTL_IDX_PW_1 + SKL_PG1)
#define  SKL_FUSE_PG_DIST_STATUS(pg)		(1 << (27 - (pg)))

#define _ICL_AUX_REG_IDX(pw_idx)	((pw_idx) - ICL_PW_CTL_IDX_AUX_A)
#define _ICL_AUX_ANAOVRD1_A		0x162398
#define _ICL_AUX_ANAOVRD1_B		0x6C398
#define ICL_AUX_ANAOVRD1(pw_idx)	_MMIO(_PICK(_ICL_AUX_REG_IDX(pw_idx), \
						    _ICL_AUX_ANAOVRD1_A, \
						    _ICL_AUX_ANAOVRD1_B))
#define   ICL_AUX_ANAOVRD1_LDO_BYPASS	(1 << 7)
#define   ICL_AUX_ANAOVRD1_ENABLE	(1 << 0)

/* HDCP Key Registers */
#define HDCP_KEY_CONF			_MMIO(0x66c00)
#define  HDCP_AKSV_SEND_TRIGGER		BIT(31)
#define  HDCP_CLEAR_KEYS_TRIGGER	BIT(30)
#define  HDCP_KEY_LOAD_TRIGGER		BIT(8)
#define HDCP_KEY_STATUS			_MMIO(0x66c04)
#define  HDCP_FUSE_IN_PROGRESS		BIT(7)
#define  HDCP_FUSE_ERROR		BIT(6)
#define  HDCP_FUSE_DONE			BIT(5)
#define  HDCP_KEY_LOAD_STATUS		BIT(1)
#define  HDCP_KEY_LOAD_DONE		BIT(0)
#define HDCP_AKSV_LO			_MMIO(0x66c10)
#define HDCP_AKSV_HI			_MMIO(0x66c14)

/* HDCP Repeater Registers */
#define HDCP_REP_CTL			_MMIO(0x66d00)
#define  HDCP_TRANSA_REP_PRESENT	BIT(31)
#define  HDCP_TRANSB_REP_PRESENT	BIT(30)
#define  HDCP_TRANSC_REP_PRESENT	BIT(29)
#define  HDCP_TRANSD_REP_PRESENT	BIT(28)
#define  HDCP_DDIB_REP_PRESENT		BIT(30)
#define  HDCP_DDIA_REP_PRESENT		BIT(29)
#define  HDCP_DDIC_REP_PRESENT		BIT(28)
#define  HDCP_DDID_REP_PRESENT		BIT(27)
#define  HDCP_DDIF_REP_PRESENT		BIT(26)
#define  HDCP_DDIE_REP_PRESENT		BIT(25)
#define  HDCP_TRANSA_SHA1_M0		(1 << 20)
#define  HDCP_TRANSB_SHA1_M0		(2 << 20)
#define  HDCP_TRANSC_SHA1_M0		(3 << 20)
#define  HDCP_TRANSD_SHA1_M0		(4 << 20)
#define  HDCP_DDIB_SHA1_M0		(1 << 20)
#define  HDCP_DDIA_SHA1_M0		(2 << 20)
#define  HDCP_DDIC_SHA1_M0		(3 << 20)
#define  HDCP_DDID_SHA1_M0		(4 << 20)
#define  HDCP_DDIF_SHA1_M0		(5 << 20)
#define  HDCP_DDIE_SHA1_M0		(6 << 20) /* Bspec says 5? */
#define  HDCP_SHA1_BUSY			BIT(16)
#define  HDCP_SHA1_READY		BIT(17)
#define  HDCP_SHA1_COMPLETE		BIT(18)
#define  HDCP_SHA1_V_MATCH		BIT(19)
#define  HDCP_SHA1_TEXT_32		(1 << 1)
#define  HDCP_SHA1_COMPLETE_HASH	(2 << 1)
#define  HDCP_SHA1_TEXT_24		(4 << 1)
#define  HDCP_SHA1_TEXT_16		(5 << 1)
#define  HDCP_SHA1_TEXT_8		(6 << 1)
#define  HDCP_SHA1_TEXT_0		(7 << 1)
#define HDCP_SHA_V_PRIME_H0		_MMIO(0x66d04)
#define HDCP_SHA_V_PRIME_H1		_MMIO(0x66d08)
#define HDCP_SHA_V_PRIME_H2		_MMIO(0x66d0C)
#define HDCP_SHA_V_PRIME_H3		_MMIO(0x66d10)
#define HDCP_SHA_V_PRIME_H4		_MMIO(0x66d14)
#define HDCP_SHA_V_PRIME(h)		_MMIO((0x66d04 + (h) * 4))
#define HDCP_SHA_TEXT			_MMIO(0x66d18)

/* HDCP Auth Registers */
#define _PORTA_HDCP_AUTHENC		0x66800
#define _PORTB_HDCP_AUTHENC		0x66500
#define _PORTC_HDCP_AUTHENC		0x66600
#define _PORTD_HDCP_AUTHENC		0x66700
#define _PORTE_HDCP_AUTHENC		0x66A00
#define _PORTF_HDCP_AUTHENC		0x66900
#define _PORT_HDCP_AUTHENC(port, x)	_MMIO(_PICK(port, \
					  _PORTA_HDCP_AUTHENC, \
					  _PORTB_HDCP_AUTHENC, \
					  _PORTC_HDCP_AUTHENC, \
					  _PORTD_HDCP_AUTHENC, \
					  _PORTE_HDCP_AUTHENC, \
					  _PORTF_HDCP_AUTHENC) + (x))
#define PORT_HDCP_CONF(port)		_PORT_HDCP_AUTHENC(port, 0x0)
#define _TRANSA_HDCP_CONF		0x66400
#define _TRANSB_HDCP_CONF		0x66500
#define TRANS_HDCP_CONF(trans)		_MMIO_TRANS(trans, _TRANSA_HDCP_CONF, \
						    _TRANSB_HDCP_CONF)
#define HDCP_CONF(dev_priv, trans, port) \
					(GRAPHICS_VER(dev_priv) >= 12 ? \
					 TRANS_HDCP_CONF(trans) : \
					 PORT_HDCP_CONF(port))

#define  HDCP_CONF_CAPTURE_AN		BIT(0)
#define  HDCP_CONF_AUTH_AND_ENC		(BIT(1) | BIT(0))
#define PORT_HDCP_ANINIT(port)		_PORT_HDCP_AUTHENC(port, 0x4)
#define _TRANSA_HDCP_ANINIT		0x66404
#define _TRANSB_HDCP_ANINIT		0x66504
#define TRANS_HDCP_ANINIT(trans)	_MMIO_TRANS(trans, \
						    _TRANSA_HDCP_ANINIT, \
						    _TRANSB_HDCP_ANINIT)
#define HDCP_ANINIT(dev_priv, trans, port) \
					(GRAPHICS_VER(dev_priv) >= 12 ? \
					 TRANS_HDCP_ANINIT(trans) : \
					 PORT_HDCP_ANINIT(port))

#define PORT_HDCP_ANLO(port)		_PORT_HDCP_AUTHENC(port, 0x8)
#define _TRANSA_HDCP_ANLO		0x66408
#define _TRANSB_HDCP_ANLO		0x66508
#define TRANS_HDCP_ANLO(trans)		_MMIO_TRANS(trans, _TRANSA_HDCP_ANLO, \
						    _TRANSB_HDCP_ANLO)
#define HDCP_ANLO(dev_priv, trans, port) \
					(GRAPHICS_VER(dev_priv) >= 12 ? \
					 TRANS_HDCP_ANLO(trans) : \
					 PORT_HDCP_ANLO(port))

#define PORT_HDCP_ANHI(port)		_PORT_HDCP_AUTHENC(port, 0xC)
#define _TRANSA_HDCP_ANHI		0x6640C
#define _TRANSB_HDCP_ANHI		0x6650C
#define TRANS_HDCP_ANHI(trans)		_MMIO_TRANS(trans, _TRANSA_HDCP_ANHI, \
						    _TRANSB_HDCP_ANHI)
#define HDCP_ANHI(dev_priv, trans, port) \
					(GRAPHICS_VER(dev_priv) >= 12 ? \
					 TRANS_HDCP_ANHI(trans) : \
					 PORT_HDCP_ANHI(port))

#define PORT_HDCP_BKSVLO(port)		_PORT_HDCP_AUTHENC(port, 0x10)
#define _TRANSA_HDCP_BKSVLO		0x66410
#define _TRANSB_HDCP_BKSVLO		0x66510
#define TRANS_HDCP_BKSVLO(trans)	_MMIO_TRANS(trans, \
						    _TRANSA_HDCP_BKSVLO, \
						    _TRANSB_HDCP_BKSVLO)
#define HDCP_BKSVLO(dev_priv, trans, port) \
					(GRAPHICS_VER(dev_priv) >= 12 ? \
					 TRANS_HDCP_BKSVLO(trans) : \
					 PORT_HDCP_BKSVLO(port))

#define PORT_HDCP_BKSVHI(port)		_PORT_HDCP_AUTHENC(port, 0x14)
#define _TRANSA_HDCP_BKSVHI		0x66414
#define _TRANSB_HDCP_BKSVHI		0x66514
#define TRANS_HDCP_BKSVHI(trans)	_MMIO_TRANS(trans, \
						    _TRANSA_HDCP_BKSVHI, \
						    _TRANSB_HDCP_BKSVHI)
#define HDCP_BKSVHI(dev_priv, trans, port) \
					(GRAPHICS_VER(dev_priv) >= 12 ? \
					 TRANS_HDCP_BKSVHI(trans) : \
					 PORT_HDCP_BKSVHI(port))

#define PORT_HDCP_RPRIME(port)		_PORT_HDCP_AUTHENC(port, 0x18)
#define _TRANSA_HDCP_RPRIME		0x66418
#define _TRANSB_HDCP_RPRIME		0x66518
#define TRANS_HDCP_RPRIME(trans)	_MMIO_TRANS(trans, \
						    _TRANSA_HDCP_RPRIME, \
						    _TRANSB_HDCP_RPRIME)
#define HDCP_RPRIME(dev_priv, trans, port) \
					(GRAPHICS_VER(dev_priv) >= 12 ? \
					 TRANS_HDCP_RPRIME(trans) : \
					 PORT_HDCP_RPRIME(port))

#define PORT_HDCP_STATUS(port)		_PORT_HDCP_AUTHENC(port, 0x1C)
#define _TRANSA_HDCP_STATUS		0x6641C
#define _TRANSB_HDCP_STATUS		0x6651C
#define TRANS_HDCP_STATUS(trans)	_MMIO_TRANS(trans, \
						    _TRANSA_HDCP_STATUS, \
						    _TRANSB_HDCP_STATUS)
#define HDCP_STATUS(dev_priv, trans, port) \
					(GRAPHICS_VER(dev_priv) >= 12 ? \
					 TRANS_HDCP_STATUS(trans) : \
					 PORT_HDCP_STATUS(port))

#define  HDCP_STATUS_STREAM_A_ENC	BIT(31)
#define  HDCP_STATUS_STREAM_B_ENC	BIT(30)
#define  HDCP_STATUS_STREAM_C_ENC	BIT(29)
#define  HDCP_STATUS_STREAM_D_ENC	BIT(28)
#define  HDCP_STATUS_AUTH		BIT(21)
#define  HDCP_STATUS_ENC		BIT(20)
#define  HDCP_STATUS_RI_MATCH		BIT(19)
#define  HDCP_STATUS_R0_READY		BIT(18)
#define  HDCP_STATUS_AN_READY		BIT(17)
#define  HDCP_STATUS_CIPHER		BIT(16)
#define  HDCP_STATUS_FRAME_CNT(x)	(((x) >> 8) & 0xff)

/* HDCP2.2 Registers */
#define _PORTA_HDCP2_BASE		0x66800
#define _PORTB_HDCP2_BASE		0x66500
#define _PORTC_HDCP2_BASE		0x66600
#define _PORTD_HDCP2_BASE		0x66700
#define _PORTE_HDCP2_BASE		0x66A00
#define _PORTF_HDCP2_BASE		0x66900
#define _PORT_HDCP2_BASE(port, x)	_MMIO(_PICK((port), \
					  _PORTA_HDCP2_BASE, \
					  _PORTB_HDCP2_BASE, \
					  _PORTC_HDCP2_BASE, \
					  _PORTD_HDCP2_BASE, \
					  _PORTE_HDCP2_BASE, \
					  _PORTF_HDCP2_BASE) + (x))

#define PORT_HDCP2_AUTH(port)		_PORT_HDCP2_BASE(port, 0x98)
#define _TRANSA_HDCP2_AUTH		0x66498
#define _TRANSB_HDCP2_AUTH		0x66598
#define TRANS_HDCP2_AUTH(trans)		_MMIO_TRANS(trans, _TRANSA_HDCP2_AUTH, \
						    _TRANSB_HDCP2_AUTH)
#define   AUTH_LINK_AUTHENTICATED	BIT(31)
#define   AUTH_LINK_TYPE		BIT(30)
#define   AUTH_FORCE_CLR_INPUTCTR	BIT(19)
#define   AUTH_CLR_KEYS			BIT(18)
#define HDCP2_AUTH(dev_priv, trans, port) \
					(GRAPHICS_VER(dev_priv) >= 12 ? \
					 TRANS_HDCP2_AUTH(trans) : \
					 PORT_HDCP2_AUTH(port))

#define PORT_HDCP2_CTL(port)		_PORT_HDCP2_BASE(port, 0xB0)
#define _TRANSA_HDCP2_CTL		0x664B0
#define _TRANSB_HDCP2_CTL		0x665B0
#define TRANS_HDCP2_CTL(trans)		_MMIO_TRANS(trans, _TRANSA_HDCP2_CTL, \
						    _TRANSB_HDCP2_CTL)
#define   CTL_LINK_ENCRYPTION_REQ	BIT(31)
#define HDCP2_CTL(dev_priv, trans, port) \
					(GRAPHICS_VER(dev_priv) >= 12 ? \
					 TRANS_HDCP2_CTL(trans) : \
					 PORT_HDCP2_CTL(port))

#define PORT_HDCP2_STATUS(port)		_PORT_HDCP2_BASE(port, 0xB4)
#define _TRANSA_HDCP2_STATUS		0x664B4
#define _TRANSB_HDCP2_STATUS		0x665B4
#define TRANS_HDCP2_STATUS(trans)	_MMIO_TRANS(trans, \
						    _TRANSA_HDCP2_STATUS, \
						    _TRANSB_HDCP2_STATUS)
#define   LINK_TYPE_STATUS		BIT(22)
#define   LINK_AUTH_STATUS		BIT(21)
#define   LINK_ENCRYPTION_STATUS	BIT(20)
#define HDCP2_STATUS(dev_priv, trans, port) \
					(GRAPHICS_VER(dev_priv) >= 12 ? \
					 TRANS_HDCP2_STATUS(trans) : \
					 PORT_HDCP2_STATUS(port))

#define _PIPEA_HDCP2_STREAM_STATUS	0x668C0
#define _PIPEB_HDCP2_STREAM_STATUS	0x665C0
#define _PIPEC_HDCP2_STREAM_STATUS	0x666C0
#define _PIPED_HDCP2_STREAM_STATUS	0x667C0
#define PIPE_HDCP2_STREAM_STATUS(pipe)		_MMIO(_PICK((pipe), \
						      _PIPEA_HDCP2_STREAM_STATUS, \
						      _PIPEB_HDCP2_STREAM_STATUS, \
						      _PIPEC_HDCP2_STREAM_STATUS, \
						      _PIPED_HDCP2_STREAM_STATUS))

#define _TRANSA_HDCP2_STREAM_STATUS		0x664C0
#define _TRANSB_HDCP2_STREAM_STATUS		0x665C0
#define TRANS_HDCP2_STREAM_STATUS(trans)	_MMIO_TRANS(trans, \
						    _TRANSA_HDCP2_STREAM_STATUS, \
						    _TRANSB_HDCP2_STREAM_STATUS)
#define   STREAM_ENCRYPTION_STATUS	BIT(31)
#define   STREAM_TYPE_STATUS		BIT(30)
#define HDCP2_STREAM_STATUS(dev_priv, trans, port) \
					(GRAPHICS_VER(dev_priv) >= 12 ? \
					 TRANS_HDCP2_STREAM_STATUS(trans) : \
					 PIPE_HDCP2_STREAM_STATUS(pipe))

#define _PORTA_HDCP2_AUTH_STREAM		0x66F00
#define _PORTB_HDCP2_AUTH_STREAM		0x66F04
#define PORT_HDCP2_AUTH_STREAM(port)	_MMIO_PORT(port, \
						   _PORTA_HDCP2_AUTH_STREAM, \
						   _PORTB_HDCP2_AUTH_STREAM)
#define _TRANSA_HDCP2_AUTH_STREAM		0x66F00
#define _TRANSB_HDCP2_AUTH_STREAM		0x66F04
#define TRANS_HDCP2_AUTH_STREAM(trans)	_MMIO_TRANS(trans, \
						    _TRANSA_HDCP2_AUTH_STREAM, \
						    _TRANSB_HDCP2_AUTH_STREAM)
#define   AUTH_STREAM_TYPE		BIT(31)
#define HDCP2_AUTH_STREAM(dev_priv, trans, port) \
					(GRAPHICS_VER(dev_priv) >= 12 ? \
					 TRANS_HDCP2_AUTH_STREAM(trans) : \
					 PORT_HDCP2_AUTH_STREAM(port))

/* Per-pipe DDI Function Control */
#define _TRANS_DDI_FUNC_CTL_A		0x60400
#define _TRANS_DDI_FUNC_CTL_B		0x61400
#define _TRANS_DDI_FUNC_CTL_C		0x62400
#define _TRANS_DDI_FUNC_CTL_D		0x63400
#define _TRANS_DDI_FUNC_CTL_EDP		0x6F400
#define _TRANS_DDI_FUNC_CTL_DSI0	0x6b400
#define _TRANS_DDI_FUNC_CTL_DSI1	0x6bc00
#define TRANS_DDI_FUNC_CTL(tran) _MMIO_TRANS2(tran, _TRANS_DDI_FUNC_CTL_A)

#define  TRANS_DDI_FUNC_ENABLE		(1 << 31)
/* Those bits are ignored by pipe EDP since it can only connect to DDI A */
#define  TRANS_DDI_PORT_SHIFT		28
#define  TGL_TRANS_DDI_PORT_SHIFT	27
#define  TRANS_DDI_PORT_MASK		(7 << TRANS_DDI_PORT_SHIFT)
#define  TGL_TRANS_DDI_PORT_MASK	(0xf << TGL_TRANS_DDI_PORT_SHIFT)
#define  TRANS_DDI_SELECT_PORT(x)	((x) << TRANS_DDI_PORT_SHIFT)
#define  TGL_TRANS_DDI_SELECT_PORT(x)	(((x) + 1) << TGL_TRANS_DDI_PORT_SHIFT)
#define  TRANS_DDI_MODE_SELECT_MASK	(7 << 24)
#define  TRANS_DDI_MODE_SELECT_HDMI	(0 << 24)
#define  TRANS_DDI_MODE_SELECT_DVI	(1 << 24)
#define  TRANS_DDI_MODE_SELECT_DP_SST	(2 << 24)
#define  TRANS_DDI_MODE_SELECT_DP_MST	(3 << 24)
#define  TRANS_DDI_MODE_SELECT_FDI_OR_128B132B	(4 << 24)
#define  TRANS_DDI_BPC_MASK		(7 << 20)
#define  TRANS_DDI_BPC_8		(0 << 20)
#define  TRANS_DDI_BPC_10		(1 << 20)
#define  TRANS_DDI_BPC_6		(2 << 20)
#define  TRANS_DDI_BPC_12		(3 << 20)
#define  TRANS_DDI_PORT_SYNC_MASTER_SELECT_MASK	REG_GENMASK(19, 18)
#define  TRANS_DDI_PORT_SYNC_MASTER_SELECT(x)	REG_FIELD_PREP(TRANS_DDI_PORT_SYNC_MASTER_SELECT_MASK, (x))
#define  TRANS_DDI_PVSYNC		(1 << 17)
#define  TRANS_DDI_PHSYNC		(1 << 16)
#define  TRANS_DDI_PORT_SYNC_ENABLE	REG_BIT(15)
#define  TRANS_DDI_EDP_INPUT_MASK	(7 << 12)
#define  TRANS_DDI_EDP_INPUT_A_ON	(0 << 12)
#define  TRANS_DDI_EDP_INPUT_A_ONOFF	(4 << 12)
#define  TRANS_DDI_EDP_INPUT_B_ONOFF	(5 << 12)
#define  TRANS_DDI_EDP_INPUT_C_ONOFF	(6 << 12)
#define  TRANS_DDI_EDP_INPUT_D_ONOFF	(7 << 12)
#define  TRANS_DDI_MST_TRANSPORT_SELECT_MASK	REG_GENMASK(11, 10)
#define  TRANS_DDI_MST_TRANSPORT_SELECT(trans)	\
	REG_FIELD_PREP(TRANS_DDI_MST_TRANSPORT_SELECT_MASK, trans)
#define  TRANS_DDI_HDCP_SIGNALLING	(1 << 9)
#define  TRANS_DDI_DP_VC_PAYLOAD_ALLOC	(1 << 8)
#define  TRANS_DDI_HDMI_SCRAMBLER_CTS_ENABLE (1 << 7)
#define  TRANS_DDI_HDMI_SCRAMBLER_RESET_FREQ (1 << 6)
#define  TRANS_DDI_HDCP_SELECT		REG_BIT(5)
#define  TRANS_DDI_BFI_ENABLE		(1 << 4)
#define  TRANS_DDI_HIGH_TMDS_CHAR_RATE	(1 << 4)
#define  TRANS_DDI_HDMI_SCRAMBLING	(1 << 0)
#define  TRANS_DDI_HDMI_SCRAMBLING_MASK (TRANS_DDI_HDMI_SCRAMBLER_CTS_ENABLE \
					| TRANS_DDI_HDMI_SCRAMBLER_RESET_FREQ \
					| TRANS_DDI_HDMI_SCRAMBLING)

#define _TRANS_DDI_FUNC_CTL2_A		0x60404
#define _TRANS_DDI_FUNC_CTL2_B		0x61404
#define _TRANS_DDI_FUNC_CTL2_C		0x62404
#define _TRANS_DDI_FUNC_CTL2_EDP	0x6f404
#define _TRANS_DDI_FUNC_CTL2_DSI0	0x6b404
#define _TRANS_DDI_FUNC_CTL2_DSI1	0x6bc04
#define TRANS_DDI_FUNC_CTL2(tran)	_MMIO_TRANS2(tran, _TRANS_DDI_FUNC_CTL2_A)
#define  PORT_SYNC_MODE_ENABLE			REG_BIT(4)
#define  PORT_SYNC_MODE_MASTER_SELECT_MASK	REG_GENMASK(2, 0)
#define  PORT_SYNC_MODE_MASTER_SELECT(x)	REG_FIELD_PREP(PORT_SYNC_MODE_MASTER_SELECT_MASK, (x))

#define TRANS_CMTG_CHICKEN		_MMIO(0x6fa90)
#define  DISABLE_DPT_CLK_GATING		REG_BIT(1)

/* DisplayPort Transport Control */
#define _DP_TP_CTL_A			0x64040
#define _DP_TP_CTL_B			0x64140
#define _TGL_DP_TP_CTL_A		0x60540
#define DP_TP_CTL(port) _MMIO_PORT(port, _DP_TP_CTL_A, _DP_TP_CTL_B)
#define TGL_DP_TP_CTL(tran) _MMIO_TRANS2((tran), _TGL_DP_TP_CTL_A)
#define  DP_TP_CTL_ENABLE			(1 << 31)
#define  DP_TP_CTL_FEC_ENABLE			(1 << 30)
#define  DP_TP_CTL_MODE_SST			(0 << 27)
#define  DP_TP_CTL_MODE_MST			(1 << 27)
#define  DP_TP_CTL_FORCE_ACT			(1 << 25)
#define  DP_TP_CTL_ENHANCED_FRAME_ENABLE	(1 << 18)
#define  DP_TP_CTL_FDI_AUTOTRAIN		(1 << 15)
#define  DP_TP_CTL_LINK_TRAIN_MASK		(7 << 8)
#define  DP_TP_CTL_LINK_TRAIN_PAT1		(0 << 8)
#define  DP_TP_CTL_LINK_TRAIN_PAT2		(1 << 8)
#define  DP_TP_CTL_LINK_TRAIN_PAT3		(4 << 8)
#define  DP_TP_CTL_LINK_TRAIN_PAT4		(5 << 8)
#define  DP_TP_CTL_LINK_TRAIN_IDLE		(2 << 8)
#define  DP_TP_CTL_LINK_TRAIN_NORMAL		(3 << 8)
#define  DP_TP_CTL_SCRAMBLE_DISABLE		(1 << 7)

/* DisplayPort Transport Status */
#define _DP_TP_STATUS_A			0x64044
#define _DP_TP_STATUS_B			0x64144
#define _TGL_DP_TP_STATUS_A		0x60544
#define DP_TP_STATUS(port) _MMIO_PORT(port, _DP_TP_STATUS_A, _DP_TP_STATUS_B)
#define TGL_DP_TP_STATUS(tran) _MMIO_TRANS2((tran), _TGL_DP_TP_STATUS_A)
#define  DP_TP_STATUS_FEC_ENABLE_LIVE		(1 << 28)
#define  DP_TP_STATUS_IDLE_DONE			(1 << 25)
#define  DP_TP_STATUS_ACT_SENT			(1 << 24)
#define  DP_TP_STATUS_MODE_STATUS_MST		(1 << 23)
#define  DP_TP_STATUS_AUTOTRAIN_DONE		(1 << 12)
#define  DP_TP_STATUS_PAYLOAD_MAPPING_VC2	(3 << 8)
#define  DP_TP_STATUS_PAYLOAD_MAPPING_VC1	(3 << 4)
#define  DP_TP_STATUS_PAYLOAD_MAPPING_VC0	(3 << 0)

/* DDI Buffer Control */
#define _DDI_BUF_CTL_A				0x64000
#define _DDI_BUF_CTL_B				0x64100
#define DDI_BUF_CTL(port) _MMIO_PORT(port, _DDI_BUF_CTL_A, _DDI_BUF_CTL_B)
#define  DDI_BUF_CTL_ENABLE			(1 << 31)
#define  DDI_BUF_TRANS_SELECT(n)	((n) << 24)
#define  DDI_BUF_EMP_MASK			(0xf << 24)
#define  DDI_BUF_PHY_LINK_RATE(r)		((r) << 20)
#define  DDI_BUF_PORT_REVERSAL			(1 << 16)
#define  DDI_BUF_IS_IDLE			(1 << 7)
#define  DDI_BUF_CTL_TC_PHY_OWNERSHIP		REG_BIT(6)
#define  DDI_A_4_LANES				(1 << 4)
#define  DDI_PORT_WIDTH(width)			(((width) - 1) << 1)
#define  DDI_PORT_WIDTH_MASK			(7 << 1)
#define  DDI_PORT_WIDTH_SHIFT			1
#define  DDI_INIT_DISPLAY_DETECTED		(1 << 0)

/* DDI Buffer Translations */
#define _DDI_BUF_TRANS_A		0x64E00
#define _DDI_BUF_TRANS_B		0x64E60
#define DDI_BUF_TRANS_LO(port, i)	_MMIO(_PORT(port, _DDI_BUF_TRANS_A, _DDI_BUF_TRANS_B) + (i) * 8)
#define  DDI_BUF_BALANCE_LEG_ENABLE	(1 << 31)
#define DDI_BUF_TRANS_HI(port, i)	_MMIO(_PORT(port, _DDI_BUF_TRANS_A, _DDI_BUF_TRANS_B) + (i) * 8 + 4)

/* DDI DP Compliance Control */
#define _DDI_DP_COMP_CTL_A			0x605F0
#define _DDI_DP_COMP_CTL_B			0x615F0
#define DDI_DP_COMP_CTL(pipe)			_MMIO_PIPE(pipe, _DDI_DP_COMP_CTL_A, _DDI_DP_COMP_CTL_B)
#define   DDI_DP_COMP_CTL_ENABLE		(1 << 31)
#define   DDI_DP_COMP_CTL_D10_2			(0 << 28)
#define   DDI_DP_COMP_CTL_SCRAMBLED_0		(1 << 28)
#define   DDI_DP_COMP_CTL_PRBS7			(2 << 28)
#define   DDI_DP_COMP_CTL_CUSTOM80		(3 << 28)
#define   DDI_DP_COMP_CTL_HBR2			(4 << 28)
#define   DDI_DP_COMP_CTL_SCRAMBLED_1		(5 << 28)
#define   DDI_DP_COMP_CTL_HBR2_RESET		(0xFC << 0)

/* DDI DP Compliance Pattern */
#define _DDI_DP_COMP_PAT_A			0x605F4
#define _DDI_DP_COMP_PAT_B			0x615F4
#define DDI_DP_COMP_PAT(pipe, i)		_MMIO(_PIPE(pipe, _DDI_DP_COMP_PAT_A, _DDI_DP_COMP_PAT_B) + (i) * 4)

/* Sideband Interface (SBI) is programmed indirectly, via
 * SBI_ADDR, which contains the register offset; and SBI_DATA,
 * which contains the payload */
#define SBI_ADDR			_MMIO(0xC6000)
#define SBI_DATA			_MMIO(0xC6004)
#define SBI_CTL_STAT			_MMIO(0xC6008)
#define  SBI_CTL_DEST_ICLK		(0x0 << 16)
#define  SBI_CTL_DEST_MPHY		(0x1 << 16)
#define  SBI_CTL_OP_IORD		(0x2 << 8)
#define  SBI_CTL_OP_IOWR		(0x3 << 8)
#define  SBI_CTL_OP_CRRD		(0x6 << 8)
#define  SBI_CTL_OP_CRWR		(0x7 << 8)
#define  SBI_RESPONSE_FAIL		(0x1 << 1)
#define  SBI_RESPONSE_SUCCESS		(0x0 << 1)
#define  SBI_BUSY			(0x1 << 0)
#define  SBI_READY			(0x0 << 0)

/* SBI offsets */
#define  SBI_SSCDIVINTPHASE			0x0200
#define  SBI_SSCDIVINTPHASE6			0x0600
#define   SBI_SSCDIVINTPHASE_DIVSEL_SHIFT	1
#define   SBI_SSCDIVINTPHASE_DIVSEL_MASK	(0x7f << 1)
#define   SBI_SSCDIVINTPHASE_DIVSEL(x)		((x) << 1)
#define   SBI_SSCDIVINTPHASE_INCVAL_SHIFT	8
#define   SBI_SSCDIVINTPHASE_INCVAL_MASK	(0x7f << 8)
#define   SBI_SSCDIVINTPHASE_INCVAL(x)		((x) << 8)
#define   SBI_SSCDIVINTPHASE_DIR(x)		((x) << 15)
#define   SBI_SSCDIVINTPHASE_PROPAGATE		(1 << 0)
#define  SBI_SSCDITHPHASE			0x0204
#define  SBI_SSCCTL				0x020c
#define  SBI_SSCCTL6				0x060C
#define   SBI_SSCCTL_PATHALT			(1 << 3)
#define   SBI_SSCCTL_DISABLE			(1 << 0)
#define  SBI_SSCAUXDIV6				0x0610
#define   SBI_SSCAUXDIV_FINALDIV2SEL_SHIFT	4
#define   SBI_SSCAUXDIV_FINALDIV2SEL_MASK	(1 << 4)
#define   SBI_SSCAUXDIV_FINALDIV2SEL(x)		((x) << 4)
#define  SBI_DBUFF0				0x2a00
#define  SBI_GEN0				0x1f00
#define   SBI_GEN0_CFG_BUFFENABLE_DISABLE	(1 << 0)

/* LPT PIXCLK_GATE */
#define PIXCLK_GATE			_MMIO(0xC6020)
#define  PIXCLK_GATE_UNGATE		(1 << 0)
#define  PIXCLK_GATE_GATE		(0 << 0)

/* SPLL */
#define SPLL_CTL			_MMIO(0x46020)
#define  SPLL_PLL_ENABLE		(1 << 31)
#define  SPLL_REF_BCLK			(0 << 28)
#define  SPLL_REF_MUXED_SSC		(1 << 28) /* CPU SSC if fused enabled, PCH SSC otherwise */
#define  SPLL_REF_NON_SSC_HSW		(2 << 28)
#define  SPLL_REF_PCH_SSC_BDW		(2 << 28)
#define  SPLL_REF_LCPLL			(3 << 28)
#define  SPLL_REF_MASK			(3 << 28)
#define  SPLL_FREQ_810MHz		(0 << 26)
#define  SPLL_FREQ_1350MHz		(1 << 26)
#define  SPLL_FREQ_2700MHz		(2 << 26)
#define  SPLL_FREQ_MASK			(3 << 26)

/* WRPLL */
#define _WRPLL_CTL1			0x46040
#define _WRPLL_CTL2			0x46060
#define WRPLL_CTL(pll)			_MMIO_PIPE(pll, _WRPLL_CTL1, _WRPLL_CTL2)
#define  WRPLL_PLL_ENABLE		(1 << 31)
#define  WRPLL_REF_BCLK			(0 << 28)
#define  WRPLL_REF_PCH_SSC		(1 << 28)
#define  WRPLL_REF_MUXED_SSC_BDW	(2 << 28) /* CPU SSC if fused enabled, PCH SSC otherwise */
#define  WRPLL_REF_SPECIAL_HSW		(2 << 28) /* muxed SSC (ULT), non-SSC (non-ULT) */
#define  WRPLL_REF_LCPLL		(3 << 28)
#define  WRPLL_REF_MASK			(3 << 28)
/* WRPLL divider programming */
#define  WRPLL_DIVIDER_REFERENCE(x)	((x) << 0)
#define  WRPLL_DIVIDER_REF_MASK		(0xff)
#define  WRPLL_DIVIDER_POST(x)		((x) << 8)
#define  WRPLL_DIVIDER_POST_MASK	(0x3f << 8)
#define  WRPLL_DIVIDER_POST_SHIFT	8
#define  WRPLL_DIVIDER_FEEDBACK(x)	((x) << 16)
#define  WRPLL_DIVIDER_FB_SHIFT		16
#define  WRPLL_DIVIDER_FB_MASK		(0xff << 16)

/* Port clock selection */
#define _PORT_CLK_SEL_A			0x46100
#define _PORT_CLK_SEL_B			0x46104
#define PORT_CLK_SEL(port) _MMIO_PORT(port, _PORT_CLK_SEL_A, _PORT_CLK_SEL_B)
#define  PORT_CLK_SEL_MASK		REG_GENMASK(31, 29)
#define  PORT_CLK_SEL_LCPLL_2700	REG_FIELD_PREP(PORT_CLK_SEL_MASK, 0)
#define  PORT_CLK_SEL_LCPLL_1350	REG_FIELD_PREP(PORT_CLK_SEL_MASK, 1)
#define  PORT_CLK_SEL_LCPLL_810		REG_FIELD_PREP(PORT_CLK_SEL_MASK, 2)
#define  PORT_CLK_SEL_SPLL		REG_FIELD_PREP(PORT_CLK_SEL_MASK, 3)
#define  PORT_CLK_SEL_WRPLL(pll)	REG_FIELD_PREP(PORT_CLK_SEL_MASK, 4 + (pll))
#define  PORT_CLK_SEL_WRPLL1		REG_FIELD_PREP(PORT_CLK_SEL_MASK, 4)
#define  PORT_CLK_SEL_WRPLL2		REG_FIELD_PREP(PORT_CLK_SEL_MASK, 5)
#define  PORT_CLK_SEL_NONE		REG_FIELD_PREP(PORT_CLK_SEL_MASK, 7)

/* On ICL+ this is the same as PORT_CLK_SEL, but all bits change. */
#define DDI_CLK_SEL(port)		PORT_CLK_SEL(port)
#define  DDI_CLK_SEL_MASK		REG_GENMASK(31, 28)
#define  DDI_CLK_SEL_NONE		REG_FIELD_PREP(DDI_CLK_SEL_MASK, 0x0)
#define  DDI_CLK_SEL_MG			REG_FIELD_PREP(DDI_CLK_SEL_MASK, 0x8)
#define  DDI_CLK_SEL_TBT_162		REG_FIELD_PREP(DDI_CLK_SEL_MASK, 0xC)
#define  DDI_CLK_SEL_TBT_270		REG_FIELD_PREP(DDI_CLK_SEL_MASK, 0xD)
#define  DDI_CLK_SEL_TBT_540		REG_FIELD_PREP(DDI_CLK_SEL_MASK, 0xE)
#define  DDI_CLK_SEL_TBT_810		REG_FIELD_PREP(DDI_CLK_SEL_MASK, 0xF)

/* Transcoder clock selection */
#define _TRANS_CLK_SEL_A		0x46140
#define _TRANS_CLK_SEL_B		0x46144
#define TRANS_CLK_SEL(tran) _MMIO_TRANS(tran, _TRANS_CLK_SEL_A, _TRANS_CLK_SEL_B)
/* For each transcoder, we need to select the corresponding port clock */
#define  TRANS_CLK_SEL_DISABLED		(0x0 << 29)
#define  TRANS_CLK_SEL_PORT(x)		(((x) + 1) << 29)
#define  TGL_TRANS_CLK_SEL_DISABLED	(0x0 << 28)
#define  TGL_TRANS_CLK_SEL_PORT(x)	(((x) + 1) << 28)


#define CDCLK_FREQ			_MMIO(0x46200)

#define _TRANSA_MSA_MISC		0x60410
#define _TRANSB_MSA_MISC		0x61410
#define _TRANSC_MSA_MISC		0x62410
#define _TRANS_EDP_MSA_MISC		0x6f410
#define TRANS_MSA_MISC(tran) _MMIO_TRANS2(tran, _TRANSA_MSA_MISC)
/* See DP_MSA_MISC_* for the bit definitions */

#define _TRANS_A_SET_CONTEXT_LATENCY		0x6007C
#define _TRANS_B_SET_CONTEXT_LATENCY		0x6107C
#define _TRANS_C_SET_CONTEXT_LATENCY		0x6207C
#define _TRANS_D_SET_CONTEXT_LATENCY		0x6307C
#define TRANS_SET_CONTEXT_LATENCY(tran)		_MMIO_TRANS2(tran, _TRANS_A_SET_CONTEXT_LATENCY)
#define  TRANS_SET_CONTEXT_LATENCY_MASK		REG_GENMASK(15, 0)
#define  TRANS_SET_CONTEXT_LATENCY_VALUE(x)	REG_FIELD_PREP(TRANS_SET_CONTEXT_LATENCY_MASK, (x))

/* LCPLL Control */
#define LCPLL_CTL			_MMIO(0x130040)
#define  LCPLL_PLL_DISABLE		(1 << 31)
#define  LCPLL_PLL_LOCK			(1 << 30)
#define  LCPLL_REF_NON_SSC		(0 << 28)
#define  LCPLL_REF_BCLK			(2 << 28)
#define  LCPLL_REF_PCH_SSC		(3 << 28)
#define  LCPLL_REF_MASK			(3 << 28)
#define  LCPLL_CLK_FREQ_MASK		(3 << 26)
#define  LCPLL_CLK_FREQ_450		(0 << 26)
#define  LCPLL_CLK_FREQ_54O_BDW		(1 << 26)
#define  LCPLL_CLK_FREQ_337_5_BDW	(2 << 26)
#define  LCPLL_CLK_FREQ_675_BDW		(3 << 26)
#define  LCPLL_CD_CLOCK_DISABLE		(1 << 25)
#define  LCPLL_ROOT_CD_CLOCK_DISABLE	(1 << 24)
#define  LCPLL_CD2X_CLOCK_DISABLE	(1 << 23)
#define  LCPLL_POWER_DOWN_ALLOW		(1 << 22)
#define  LCPLL_CD_SOURCE_FCLK		(1 << 21)
#define  LCPLL_CD_SOURCE_FCLK_DONE	(1 << 19)

/*
 * SKL Clocks
 */

/* CDCLK_CTL */
#define CDCLK_CTL			_MMIO(0x46000)
#define  CDCLK_FREQ_SEL_MASK		(3 << 26)
#define  CDCLK_FREQ_450_432		(0 << 26)
#define  CDCLK_FREQ_540			(1 << 26)
#define  CDCLK_FREQ_337_308		(2 << 26)
#define  CDCLK_FREQ_675_617		(3 << 26)
#define  BXT_CDCLK_CD2X_DIV_SEL_MASK	(3 << 22)
#define  BXT_CDCLK_CD2X_DIV_SEL_1	(0 << 22)
#define  BXT_CDCLK_CD2X_DIV_SEL_1_5	(1 << 22)
#define  BXT_CDCLK_CD2X_DIV_SEL_2	(2 << 22)
#define  BXT_CDCLK_CD2X_DIV_SEL_4	(3 << 22)
#define  BXT_CDCLK_CD2X_PIPE(pipe)	((pipe) << 20)
#define  CDCLK_DIVMUX_CD_OVERRIDE	(1 << 19)
#define  BXT_CDCLK_CD2X_PIPE_NONE	BXT_CDCLK_CD2X_PIPE(3)
#define  ICL_CDCLK_CD2X_PIPE(pipe)	(_PICK(pipe, 0, 2, 6) << 19)
#define  ICL_CDCLK_CD2X_PIPE_NONE	(7 << 19)
#define  TGL_CDCLK_CD2X_PIPE(pipe)	BXT_CDCLK_CD2X_PIPE(pipe)
#define  TGL_CDCLK_CD2X_PIPE_NONE	ICL_CDCLK_CD2X_PIPE_NONE
#define  BXT_CDCLK_SSA_PRECHARGE_ENABLE	(1 << 16)
#define  CDCLK_FREQ_DECIMAL_MASK	(0x7ff)

/* CDCLK_SQUASH_CTL */
#define CDCLK_SQUASH_CTL		_MMIO(0x46008)
#define  CDCLK_SQUASH_ENABLE		REG_BIT(31)
#define  CDCLK_SQUASH_WINDOW_SIZE_MASK	REG_GENMASK(27, 24)
#define  CDCLK_SQUASH_WINDOW_SIZE(x)	REG_FIELD_PREP(CDCLK_SQUASH_WINDOW_SIZE_MASK, (x))
#define  CDCLK_SQUASH_WAVEFORM_MASK	REG_GENMASK(15, 0)
#define  CDCLK_SQUASH_WAVEFORM(x)	REG_FIELD_PREP(CDCLK_SQUASH_WAVEFORM_MASK, (x))

/* LCPLL_CTL */
#define LCPLL1_CTL		_MMIO(0x46010)
#define LCPLL2_CTL		_MMIO(0x46014)
#define  LCPLL_PLL_ENABLE	(1 << 31)

/* DPLL control1 */
#define DPLL_CTRL1		_MMIO(0x6C058)
#define  DPLL_CTRL1_HDMI_MODE(id)		(1 << ((id) * 6 + 5))
#define  DPLL_CTRL1_SSC(id)			(1 << ((id) * 6 + 4))
#define  DPLL_CTRL1_LINK_RATE_MASK(id)		(7 << ((id) * 6 + 1))
#define  DPLL_CTRL1_LINK_RATE_SHIFT(id)		((id) * 6 + 1)
#define  DPLL_CTRL1_LINK_RATE(linkrate, id)	((linkrate) << ((id) * 6 + 1))
#define  DPLL_CTRL1_OVERRIDE(id)		(1 << ((id) * 6))
#define  DPLL_CTRL1_LINK_RATE_2700		0
#define  DPLL_CTRL1_LINK_RATE_1350		1
#define  DPLL_CTRL1_LINK_RATE_810		2
#define  DPLL_CTRL1_LINK_RATE_1620		3
#define  DPLL_CTRL1_LINK_RATE_1080		4
#define  DPLL_CTRL1_LINK_RATE_2160		5

/* DPLL control2 */
#define DPLL_CTRL2				_MMIO(0x6C05C)
#define  DPLL_CTRL2_DDI_CLK_OFF(port)		(1 << ((port) + 15))
#define  DPLL_CTRL2_DDI_CLK_SEL_MASK(port)	(3 << ((port) * 3 + 1))
#define  DPLL_CTRL2_DDI_CLK_SEL_SHIFT(port)    ((port) * 3 + 1)
#define  DPLL_CTRL2_DDI_CLK_SEL(clk, port)	((clk) << ((port) * 3 + 1))
#define  DPLL_CTRL2_DDI_SEL_OVERRIDE(port)     (1 << ((port) * 3))

/* DPLL Status */
#define DPLL_STATUS	_MMIO(0x6C060)
#define  DPLL_LOCK(id) (1 << ((id) * 8))

/* DPLL cfg */
#define _DPLL1_CFGCR1	0x6C040
#define _DPLL2_CFGCR1	0x6C048
#define _DPLL3_CFGCR1	0x6C050
#define  DPLL_CFGCR1_FREQ_ENABLE	(1 << 31)
#define  DPLL_CFGCR1_DCO_FRACTION_MASK	(0x7fff << 9)
#define  DPLL_CFGCR1_DCO_FRACTION(x)	((x) << 9)
#define  DPLL_CFGCR1_DCO_INTEGER_MASK	(0x1ff)

#define _DPLL1_CFGCR2	0x6C044
#define _DPLL2_CFGCR2	0x6C04C
#define _DPLL3_CFGCR2	0x6C054
#define  DPLL_CFGCR2_QDIV_RATIO_MASK	(0xff << 8)
#define  DPLL_CFGCR2_QDIV_RATIO(x)	((x) << 8)
#define  DPLL_CFGCR2_QDIV_MODE(x)	((x) << 7)
#define  DPLL_CFGCR2_KDIV_MASK		(3 << 5)
#define  DPLL_CFGCR2_KDIV(x)		((x) << 5)
#define  DPLL_CFGCR2_KDIV_5 (0 << 5)
#define  DPLL_CFGCR2_KDIV_2 (1 << 5)
#define  DPLL_CFGCR2_KDIV_3 (2 << 5)
#define  DPLL_CFGCR2_KDIV_1 (3 << 5)
#define  DPLL_CFGCR2_PDIV_MASK		(7 << 2)
#define  DPLL_CFGCR2_PDIV(x)		((x) << 2)
#define  DPLL_CFGCR2_PDIV_1 (0 << 2)
#define  DPLL_CFGCR2_PDIV_2 (1 << 2)
#define  DPLL_CFGCR2_PDIV_3 (2 << 2)
#define  DPLL_CFGCR2_PDIV_7 (4 << 2)
#define  DPLL_CFGCR2_PDIV_7_INVALID	(5 << 2)
#define  DPLL_CFGCR2_CENTRAL_FREQ_MASK	(3)

#define DPLL_CFGCR1(id)	_MMIO_PIPE((id) - SKL_DPLL1, _DPLL1_CFGCR1, _DPLL2_CFGCR1)
#define DPLL_CFGCR2(id)	_MMIO_PIPE((id) - SKL_DPLL1, _DPLL1_CFGCR2, _DPLL2_CFGCR2)

/* ICL Clocks */
#define ICL_DPCLKA_CFGCR0			_MMIO(0x164280)
#define  ICL_DPCLKA_CFGCR0_DDI_CLK_OFF(phy)	(1 << _PICK(phy, 10, 11, 24, 4, 5))
#define  RKL_DPCLKA_CFGCR0_DDI_CLK_OFF(phy)	REG_BIT((phy) + 10)
#define  ICL_DPCLKA_CFGCR0_TC_CLK_OFF(tc_port)	(1 << ((tc_port) < TC_PORT_4 ? \
						       (tc_port) + 12 : \
						       (tc_port) - TC_PORT_4 + 21))
#define  ICL_DPCLKA_CFGCR0_DDI_CLK_SEL_SHIFT(phy)	((phy) * 2)
#define  ICL_DPCLKA_CFGCR0_DDI_CLK_SEL_MASK(phy)	(3 << ICL_DPCLKA_CFGCR0_DDI_CLK_SEL_SHIFT(phy))
#define  ICL_DPCLKA_CFGCR0_DDI_CLK_SEL(pll, phy)	((pll) << ICL_DPCLKA_CFGCR0_DDI_CLK_SEL_SHIFT(phy))
#define  RKL_DPCLKA_CFGCR0_DDI_CLK_SEL_SHIFT(phy)	_PICK(phy, 0, 2, 4, 27)
#define  RKL_DPCLKA_CFGCR0_DDI_CLK_SEL_MASK(phy) \
	(3 << RKL_DPCLKA_CFGCR0_DDI_CLK_SEL_SHIFT(phy))
#define  RKL_DPCLKA_CFGCR0_DDI_CLK_SEL(pll, phy) \
	((pll) << RKL_DPCLKA_CFGCR0_DDI_CLK_SEL_SHIFT(phy))

/*
 * DG1 Clocks
 * First registers controls the first A and B, while the second register
 * controls the phy C and D. The bits on these registers are the
 * same, but refer to different phys
 */
#define _DG1_DPCLKA_CFGCR0				0x164280
#define _DG1_DPCLKA1_CFGCR0				0x16C280
#define _DG1_DPCLKA_PHY_IDX(phy)			((phy) % 2)
#define _DG1_DPCLKA_PLL_IDX(pll)			((pll) % 2)
#define DG1_DPCLKA_CFGCR0(phy)				_MMIO_PHY((phy) / 2, \
								  _DG1_DPCLKA_CFGCR0, \
								  _DG1_DPCLKA1_CFGCR0)
#define   DG1_DPCLKA_CFGCR0_DDI_CLK_OFF(phy)		REG_BIT(_DG1_DPCLKA_PHY_IDX(phy) + 10)
#define   DG1_DPCLKA_CFGCR0_DDI_CLK_SEL_SHIFT(phy)	(_DG1_DPCLKA_PHY_IDX(phy) * 2)
#define   DG1_DPCLKA_CFGCR0_DDI_CLK_SEL(pll, phy)	(_DG1_DPCLKA_PLL_IDX(pll) << DG1_DPCLKA_CFGCR0_DDI_CLK_SEL_SHIFT(phy))
#define   DG1_DPCLKA_CFGCR0_DDI_CLK_SEL_MASK(phy)	(0x3 << DG1_DPCLKA_CFGCR0_DDI_CLK_SEL_SHIFT(phy))

/* ADLS Clocks */
#define _ADLS_DPCLKA_CFGCR0			0x164280
#define _ADLS_DPCLKA_CFGCR1			0x1642BC
#define ADLS_DPCLKA_CFGCR(phy)			_MMIO_PHY((phy) / 3, \
							  _ADLS_DPCLKA_CFGCR0, \
							  _ADLS_DPCLKA_CFGCR1)
#define  ADLS_DPCLKA_CFGCR_DDI_SHIFT(phy)		(((phy) % 3) * 2)
/* ADLS DPCLKA_CFGCR0 DDI mask */
#define  ADLS_DPCLKA_DDII_SEL_MASK			REG_GENMASK(5, 4)
#define  ADLS_DPCLKA_DDIB_SEL_MASK			REG_GENMASK(3, 2)
#define  ADLS_DPCLKA_DDIA_SEL_MASK			REG_GENMASK(1, 0)
/* ADLS DPCLKA_CFGCR1 DDI mask */
#define  ADLS_DPCLKA_DDIK_SEL_MASK			REG_GENMASK(3, 2)
#define  ADLS_DPCLKA_DDIJ_SEL_MASK			REG_GENMASK(1, 0)
#define  ADLS_DPCLKA_CFGCR_DDI_CLK_SEL_MASK(phy)	_PICK((phy), \
							ADLS_DPCLKA_DDIA_SEL_MASK, \
							ADLS_DPCLKA_DDIB_SEL_MASK, \
							ADLS_DPCLKA_DDII_SEL_MASK, \
							ADLS_DPCLKA_DDIJ_SEL_MASK, \
							ADLS_DPCLKA_DDIK_SEL_MASK)

/* ICL PLL */
#define DPLL0_ENABLE		0x46010
#define DPLL1_ENABLE		0x46014
#define _ADLS_DPLL2_ENABLE	0x46018
#define _ADLS_DPLL3_ENABLE	0x46030
#define  PLL_ENABLE		(1 << 31)
#define  PLL_LOCK		(1 << 30)
#define  PLL_POWER_ENABLE	(1 << 27)
#define  PLL_POWER_STATE	(1 << 26)
#define ICL_DPLL_ENABLE(pll)	_MMIO_PLL3(pll, DPLL0_ENABLE, DPLL1_ENABLE, \
					   _ADLS_DPLL2_ENABLE, _ADLS_DPLL3_ENABLE)

#define _DG2_PLL3_ENABLE	0x4601C

#define DG2_PLL_ENABLE(pll) _MMIO_PLL3(pll, DPLL0_ENABLE, DPLL1_ENABLE, \
				       _ADLS_DPLL2_ENABLE, _DG2_PLL3_ENABLE)

#define TBT_PLL_ENABLE		_MMIO(0x46020)

#define _MG_PLL1_ENABLE		0x46030
#define _MG_PLL2_ENABLE		0x46034
#define _MG_PLL3_ENABLE		0x46038
#define _MG_PLL4_ENABLE		0x4603C
/* Bits are the same as DPLL0_ENABLE */
#define MG_PLL_ENABLE(tc_port)	_MMIO_PORT((tc_port), _MG_PLL1_ENABLE, \
					   _MG_PLL2_ENABLE)

/* DG1 PLL */
#define DG1_DPLL_ENABLE(pll)    _MMIO_PLL3(pll, DPLL0_ENABLE, DPLL1_ENABLE, \
					   _MG_PLL1_ENABLE, _MG_PLL2_ENABLE)

/* ADL-P Type C PLL */
#define PORTTC1_PLL_ENABLE	0x46038
#define PORTTC2_PLL_ENABLE	0x46040

#define ADLP_PORTTC_PLL_ENABLE(tc_port)		_MMIO_PORT((tc_port), \
							    PORTTC1_PLL_ENABLE, \
							    PORTTC2_PLL_ENABLE)

#define _ICL_DPLL0_CFGCR0		0x164000
#define _ICL_DPLL1_CFGCR0		0x164080
#define ICL_DPLL_CFGCR0(pll)		_MMIO_PLL(pll, _ICL_DPLL0_CFGCR0, \
						  _ICL_DPLL1_CFGCR0)
#define   DPLL_CFGCR0_HDMI_MODE		(1 << 30)
#define   DPLL_CFGCR0_SSC_ENABLE	(1 << 29)
#define   DPLL_CFGCR0_SSC_ENABLE_ICL	(1 << 25)
#define   DPLL_CFGCR0_LINK_RATE_MASK	(0xf << 25)
#define   DPLL_CFGCR0_LINK_RATE_2700	(0 << 25)
#define   DPLL_CFGCR0_LINK_RATE_1350	(1 << 25)
#define   DPLL_CFGCR0_LINK_RATE_810	(2 << 25)
#define   DPLL_CFGCR0_LINK_RATE_1620	(3 << 25)
#define   DPLL_CFGCR0_LINK_RATE_1080	(4 << 25)
#define   DPLL_CFGCR0_LINK_RATE_2160	(5 << 25)
#define   DPLL_CFGCR0_LINK_RATE_3240	(6 << 25)
#define   DPLL_CFGCR0_LINK_RATE_4050	(7 << 25)
#define   DPLL_CFGCR0_DCO_FRACTION_MASK	(0x7fff << 10)
#define   DPLL_CFGCR0_DCO_FRACTION_SHIFT	(10)
#define   DPLL_CFGCR0_DCO_FRACTION(x)	((x) << 10)
#define   DPLL_CFGCR0_DCO_INTEGER_MASK	(0x3ff)

#define _ICL_DPLL0_CFGCR1		0x164004
#define _ICL_DPLL1_CFGCR1		0x164084
#define ICL_DPLL_CFGCR1(pll)		_MMIO_PLL(pll, _ICL_DPLL0_CFGCR1, \
						  _ICL_DPLL1_CFGCR1)
#define   DPLL_CFGCR1_QDIV_RATIO_MASK	(0xff << 10)
#define   DPLL_CFGCR1_QDIV_RATIO_SHIFT	(10)
#define   DPLL_CFGCR1_QDIV_RATIO(x)	((x) << 10)
#define   DPLL_CFGCR1_QDIV_MODE_SHIFT	(9)
#define   DPLL_CFGCR1_QDIV_MODE(x)	((x) << 9)
#define   DPLL_CFGCR1_KDIV_MASK		(7 << 6)
#define   DPLL_CFGCR1_KDIV_SHIFT		(6)
#define   DPLL_CFGCR1_KDIV(x)		((x) << 6)
#define   DPLL_CFGCR1_KDIV_1		(1 << 6)
#define   DPLL_CFGCR1_KDIV_2		(2 << 6)
#define   DPLL_CFGCR1_KDIV_3		(4 << 6)
#define   DPLL_CFGCR1_PDIV_MASK		(0xf << 2)
#define   DPLL_CFGCR1_PDIV_SHIFT		(2)
#define   DPLL_CFGCR1_PDIV(x)		((x) << 2)
#define   DPLL_CFGCR1_PDIV_2		(1 << 2)
#define   DPLL_CFGCR1_PDIV_3		(2 << 2)
#define   DPLL_CFGCR1_PDIV_5		(4 << 2)
#define   DPLL_CFGCR1_PDIV_7		(8 << 2)
#define   DPLL_CFGCR1_CENTRAL_FREQ	(3 << 0)
#define   DPLL_CFGCR1_CENTRAL_FREQ_8400	(3 << 0)
#define   TGL_DPLL_CFGCR1_CFSELOVRD_NORMAL_XTAL	(0 << 0)

#define _TGL_DPLL0_CFGCR0		0x164284
#define _TGL_DPLL1_CFGCR0		0x16428C
#define _TGL_TBTPLL_CFGCR0		0x16429C
#define TGL_DPLL_CFGCR0(pll)		_MMIO_PLL3(pll, _TGL_DPLL0_CFGCR0, \
						  _TGL_DPLL1_CFGCR0, \
						  _TGL_TBTPLL_CFGCR0)
#define RKL_DPLL_CFGCR0(pll)		_MMIO_PLL(pll, _TGL_DPLL0_CFGCR0, \
						  _TGL_DPLL1_CFGCR0)

#define _TGL_DPLL0_DIV0					0x164B00
#define _TGL_DPLL1_DIV0					0x164C00
#define TGL_DPLL0_DIV0(pll)				_MMIO_PLL(pll, _TGL_DPLL0_DIV0, _TGL_DPLL1_DIV0)
#define   TGL_DPLL0_DIV0_AFC_STARTUP_MASK		REG_GENMASK(27, 25)
#define   TGL_DPLL0_DIV0_AFC_STARTUP(val)		REG_FIELD_PREP(TGL_DPLL0_DIV0_AFC_STARTUP_MASK, (val))

#define _TGL_DPLL0_CFGCR1		0x164288
#define _TGL_DPLL1_CFGCR1		0x164290
#define _TGL_TBTPLL_CFGCR1		0x1642A0
#define TGL_DPLL_CFGCR1(pll)		_MMIO_PLL3(pll, _TGL_DPLL0_CFGCR1, \
						   _TGL_DPLL1_CFGCR1, \
						   _TGL_TBTPLL_CFGCR1)
#define RKL_DPLL_CFGCR1(pll)		_MMIO_PLL(pll, _TGL_DPLL0_CFGCR1, \
						  _TGL_DPLL1_CFGCR1)

#define _DG1_DPLL2_CFGCR0		0x16C284
#define _DG1_DPLL3_CFGCR0		0x16C28C
#define DG1_DPLL_CFGCR0(pll)		_MMIO_PLL3(pll, _TGL_DPLL0_CFGCR0, \
						   _TGL_DPLL1_CFGCR0, \
						   _DG1_DPLL2_CFGCR0, \
						   _DG1_DPLL3_CFGCR0)

#define _DG1_DPLL2_CFGCR1               0x16C288
#define _DG1_DPLL3_CFGCR1               0x16C290
#define DG1_DPLL_CFGCR1(pll)            _MMIO_PLL3(pll, _TGL_DPLL0_CFGCR1, \
						   _TGL_DPLL1_CFGCR1, \
						   _DG1_DPLL2_CFGCR1, \
						   _DG1_DPLL3_CFGCR1)

/* For ADL-S DPLL4_CFGCR0/1 are used to control DPLL2 */
#define _ADLS_DPLL3_CFGCR0		0x1642C0
#define _ADLS_DPLL4_CFGCR0		0x164294
#define ADLS_DPLL_CFGCR0(pll)		_MMIO_PLL3(pll, _TGL_DPLL0_CFGCR0, \
						   _TGL_DPLL1_CFGCR0, \
						   _ADLS_DPLL4_CFGCR0, \
						   _ADLS_DPLL3_CFGCR0)

#define _ADLS_DPLL3_CFGCR1		0x1642C4
#define _ADLS_DPLL4_CFGCR1		0x164298
#define ADLS_DPLL_CFGCR1(pll)		_MMIO_PLL3(pll, _TGL_DPLL0_CFGCR1, \
						   _TGL_DPLL1_CFGCR1, \
						   _ADLS_DPLL4_CFGCR1, \
						   _ADLS_DPLL3_CFGCR1)

#define _DKL_PHY1_BASE			0x168000
#define _DKL_PHY2_BASE			0x169000
#define _DKL_PHY3_BASE			0x16A000
#define _DKL_PHY4_BASE			0x16B000
#define _DKL_PHY5_BASE			0x16C000
#define _DKL_PHY6_BASE			0x16D000

/* DEKEL PHY MMIO Address = Phy base + (internal address & ~index_mask) */
#define _DKL_PCS_DW5			0x14
#define DKL_PCS_DW5(tc_port)		_MMIO(_PORT(tc_port, _DKL_PHY1_BASE, \
						    _DKL_PHY2_BASE) + \
						    _DKL_PCS_DW5)
#define   DKL_PCS_DW5_CORE_SOFTRESET	REG_BIT(11)

#define _DKL_PLL_DIV0			0x200
#define   DKL_PLL_DIV0_AFC_STARTUP_MASK	REG_GENMASK(27, 25)
#define   DKL_PLL_DIV0_AFC_STARTUP(val)	REG_FIELD_PREP(DKL_PLL_DIV0_AFC_STARTUP_MASK, (val))
#define   DKL_PLL_DIV0_INTEG_COEFF(x)	((x) << 16)
#define   DKL_PLL_DIV0_INTEG_COEFF_MASK	(0x1F << 16)
#define   DKL_PLL_DIV0_PROP_COEFF(x)	((x) << 12)
#define   DKL_PLL_DIV0_PROP_COEFF_MASK	(0xF << 12)
#define   DKL_PLL_DIV0_FBPREDIV_SHIFT   (8)
#define   DKL_PLL_DIV0_FBPREDIV(x)	((x) << DKL_PLL_DIV0_FBPREDIV_SHIFT)
#define   DKL_PLL_DIV0_FBPREDIV_MASK	(0xF << DKL_PLL_DIV0_FBPREDIV_SHIFT)
#define   DKL_PLL_DIV0_FBDIV_INT(x)	((x) << 0)
#define   DKL_PLL_DIV0_FBDIV_INT_MASK	(0xFF << 0)
#define   DKL_PLL_DIV0_MASK		(DKL_PLL_DIV0_INTEG_COEFF_MASK | \
					 DKL_PLL_DIV0_PROP_COEFF_MASK | \
					 DKL_PLL_DIV0_FBPREDIV_MASK | \
					 DKL_PLL_DIV0_FBDIV_INT_MASK)
#define DKL_PLL_DIV0(tc_port)		_MMIO(_PORT(tc_port, _DKL_PHY1_BASE, \
						    _DKL_PHY2_BASE) + \
						    _DKL_PLL_DIV0)

#define _DKL_PLL_DIV1				0x204
#define   DKL_PLL_DIV1_IREF_TRIM(x)		((x) << 16)
#define   DKL_PLL_DIV1_IREF_TRIM_MASK		(0x1F << 16)
#define   DKL_PLL_DIV1_TDC_TARGET_CNT(x)	((x) << 0)
#define   DKL_PLL_DIV1_TDC_TARGET_CNT_MASK	(0xFF << 0)
#define DKL_PLL_DIV1(tc_port)		_MMIO(_PORT(tc_port, _DKL_PHY1_BASE, \
						    _DKL_PHY2_BASE) + \
						    _DKL_PLL_DIV1)

#define _DKL_PLL_SSC				0x210
#define   DKL_PLL_SSC_IREF_NDIV_RATIO(x)	((x) << 29)
#define   DKL_PLL_SSC_IREF_NDIV_RATIO_MASK	(0x7 << 29)
#define   DKL_PLL_SSC_STEP_LEN(x)		((x) << 16)
#define   DKL_PLL_SSC_STEP_LEN_MASK		(0xFF << 16)
#define   DKL_PLL_SSC_STEP_NUM(x)		((x) << 11)
#define   DKL_PLL_SSC_STEP_NUM_MASK		(0x7 << 11)
#define   DKL_PLL_SSC_EN			(1 << 9)
#define DKL_PLL_SSC(tc_port)		_MMIO(_PORT(tc_port, _DKL_PHY1_BASE, \
						    _DKL_PHY2_BASE) + \
						    _DKL_PLL_SSC)

#define _DKL_PLL_BIAS			0x214
#define   DKL_PLL_BIAS_FRAC_EN_H	(1 << 30)
#define   DKL_PLL_BIAS_FBDIV_SHIFT	(8)
#define   DKL_PLL_BIAS_FBDIV_FRAC(x)	((x) << DKL_PLL_BIAS_FBDIV_SHIFT)
#define   DKL_PLL_BIAS_FBDIV_FRAC_MASK	(0x3FFFFF << DKL_PLL_BIAS_FBDIV_SHIFT)
#define DKL_PLL_BIAS(tc_port)		_MMIO(_PORT(tc_port, _DKL_PHY1_BASE, \
						    _DKL_PHY2_BASE) + \
						    _DKL_PLL_BIAS)

#define _DKL_PLL_TDC_COLDST_BIAS		0x218
#define   DKL_PLL_TDC_SSC_STEP_SIZE(x)		((x) << 8)
#define   DKL_PLL_TDC_SSC_STEP_SIZE_MASK	(0xFF << 8)
#define   DKL_PLL_TDC_FEED_FWD_GAIN(x)		((x) << 0)
#define   DKL_PLL_TDC_FEED_FWD_GAIN_MASK	(0xFF << 0)
#define DKL_PLL_TDC_COLDST_BIAS(tc_port) _MMIO(_PORT(tc_port, \
						     _DKL_PHY1_BASE, \
						     _DKL_PHY2_BASE) + \
						     _DKL_PLL_TDC_COLDST_BIAS)

#define _DKL_REFCLKIN_CTL		0x12C
/* Bits are the same as MG_REFCLKIN_CTL */
#define DKL_REFCLKIN_CTL(tc_port)	_MMIO(_PORT(tc_port, \
						    _DKL_PHY1_BASE, \
						    _DKL_PHY2_BASE) + \
					      _DKL_REFCLKIN_CTL)

#define _DKL_CLKTOP2_HSCLKCTL		0xD4
/* Bits are the same as MG_CLKTOP2_HSCLKCTL */
#define DKL_CLKTOP2_HSCLKCTL(tc_port)	_MMIO(_PORT(tc_port, \
						    _DKL_PHY1_BASE, \
						    _DKL_PHY2_BASE) + \
					      _DKL_CLKTOP2_HSCLKCTL)

#define _DKL_CLKTOP2_CORECLKCTL1		0xD8
/* Bits are the same as MG_CLKTOP2_CORECLKCTL1 */
#define DKL_CLKTOP2_CORECLKCTL1(tc_port)	_MMIO(_PORT(tc_port, \
							    _DKL_PHY1_BASE, \
							    _DKL_PHY2_BASE) + \
						      _DKL_CLKTOP2_CORECLKCTL1)

#define _DKL_TX_DPCNTL0				0x2C0
#define  DKL_TX_PRESHOOT_COEFF(x)			((x) << 13)
#define  DKL_TX_PRESHOOT_COEFF_MASK			(0x1f << 13)
#define  DKL_TX_DE_EMPHASIS_COEFF(x)		((x) << 8)
#define  DKL_TX_DE_EMPAHSIS_COEFF_MASK		(0x1f << 8)
#define  DKL_TX_VSWING_CONTROL(x)			((x) << 0)
#define  DKL_TX_VSWING_CONTROL_MASK			(0x7 << 0)
#define DKL_TX_DPCNTL0(tc_port) _MMIO(_PORT(tc_port, \
						     _DKL_PHY1_BASE, \
						     _DKL_PHY2_BASE) + \
						     _DKL_TX_DPCNTL0)

#define _DKL_TX_DPCNTL1				0x2C4
/* Bits are the same as DKL_TX_DPCNTRL0 */
#define DKL_TX_DPCNTL1(tc_port) _MMIO(_PORT(tc_port, \
						     _DKL_PHY1_BASE, \
						     _DKL_PHY2_BASE) + \
						     _DKL_TX_DPCNTL1)

#define _DKL_TX_DPCNTL2					0x2C8
#define  DKL_TX_DP20BITMODE				REG_BIT(2)
#define  DKL_TX_DPCNTL2_CFG_LOADGENSELECT_TX1_MASK	REG_GENMASK(4, 3)
#define  DKL_TX_DPCNTL2_CFG_LOADGENSELECT_TX1(val)	REG_FIELD_PREP(DKL_TX_DPCNTL2_CFG_LOADGENSELECT_TX1_MASK, (val))
#define  DKL_TX_DPCNTL2_CFG_LOADGENSELECT_TX2_MASK	REG_GENMASK(6, 5)
#define  DKL_TX_DPCNTL2_CFG_LOADGENSELECT_TX2(val)	REG_FIELD_PREP(DKL_TX_DPCNTL2_CFG_LOADGENSELECT_TX2_MASK, (val))
#define DKL_TX_DPCNTL2(tc_port) _MMIO(_PORT(tc_port, \
						     _DKL_PHY1_BASE, \
						     _DKL_PHY2_BASE) + \
						     _DKL_TX_DPCNTL2)

#define _DKL_TX_FW_CALIB				0x2F8
#define  DKL_TX_CFG_DISABLE_WAIT_INIT			(1 << 7)
#define DKL_TX_FW_CALIB(tc_port) _MMIO(_PORT(tc_port, \
						     _DKL_PHY1_BASE, \
						     _DKL_PHY2_BASE) + \
						     _DKL_TX_FW_CALIB)

#define _DKL_TX_PMD_LANE_SUS				0xD00
#define DKL_TX_PMD_LANE_SUS(tc_port) _MMIO(_PORT(tc_port, \
							  _DKL_PHY1_BASE, \
							  _DKL_PHY2_BASE) + \
							  _DKL_TX_PMD_LANE_SUS)

#define _DKL_TX_DW17					0xDC4
#define DKL_TX_DW17(tc_port) _MMIO(_PORT(tc_port, \
						     _DKL_PHY1_BASE, \
						     _DKL_PHY2_BASE) + \
						     _DKL_TX_DW17)

#define _DKL_TX_DW18					0xDC8
#define DKL_TX_DW18(tc_port) _MMIO(_PORT(tc_port, \
						     _DKL_PHY1_BASE, \
						     _DKL_PHY2_BASE) + \
						     _DKL_TX_DW18)

#define _DKL_DP_MODE					0xA0
#define DKL_DP_MODE(tc_port) _MMIO(_PORT(tc_port, \
						     _DKL_PHY1_BASE, \
						     _DKL_PHY2_BASE) + \
						     _DKL_DP_MODE)

#define _DKL_CMN_UC_DW27			0x36C
#define  DKL_CMN_UC_DW27_UC_HEALTH		(0x1 << 15)
#define DKL_CMN_UC_DW_27(tc_port)		_MMIO(_PORT(tc_port, \
							    _DKL_PHY1_BASE, \
							    _DKL_PHY2_BASE) + \
							    _DKL_CMN_UC_DW27)

/*
 * Each Dekel PHY is addressed through a 4KB aperture. Each PHY has more than
 * 4KB of register space, so a separate index is programmed in HIP_INDEX_REG0
 * or HIP_INDEX_REG1, based on the port number, to set the upper 2 address
 * bits that point the 4KB window into the full PHY register space.
 */
#define _HIP_INDEX_REG0			0x1010A0
#define _HIP_INDEX_REG1			0x1010A4
#define HIP_INDEX_REG(tc_port)		_MMIO((tc_port) < 4 ? _HIP_INDEX_REG0 \
					      : _HIP_INDEX_REG1)
#define _HIP_INDEX_SHIFT(tc_port)	(8 * ((tc_port) % 4))
#define HIP_INDEX_VAL(tc_port, val)	((val) << _HIP_INDEX_SHIFT(tc_port))

/* BXT display engine PLL */
#define BXT_DE_PLL_CTL			_MMIO(0x6d000)
#define   BXT_DE_PLL_RATIO(x)		(x)	/* {60,65,100} * 19.2MHz */
#define   BXT_DE_PLL_RATIO_MASK		0xff

#define BXT_DE_PLL_ENABLE		_MMIO(0x46070)
#define   BXT_DE_PLL_PLL_ENABLE		(1 << 31)
#define   BXT_DE_PLL_LOCK		(1 << 30)
#define   BXT_DE_PLL_FREQ_REQ		(1 << 23)
#define   BXT_DE_PLL_FREQ_REQ_ACK	(1 << 22)
#define   ICL_CDCLK_PLL_RATIO(x)	(x)
#define   ICL_CDCLK_PLL_RATIO_MASK	0xff

/* GEN9 DC */
#define DC_STATE_EN			_MMIO(0x45504)
#define  DC_STATE_DISABLE		0
#define  DC_STATE_EN_DC3CO		REG_BIT(30)
#define  DC_STATE_DC3CO_STATUS		REG_BIT(29)
#define  DC_STATE_EN_UPTO_DC5		(1 << 0)
#define  DC_STATE_EN_DC9		(1 << 3)
#define  DC_STATE_EN_UPTO_DC6		(2 << 0)
#define  DC_STATE_EN_UPTO_DC5_DC6_MASK   0x3

#define  DC_STATE_DEBUG                  _MMIO(0x45520)
#define  DC_STATE_DEBUG_MASK_CORES	(1 << 0)
#define  DC_STATE_DEBUG_MASK_MEMORY_UP	(1 << 1)

#define D_COMP_BDW			_MMIO(0x138144)

/* Pipe WM_LINETIME - watermark line time */
#define _WM_LINETIME_A		0x45270
#define _WM_LINETIME_B		0x45274
#define WM_LINETIME(pipe) _MMIO_PIPE(pipe, _WM_LINETIME_A, _WM_LINETIME_B)
#define  HSW_LINETIME_MASK	REG_GENMASK(8, 0)
#define  HSW_LINETIME(x)	REG_FIELD_PREP(HSW_LINETIME_MASK, (x))
#define  HSW_IPS_LINETIME_MASK	REG_GENMASK(24, 16)
#define  HSW_IPS_LINETIME(x)	REG_FIELD_PREP(HSW_IPS_LINETIME_MASK, (x))

/* SFUSE_STRAP */
#define SFUSE_STRAP			_MMIO(0xc2014)
#define  SFUSE_STRAP_FUSE_LOCK		(1 << 13)
#define  SFUSE_STRAP_RAW_FREQUENCY	(1 << 8)
#define  SFUSE_STRAP_DISPLAY_DISABLED	(1 << 7)
#define  SFUSE_STRAP_CRT_DISABLED	(1 << 6)
#define  SFUSE_STRAP_DDIF_DETECTED	(1 << 3)
#define  SFUSE_STRAP_DDIB_DETECTED	(1 << 2)
#define  SFUSE_STRAP_DDIC_DETECTED	(1 << 1)
#define  SFUSE_STRAP_DDID_DETECTED	(1 << 0)

#define WM_MISC				_MMIO(0x45260)
#define  WM_MISC_DATA_PARTITION_5_6	(1 << 0)

#define WM_DBG				_MMIO(0x45280)
#define  WM_DBG_DISALLOW_MULTIPLE_LP	(1 << 0)
#define  WM_DBG_DISALLOW_MAXFIFO	(1 << 1)
#define  WM_DBG_DISALLOW_SPRITE		(1 << 2)

/* pipe CSC */
#define _PIPE_A_CSC_COEFF_RY_GY	0x49010
#define _PIPE_A_CSC_COEFF_BY	0x49014
#define _PIPE_A_CSC_COEFF_RU_GU	0x49018
#define _PIPE_A_CSC_COEFF_BU	0x4901c
#define _PIPE_A_CSC_COEFF_RV_GV	0x49020
#define _PIPE_A_CSC_COEFF_BV	0x49024

#define _PIPE_A_CSC_MODE	0x49028
#define  ICL_CSC_ENABLE			(1 << 31) /* icl+ */
#define  ICL_OUTPUT_CSC_ENABLE		(1 << 30) /* icl+ */
#define  CSC_BLACK_SCREEN_OFFSET	(1 << 2) /* ilk/snb */
#define  CSC_POSITION_BEFORE_GAMMA	(1 << 1) /* pre-glk */
#define  CSC_MODE_YUV_TO_RGB		(1 << 0) /* ilk/snb */

#define _PIPE_A_CSC_PREOFF_HI	0x49030
#define _PIPE_A_CSC_PREOFF_ME	0x49034
#define _PIPE_A_CSC_PREOFF_LO	0x49038
#define _PIPE_A_CSC_POSTOFF_HI	0x49040
#define _PIPE_A_CSC_POSTOFF_ME	0x49044
#define _PIPE_A_CSC_POSTOFF_LO	0x49048

#define _PIPE_B_CSC_COEFF_RY_GY	0x49110
#define _PIPE_B_CSC_COEFF_BY	0x49114
#define _PIPE_B_CSC_COEFF_RU_GU	0x49118
#define _PIPE_B_CSC_COEFF_BU	0x4911c
#define _PIPE_B_CSC_COEFF_RV_GV	0x49120
#define _PIPE_B_CSC_COEFF_BV	0x49124
#define _PIPE_B_CSC_MODE	0x49128
#define _PIPE_B_CSC_PREOFF_HI	0x49130
#define _PIPE_B_CSC_PREOFF_ME	0x49134
#define _PIPE_B_CSC_PREOFF_LO	0x49138
#define _PIPE_B_CSC_POSTOFF_HI	0x49140
#define _PIPE_B_CSC_POSTOFF_ME	0x49144
#define _PIPE_B_CSC_POSTOFF_LO	0x49148

#define PIPE_CSC_COEFF_RY_GY(pipe)	_MMIO_PIPE(pipe, _PIPE_A_CSC_COEFF_RY_GY, _PIPE_B_CSC_COEFF_RY_GY)
#define PIPE_CSC_COEFF_BY(pipe)		_MMIO_PIPE(pipe, _PIPE_A_CSC_COEFF_BY, _PIPE_B_CSC_COEFF_BY)
#define PIPE_CSC_COEFF_RU_GU(pipe)	_MMIO_PIPE(pipe, _PIPE_A_CSC_COEFF_RU_GU, _PIPE_B_CSC_COEFF_RU_GU)
#define PIPE_CSC_COEFF_BU(pipe)		_MMIO_PIPE(pipe, _PIPE_A_CSC_COEFF_BU, _PIPE_B_CSC_COEFF_BU)
#define PIPE_CSC_COEFF_RV_GV(pipe)	_MMIO_PIPE(pipe, _PIPE_A_CSC_COEFF_RV_GV, _PIPE_B_CSC_COEFF_RV_GV)
#define PIPE_CSC_COEFF_BV(pipe)		_MMIO_PIPE(pipe, _PIPE_A_CSC_COEFF_BV, _PIPE_B_CSC_COEFF_BV)
#define PIPE_CSC_MODE(pipe)		_MMIO_PIPE(pipe, _PIPE_A_CSC_MODE, _PIPE_B_CSC_MODE)
#define PIPE_CSC_PREOFF_HI(pipe)	_MMIO_PIPE(pipe, _PIPE_A_CSC_PREOFF_HI, _PIPE_B_CSC_PREOFF_HI)
#define PIPE_CSC_PREOFF_ME(pipe)	_MMIO_PIPE(pipe, _PIPE_A_CSC_PREOFF_ME, _PIPE_B_CSC_PREOFF_ME)
#define PIPE_CSC_PREOFF_LO(pipe)	_MMIO_PIPE(pipe, _PIPE_A_CSC_PREOFF_LO, _PIPE_B_CSC_PREOFF_LO)
#define PIPE_CSC_POSTOFF_HI(pipe)	_MMIO_PIPE(pipe, _PIPE_A_CSC_POSTOFF_HI, _PIPE_B_CSC_POSTOFF_HI)
#define PIPE_CSC_POSTOFF_ME(pipe)	_MMIO_PIPE(pipe, _PIPE_A_CSC_POSTOFF_ME, _PIPE_B_CSC_POSTOFF_ME)
#define PIPE_CSC_POSTOFF_LO(pipe)	_MMIO_PIPE(pipe, _PIPE_A_CSC_POSTOFF_LO, _PIPE_B_CSC_POSTOFF_LO)

/* Pipe Output CSC */
#define _PIPE_A_OUTPUT_CSC_COEFF_RY_GY	0x49050
#define _PIPE_A_OUTPUT_CSC_COEFF_BY	0x49054
#define _PIPE_A_OUTPUT_CSC_COEFF_RU_GU	0x49058
#define _PIPE_A_OUTPUT_CSC_COEFF_BU	0x4905c
#define _PIPE_A_OUTPUT_CSC_COEFF_RV_GV	0x49060
#define _PIPE_A_OUTPUT_CSC_COEFF_BV	0x49064
#define _PIPE_A_OUTPUT_CSC_PREOFF_HI	0x49068
#define _PIPE_A_OUTPUT_CSC_PREOFF_ME	0x4906c
#define _PIPE_A_OUTPUT_CSC_PREOFF_LO	0x49070
#define _PIPE_A_OUTPUT_CSC_POSTOFF_HI	0x49074
#define _PIPE_A_OUTPUT_CSC_POSTOFF_ME	0x49078
#define _PIPE_A_OUTPUT_CSC_POSTOFF_LO	0x4907c

#define _PIPE_B_OUTPUT_CSC_COEFF_RY_GY	0x49150
#define _PIPE_B_OUTPUT_CSC_COEFF_BY	0x49154
#define _PIPE_B_OUTPUT_CSC_COEFF_RU_GU	0x49158
#define _PIPE_B_OUTPUT_CSC_COEFF_BU	0x4915c
#define _PIPE_B_OUTPUT_CSC_COEFF_RV_GV	0x49160
#define _PIPE_B_OUTPUT_CSC_COEFF_BV	0x49164
#define _PIPE_B_OUTPUT_CSC_PREOFF_HI	0x49168
#define _PIPE_B_OUTPUT_CSC_PREOFF_ME	0x4916c
#define _PIPE_B_OUTPUT_CSC_PREOFF_LO	0x49170
#define _PIPE_B_OUTPUT_CSC_POSTOFF_HI	0x49174
#define _PIPE_B_OUTPUT_CSC_POSTOFF_ME	0x49178
#define _PIPE_B_OUTPUT_CSC_POSTOFF_LO	0x4917c

#define PIPE_CSC_OUTPUT_COEFF_RY_GY(pipe)	_MMIO_PIPE(pipe,\
							   _PIPE_A_OUTPUT_CSC_COEFF_RY_GY,\
							   _PIPE_B_OUTPUT_CSC_COEFF_RY_GY)
#define PIPE_CSC_OUTPUT_COEFF_BY(pipe)		_MMIO_PIPE(pipe, \
							   _PIPE_A_OUTPUT_CSC_COEFF_BY, \
							   _PIPE_B_OUTPUT_CSC_COEFF_BY)
#define PIPE_CSC_OUTPUT_COEFF_RU_GU(pipe)	_MMIO_PIPE(pipe, \
							   _PIPE_A_OUTPUT_CSC_COEFF_RU_GU, \
							   _PIPE_B_OUTPUT_CSC_COEFF_RU_GU)
#define PIPE_CSC_OUTPUT_COEFF_BU(pipe)		_MMIO_PIPE(pipe, \
							   _PIPE_A_OUTPUT_CSC_COEFF_BU, \
							   _PIPE_B_OUTPUT_CSC_COEFF_BU)
#define PIPE_CSC_OUTPUT_COEFF_RV_GV(pipe)	_MMIO_PIPE(pipe, \
							   _PIPE_A_OUTPUT_CSC_COEFF_RV_GV, \
							   _PIPE_B_OUTPUT_CSC_COEFF_RV_GV)
#define PIPE_CSC_OUTPUT_COEFF_BV(pipe)		_MMIO_PIPE(pipe, \
							   _PIPE_A_OUTPUT_CSC_COEFF_BV, \
							   _PIPE_B_OUTPUT_CSC_COEFF_BV)
#define PIPE_CSC_OUTPUT_PREOFF_HI(pipe)		_MMIO_PIPE(pipe, \
							   _PIPE_A_OUTPUT_CSC_PREOFF_HI, \
							   _PIPE_B_OUTPUT_CSC_PREOFF_HI)
#define PIPE_CSC_OUTPUT_PREOFF_ME(pipe)		_MMIO_PIPE(pipe, \
							   _PIPE_A_OUTPUT_CSC_PREOFF_ME, \
							   _PIPE_B_OUTPUT_CSC_PREOFF_ME)
#define PIPE_CSC_OUTPUT_PREOFF_LO(pipe)		_MMIO_PIPE(pipe, \
							   _PIPE_A_OUTPUT_CSC_PREOFF_LO, \
							   _PIPE_B_OUTPUT_CSC_PREOFF_LO)
#define PIPE_CSC_OUTPUT_POSTOFF_HI(pipe)	_MMIO_PIPE(pipe, \
							   _PIPE_A_OUTPUT_CSC_POSTOFF_HI, \
							   _PIPE_B_OUTPUT_CSC_POSTOFF_HI)
#define PIPE_CSC_OUTPUT_POSTOFF_ME(pipe)	_MMIO_PIPE(pipe, \
							   _PIPE_A_OUTPUT_CSC_POSTOFF_ME, \
							   _PIPE_B_OUTPUT_CSC_POSTOFF_ME)
#define PIPE_CSC_OUTPUT_POSTOFF_LO(pipe)	_MMIO_PIPE(pipe, \
							   _PIPE_A_OUTPUT_CSC_POSTOFF_LO, \
							   _PIPE_B_OUTPUT_CSC_POSTOFF_LO)

/* pipe degamma/gamma LUTs on IVB+ */
#define _PAL_PREC_INDEX_A	0x4A400
#define _PAL_PREC_INDEX_B	0x4AC00
#define _PAL_PREC_INDEX_C	0x4B400
#define   PAL_PREC_10_12_BIT		(0 << 31)
#define   PAL_PREC_SPLIT_MODE		(1 << 31)
#define   PAL_PREC_AUTO_INCREMENT	(1 << 15)
#define   PAL_PREC_INDEX_VALUE_MASK	(0x3ff << 0)
#define   PAL_PREC_INDEX_VALUE(x)	((x) << 0)
#define _PAL_PREC_DATA_A	0x4A404
#define _PAL_PREC_DATA_B	0x4AC04
#define _PAL_PREC_DATA_C	0x4B404
#define _PAL_PREC_GC_MAX_A	0x4A410
#define _PAL_PREC_GC_MAX_B	0x4AC10
#define _PAL_PREC_GC_MAX_C	0x4B410
#define   PREC_PAL_DATA_RED_MASK	REG_GENMASK(29, 20)
#define   PREC_PAL_DATA_GREEN_MASK	REG_GENMASK(19, 10)
#define   PREC_PAL_DATA_BLUE_MASK	REG_GENMASK(9, 0)
#define _PAL_PREC_EXT_GC_MAX_A	0x4A420
#define _PAL_PREC_EXT_GC_MAX_B	0x4AC20
#define _PAL_PREC_EXT_GC_MAX_C	0x4B420
#define _PAL_PREC_EXT2_GC_MAX_A	0x4A430
#define _PAL_PREC_EXT2_GC_MAX_B	0x4AC30
#define _PAL_PREC_EXT2_GC_MAX_C	0x4B430

#define PREC_PAL_INDEX(pipe)		_MMIO_PIPE(pipe, _PAL_PREC_INDEX_A, _PAL_PREC_INDEX_B)
#define PREC_PAL_DATA(pipe)		_MMIO_PIPE(pipe, _PAL_PREC_DATA_A, _PAL_PREC_DATA_B)
#define PREC_PAL_GC_MAX(pipe, i)	_MMIO(_PIPE(pipe, _PAL_PREC_GC_MAX_A, _PAL_PREC_GC_MAX_B) + (i) * 4)
#define PREC_PAL_EXT_GC_MAX(pipe, i)	_MMIO(_PIPE(pipe, _PAL_PREC_EXT_GC_MAX_A, _PAL_PREC_EXT_GC_MAX_B) + (i) * 4)
#define PREC_PAL_EXT2_GC_MAX(pipe, i)	_MMIO(_PIPE(pipe, _PAL_PREC_EXT2_GC_MAX_A, _PAL_PREC_EXT2_GC_MAX_B) + (i) * 4)

#define _PRE_CSC_GAMC_INDEX_A	0x4A484
#define _PRE_CSC_GAMC_INDEX_B	0x4AC84
#define _PRE_CSC_GAMC_INDEX_C	0x4B484
#define   PRE_CSC_GAMC_AUTO_INCREMENT	(1 << 10)
#define _PRE_CSC_GAMC_DATA_A	0x4A488
#define _PRE_CSC_GAMC_DATA_B	0x4AC88
#define _PRE_CSC_GAMC_DATA_C	0x4B488

#define PRE_CSC_GAMC_INDEX(pipe)	_MMIO_PIPE(pipe, _PRE_CSC_GAMC_INDEX_A, _PRE_CSC_GAMC_INDEX_B)
#define PRE_CSC_GAMC_DATA(pipe)		_MMIO_PIPE(pipe, _PRE_CSC_GAMC_DATA_A, _PRE_CSC_GAMC_DATA_B)

/* ICL Multi segmented gamma */
#define _PAL_PREC_MULTI_SEG_INDEX_A	0x4A408
#define _PAL_PREC_MULTI_SEG_INDEX_B	0x4AC08
#define  PAL_PREC_MULTI_SEGMENT_AUTO_INCREMENT		REG_BIT(15)
#define  PAL_PREC_MULTI_SEGMENT_INDEX_VALUE_MASK	REG_GENMASK(4, 0)

#define _PAL_PREC_MULTI_SEG_DATA_A	0x4A40C
#define _PAL_PREC_MULTI_SEG_DATA_B	0x4AC0C
#define  PAL_PREC_MULTI_SEG_RED_LDW_MASK   REG_GENMASK(29, 24)
#define  PAL_PREC_MULTI_SEG_RED_UDW_MASK   REG_GENMASK(29, 20)
#define  PAL_PREC_MULTI_SEG_GREEN_LDW_MASK REG_GENMASK(19, 14)
#define  PAL_PREC_MULTI_SEG_GREEN_UDW_MASK REG_GENMASK(19, 10)
#define  PAL_PREC_MULTI_SEG_BLUE_LDW_MASK  REG_GENMASK(9, 4)
#define  PAL_PREC_MULTI_SEG_BLUE_UDW_MASK  REG_GENMASK(9, 0)

#define PREC_PAL_MULTI_SEG_INDEX(pipe)	_MMIO_PIPE(pipe, \
					_PAL_PREC_MULTI_SEG_INDEX_A, \
					_PAL_PREC_MULTI_SEG_INDEX_B)
#define PREC_PAL_MULTI_SEG_DATA(pipe)	_MMIO_PIPE(pipe, \
					_PAL_PREC_MULTI_SEG_DATA_A, \
					_PAL_PREC_MULTI_SEG_DATA_B)

#define _MMIO_PLANE_GAMC(plane, i, a, b)  _MMIO(_PIPE(plane, a, b) + (i) * 4)

/* Plane CSC Registers */
#define _PLANE_CSC_RY_GY_1_A	0x70210
#define _PLANE_CSC_RY_GY_2_A	0x70310

#define _PLANE_CSC_RY_GY_1_B	0x71210
#define _PLANE_CSC_RY_GY_2_B	0x71310

#define _PLANE_CSC_RY_GY_1(pipe)	_PIPE(pipe, _PLANE_CSC_RY_GY_1_A, \
					      _PLANE_CSC_RY_GY_1_B)
#define _PLANE_CSC_RY_GY_2(pipe)	_PIPE(pipe, _PLANE_INPUT_CSC_RY_GY_2_A, \
					      _PLANE_INPUT_CSC_RY_GY_2_B)
#define PLANE_CSC_COEFF(pipe, plane, index)	_MMIO_PLANE(plane, \
							    _PLANE_CSC_RY_GY_1(pipe) +  (index) * 4, \
							    _PLANE_CSC_RY_GY_2(pipe) + (index) * 4)

#define _PLANE_CSC_PREOFF_HI_1_A		0x70228
#define _PLANE_CSC_PREOFF_HI_2_A		0x70328

#define _PLANE_CSC_PREOFF_HI_1_B		0x71228
#define _PLANE_CSC_PREOFF_HI_2_B		0x71328

#define _PLANE_CSC_PREOFF_HI_1(pipe)	_PIPE(pipe, _PLANE_CSC_PREOFF_HI_1_A, \
					      _PLANE_CSC_PREOFF_HI_1_B)
#define _PLANE_CSC_PREOFF_HI_2(pipe)	_PIPE(pipe, _PLANE_CSC_PREOFF_HI_2_A, \
					      _PLANE_CSC_PREOFF_HI_2_B)
#define PLANE_CSC_PREOFF(pipe, plane, index)	_MMIO_PLANE(plane, _PLANE_CSC_PREOFF_HI_1(pipe) + \
							    (index) * 4, _PLANE_CSC_PREOFF_HI_2(pipe) + \
							    (index) * 4)

#define _PLANE_CSC_POSTOFF_HI_1_A		0x70234
#define _PLANE_CSC_POSTOFF_HI_2_A		0x70334

#define _PLANE_CSC_POSTOFF_HI_1_B		0x71234
#define _PLANE_CSC_POSTOFF_HI_2_B		0x71334

#define _PLANE_CSC_POSTOFF_HI_1(pipe)	_PIPE(pipe, _PLANE_CSC_POSTOFF_HI_1_A, \
					      _PLANE_CSC_POSTOFF_HI_1_B)
#define _PLANE_CSC_POSTOFF_HI_2(pipe)	_PIPE(pipe, _PLANE_CSC_POSTOFF_HI_2_A, \
					      _PLANE_CSC_POSTOFF_HI_2_B)
#define PLANE_CSC_POSTOFF(pipe, plane, index)	_MMIO_PLANE(plane, _PLANE_CSC_POSTOFF_HI_1(pipe) + \
							    (index) * 4, _PLANE_CSC_POSTOFF_HI_2(pipe) + \
							    (index) * 4)

/* pipe CSC & degamma/gamma LUTs on CHV */
#define _CGM_PIPE_A_CSC_COEFF01	(VLV_DISPLAY_BASE + 0x67900)
#define _CGM_PIPE_A_CSC_COEFF23	(VLV_DISPLAY_BASE + 0x67904)
#define _CGM_PIPE_A_CSC_COEFF45	(VLV_DISPLAY_BASE + 0x67908)
#define _CGM_PIPE_A_CSC_COEFF67	(VLV_DISPLAY_BASE + 0x6790C)
#define _CGM_PIPE_A_CSC_COEFF8	(VLV_DISPLAY_BASE + 0x67910)
#define _CGM_PIPE_A_DEGAMMA	(VLV_DISPLAY_BASE + 0x66000)
#define   CGM_PIPE_DEGAMMA_RED_MASK	REG_GENMASK(13, 0)
#define   CGM_PIPE_DEGAMMA_GREEN_MASK	REG_GENMASK(29, 16)
#define   CGM_PIPE_DEGAMMA_BLUE_MASK	REG_GENMASK(13, 0)
#define _CGM_PIPE_A_GAMMA	(VLV_DISPLAY_BASE + 0x67000)
#define   CGM_PIPE_GAMMA_RED_MASK	REG_GENMASK(9, 0)
#define   CGM_PIPE_GAMMA_GREEN_MASK	REG_GENMASK(25, 16)
#define   CGM_PIPE_GAMMA_BLUE_MASK	REG_GENMASK(9, 0)
#define _CGM_PIPE_A_MODE	(VLV_DISPLAY_BASE + 0x67A00)
#define   CGM_PIPE_MODE_GAMMA	(1 << 2)
#define   CGM_PIPE_MODE_CSC	(1 << 1)
#define   CGM_PIPE_MODE_DEGAMMA	(1 << 0)

#define _CGM_PIPE_B_CSC_COEFF01	(VLV_DISPLAY_BASE + 0x69900)
#define _CGM_PIPE_B_CSC_COEFF23	(VLV_DISPLAY_BASE + 0x69904)
#define _CGM_PIPE_B_CSC_COEFF45	(VLV_DISPLAY_BASE + 0x69908)
#define _CGM_PIPE_B_CSC_COEFF67	(VLV_DISPLAY_BASE + 0x6990C)
#define _CGM_PIPE_B_CSC_COEFF8	(VLV_DISPLAY_BASE + 0x69910)
#define _CGM_PIPE_B_DEGAMMA	(VLV_DISPLAY_BASE + 0x68000)
#define _CGM_PIPE_B_GAMMA	(VLV_DISPLAY_BASE + 0x69000)
#define _CGM_PIPE_B_MODE	(VLV_DISPLAY_BASE + 0x69A00)

#define CGM_PIPE_CSC_COEFF01(pipe)	_MMIO_PIPE(pipe, _CGM_PIPE_A_CSC_COEFF01, _CGM_PIPE_B_CSC_COEFF01)
#define CGM_PIPE_CSC_COEFF23(pipe)	_MMIO_PIPE(pipe, _CGM_PIPE_A_CSC_COEFF23, _CGM_PIPE_B_CSC_COEFF23)
#define CGM_PIPE_CSC_COEFF45(pipe)	_MMIO_PIPE(pipe, _CGM_PIPE_A_CSC_COEFF45, _CGM_PIPE_B_CSC_COEFF45)
#define CGM_PIPE_CSC_COEFF67(pipe)	_MMIO_PIPE(pipe, _CGM_PIPE_A_CSC_COEFF67, _CGM_PIPE_B_CSC_COEFF67)
#define CGM_PIPE_CSC_COEFF8(pipe)	_MMIO_PIPE(pipe, _CGM_PIPE_A_CSC_COEFF8, _CGM_PIPE_B_CSC_COEFF8)
#define CGM_PIPE_DEGAMMA(pipe, i, w)	_MMIO(_PIPE(pipe, _CGM_PIPE_A_DEGAMMA, _CGM_PIPE_B_DEGAMMA) + (i) * 8 + (w) * 4)
#define CGM_PIPE_GAMMA(pipe, i, w)	_MMIO(_PIPE(pipe, _CGM_PIPE_A_GAMMA, _CGM_PIPE_B_GAMMA) + (i) * 8 + (w) * 4)
#define CGM_PIPE_MODE(pipe)		_MMIO_PIPE(pipe, _CGM_PIPE_A_MODE, _CGM_PIPE_B_MODE)

/* Gen4+ Timestamp and Pipe Frame time stamp registers */
#define GEN4_TIMESTAMP		_MMIO(0x2358)
#define ILK_TIMESTAMP_HI	_MMIO(0x70070)
#define IVB_TIMESTAMP_CTR	_MMIO(0x44070)

#define GEN9_TIMESTAMP_OVERRIDE				_MMIO(0x44074)
#define  GEN9_TIMESTAMP_OVERRIDE_US_COUNTER_DIVIDER_SHIFT	0
#define  GEN9_TIMESTAMP_OVERRIDE_US_COUNTER_DIVIDER_MASK	0x3ff
#define  GEN9_TIMESTAMP_OVERRIDE_US_COUNTER_DENOMINATOR_SHIFT	12
#define  GEN9_TIMESTAMP_OVERRIDE_US_COUNTER_DENOMINATOR_MASK	(0xf << 12)

#define _PIPE_FRMTMSTMP_A		0x70048
#define PIPE_FRMTMSTMP(pipe)		\
			_MMIO_PIPE2(pipe, _PIPE_FRMTMSTMP_A)

/* Display Stream Splitter Control */
#define DSS_CTL1				_MMIO(0x67400)
#define  SPLITTER_ENABLE			(1 << 31)
#define  JOINER_ENABLE				(1 << 30)
#define  DUAL_LINK_MODE_INTERLEAVE		(1 << 24)
#define  DUAL_LINK_MODE_FRONTBACK		(0 << 24)
#define  OVERLAP_PIXELS_MASK			(0xf << 16)
#define  OVERLAP_PIXELS(pixels)			((pixels) << 16)
#define  LEFT_DL_BUF_TARGET_DEPTH_MASK		(0xfff << 0)
#define  LEFT_DL_BUF_TARGET_DEPTH(pixels)	((pixels) << 0)
#define  MAX_DL_BUFFER_TARGET_DEPTH		0x5a0

#define DSS_CTL2				_MMIO(0x67404)
#define  LEFT_BRANCH_VDSC_ENABLE		(1 << 31)
#define  RIGHT_BRANCH_VDSC_ENABLE		(1 << 15)
#define  RIGHT_DL_BUF_TARGET_DEPTH_MASK		(0xfff << 0)
#define  RIGHT_DL_BUF_TARGET_DEPTH(pixels)	((pixels) << 0)

#define _ICL_PIPE_DSS_CTL1_PB			0x78200
#define _ICL_PIPE_DSS_CTL1_PC			0x78400
#define ICL_PIPE_DSS_CTL1(pipe)			_MMIO_PIPE((pipe) - PIPE_B, \
							   _ICL_PIPE_DSS_CTL1_PB, \
							   _ICL_PIPE_DSS_CTL1_PC)
#define  BIG_JOINER_ENABLE			(1 << 29)
#define  MASTER_BIG_JOINER_ENABLE		(1 << 28)
#define  VGA_CENTERING_ENABLE			(1 << 27)
#define  SPLITTER_CONFIGURATION_MASK		REG_GENMASK(26, 25)
#define  SPLITTER_CONFIGURATION_2_SEGMENT	REG_FIELD_PREP(SPLITTER_CONFIGURATION_MASK, 0)
#define  SPLITTER_CONFIGURATION_4_SEGMENT	REG_FIELD_PREP(SPLITTER_CONFIGURATION_MASK, 1)
#define  UNCOMPRESSED_JOINER_MASTER		(1 << 21)
#define  UNCOMPRESSED_JOINER_SLAVE		(1 << 20)

#define _ICL_PIPE_DSS_CTL2_PB			0x78204
#define _ICL_PIPE_DSS_CTL2_PC			0x78404
#define ICL_PIPE_DSS_CTL2(pipe)			_MMIO_PIPE((pipe) - PIPE_B, \
							   _ICL_PIPE_DSS_CTL2_PB, \
							   _ICL_PIPE_DSS_CTL2_PC)

#define GEN12_GSMBASE			_MMIO(0x108100)
#define GEN12_DSMBASE			_MMIO(0x1080C0)

#define XEHP_CLOCK_GATE_DIS		_MMIO(0x101014)
#define   SGSI_SIDECLK_DIS		REG_BIT(17)
#define   SGGI_DIS			REG_BIT(15)
#define   SGR_DIS			REG_BIT(13)

#define XEHPSDV_TILE0_ADDR_RANGE	_MMIO(0x4900)
#define   XEHPSDV_TILE_LMEM_RANGE_SHIFT  8

#define XEHPSDV_FLAT_CCS_BASE_ADDR	_MMIO(0x4910)
#define   XEHPSDV_CCS_BASE_SHIFT	8

/* gamt regs */
#define GEN8_L3_LRA_1_GPGPU _MMIO(0x4dd4)
#define   GEN8_L3_LRA_1_GPGPU_DEFAULT_VALUE_BDW  0x67F1427F /* max/min for LRA1/2 */
#define   GEN8_L3_LRA_1_GPGPU_DEFAULT_VALUE_CHV  0x5FF101FF /* max/min for LRA1/2 */
#define   GEN9_L3_LRA_1_GPGPU_DEFAULT_VALUE_SKL  0x67F1427F /*    "        " */
#define   GEN9_L3_LRA_1_GPGPU_DEFAULT_VALUE_BXT  0x5FF101FF /*    "        " */

#define MMCD_MISC_CTRL		_MMIO(0x4ddc) /* skl+ */
#define  MMCD_PCLA		(1 << 31)
#define  MMCD_HOTSPOT_EN	(1 << 27)

#define _ICL_PHY_MISC_A		0x64C00
#define _ICL_PHY_MISC_B		0x64C04
#define _DG2_PHY_MISC_TC1	0x64C14 /* TC1="PHY E" but offset as if "PHY F" */
#define ICL_PHY_MISC(port)	_MMIO_PORT(port, _ICL_PHY_MISC_A, _ICL_PHY_MISC_B)
#define DG2_PHY_MISC(port)	((port) == PHY_E ? _MMIO(_DG2_PHY_MISC_TC1) : \
				 ICL_PHY_MISC(port))
#define  ICL_PHY_MISC_MUX_DDID			(1 << 28)
#define  ICL_PHY_MISC_DE_IO_COMP_PWR_DOWN	(1 << 23)
#define  DG2_PHY_DP_TX_ACK_MASK			REG_GENMASK(23, 20)

/* Icelake Display Stream Compression Registers */
#define DSCA_PICTURE_PARAMETER_SET_0		_MMIO(0x6B200)
#define DSCC_PICTURE_PARAMETER_SET_0		_MMIO(0x6BA00)
#define _ICL_DSC0_PICTURE_PARAMETER_SET_0_PB	0x78270
#define _ICL_DSC1_PICTURE_PARAMETER_SET_0_PB	0x78370
#define _ICL_DSC0_PICTURE_PARAMETER_SET_0_PC	0x78470
#define _ICL_DSC1_PICTURE_PARAMETER_SET_0_PC	0x78570
#define ICL_DSC0_PICTURE_PARAMETER_SET_0(pipe)	_MMIO_PIPE((pipe) - PIPE_B, \
							   _ICL_DSC0_PICTURE_PARAMETER_SET_0_PB, \
							   _ICL_DSC0_PICTURE_PARAMETER_SET_0_PC)
#define ICL_DSC1_PICTURE_PARAMETER_SET_0(pipe)	_MMIO_PIPE((pipe) - PIPE_B, \
							   _ICL_DSC1_PICTURE_PARAMETER_SET_0_PB, \
							   _ICL_DSC1_PICTURE_PARAMETER_SET_0_PC)
#define  DSC_VBR_ENABLE			(1 << 19)
#define  DSC_422_ENABLE			(1 << 18)
#define  DSC_COLOR_SPACE_CONVERSION	(1 << 17)
#define  DSC_BLOCK_PREDICTION		(1 << 16)
#define  DSC_LINE_BUF_DEPTH_SHIFT	12
#define  DSC_BPC_SHIFT			8
#define  DSC_VER_MIN_SHIFT		4
#define  DSC_VER_MAJ			(0x1 << 0)

#define DSCA_PICTURE_PARAMETER_SET_1		_MMIO(0x6B204)
#define DSCC_PICTURE_PARAMETER_SET_1		_MMIO(0x6BA04)
#define _ICL_DSC0_PICTURE_PARAMETER_SET_1_PB	0x78274
#define _ICL_DSC1_PICTURE_PARAMETER_SET_1_PB	0x78374
#define _ICL_DSC0_PICTURE_PARAMETER_SET_1_PC	0x78474
#define _ICL_DSC1_PICTURE_PARAMETER_SET_1_PC	0x78574
#define ICL_DSC0_PICTURE_PARAMETER_SET_1(pipe)	_MMIO_PIPE((pipe) - PIPE_B, \
							   _ICL_DSC0_PICTURE_PARAMETER_SET_1_PB, \
							   _ICL_DSC0_PICTURE_PARAMETER_SET_1_PC)
#define ICL_DSC1_PICTURE_PARAMETER_SET_1(pipe)	_MMIO_PIPE((pipe) - PIPE_B, \
							   _ICL_DSC1_PICTURE_PARAMETER_SET_1_PB, \
							   _ICL_DSC1_PICTURE_PARAMETER_SET_1_PC)
#define  DSC_BPP(bpp)				((bpp) << 0)

#define DSCA_PICTURE_PARAMETER_SET_2		_MMIO(0x6B208)
#define DSCC_PICTURE_PARAMETER_SET_2		_MMIO(0x6BA08)
#define _ICL_DSC0_PICTURE_PARAMETER_SET_2_PB	0x78278
#define _ICL_DSC1_PICTURE_PARAMETER_SET_2_PB	0x78378
#define _ICL_DSC0_PICTURE_PARAMETER_SET_2_PC	0x78478
#define _ICL_DSC1_PICTURE_PARAMETER_SET_2_PC	0x78578
#define ICL_DSC0_PICTURE_PARAMETER_SET_2(pipe)	_MMIO_PIPE((pipe) - PIPE_B, \
							   _ICL_DSC0_PICTURE_PARAMETER_SET_2_PB, \
							   _ICL_DSC0_PICTURE_PARAMETER_SET_2_PC)
#define ICL_DSC1_PICTURE_PARAMETER_SET_2(pipe)	_MMIO_PIPE((pipe) - PIPE_B, \
					    _ICL_DSC1_PICTURE_PARAMETER_SET_2_PB, \
					    _ICL_DSC1_PICTURE_PARAMETER_SET_2_PC)
#define  DSC_PIC_WIDTH(pic_width)	((pic_width) << 16)
#define  DSC_PIC_HEIGHT(pic_height)	((pic_height) << 0)

#define DSCA_PICTURE_PARAMETER_SET_3		_MMIO(0x6B20C)
#define DSCC_PICTURE_PARAMETER_SET_3		_MMIO(0x6BA0C)
#define _ICL_DSC0_PICTURE_PARAMETER_SET_3_PB	0x7827C
#define _ICL_DSC1_PICTURE_PARAMETER_SET_3_PB	0x7837C
#define _ICL_DSC0_PICTURE_PARAMETER_SET_3_PC	0x7847C
#define _ICL_DSC1_PICTURE_PARAMETER_SET_3_PC	0x7857C
#define ICL_DSC0_PICTURE_PARAMETER_SET_3(pipe)	_MMIO_PIPE((pipe) - PIPE_B, \
							   _ICL_DSC0_PICTURE_PARAMETER_SET_3_PB, \
							   _ICL_DSC0_PICTURE_PARAMETER_SET_3_PC)
#define ICL_DSC1_PICTURE_PARAMETER_SET_3(pipe)	_MMIO_PIPE((pipe) - PIPE_B, \
							   _ICL_DSC1_PICTURE_PARAMETER_SET_3_PB, \
							   _ICL_DSC1_PICTURE_PARAMETER_SET_3_PC)
#define  DSC_SLICE_WIDTH(slice_width)   ((slice_width) << 16)
#define  DSC_SLICE_HEIGHT(slice_height) ((slice_height) << 0)

#define DSCA_PICTURE_PARAMETER_SET_4		_MMIO(0x6B210)
#define DSCC_PICTURE_PARAMETER_SET_4		_MMIO(0x6BA10)
#define _ICL_DSC0_PICTURE_PARAMETER_SET_4_PB	0x78280
#define _ICL_DSC1_PICTURE_PARAMETER_SET_4_PB	0x78380
#define _ICL_DSC0_PICTURE_PARAMETER_SET_4_PC	0x78480
#define _ICL_DSC1_PICTURE_PARAMETER_SET_4_PC	0x78580
#define ICL_DSC0_PICTURE_PARAMETER_SET_4(pipe)	_MMIO_PIPE((pipe) - PIPE_B, \
							   _ICL_DSC0_PICTURE_PARAMETER_SET_4_PB, \
							   _ICL_DSC0_PICTURE_PARAMETER_SET_4_PC)
#define ICL_DSC1_PICTURE_PARAMETER_SET_4(pipe)	_MMIO_PIPE((pipe) - PIPE_B, \
							   _ICL_DSC1_PICTURE_PARAMETER_SET_4_PB, \
							   _ICL_DSC1_PICTURE_PARAMETER_SET_4_PC)
#define  DSC_INITIAL_DEC_DELAY(dec_delay)       ((dec_delay) << 16)
#define  DSC_INITIAL_XMIT_DELAY(xmit_delay)     ((xmit_delay) << 0)

#define DSCA_PICTURE_PARAMETER_SET_5		_MMIO(0x6B214)
#define DSCC_PICTURE_PARAMETER_SET_5		_MMIO(0x6BA14)
#define _ICL_DSC0_PICTURE_PARAMETER_SET_5_PB	0x78284
#define _ICL_DSC1_PICTURE_PARAMETER_SET_5_PB	0x78384
#define _ICL_DSC0_PICTURE_PARAMETER_SET_5_PC	0x78484
#define _ICL_DSC1_PICTURE_PARAMETER_SET_5_PC	0x78584
#define ICL_DSC0_PICTURE_PARAMETER_SET_5(pipe)	_MMIO_PIPE((pipe) - PIPE_B, \
							   _ICL_DSC0_PICTURE_PARAMETER_SET_5_PB, \
							   _ICL_DSC0_PICTURE_PARAMETER_SET_5_PC)
#define ICL_DSC1_PICTURE_PARAMETER_SET_5(pipe)	_MMIO_PIPE((pipe) - PIPE_B, \
							   _ICL_DSC1_PICTURE_PARAMETER_SET_5_PB, \
							   _ICL_DSC1_PICTURE_PARAMETER_SET_5_PC)
#define  DSC_SCALE_DEC_INT(scale_dec)	((scale_dec) << 16)
#define  DSC_SCALE_INC_INT(scale_inc)		((scale_inc) << 0)

#define DSCA_PICTURE_PARAMETER_SET_6		_MMIO(0x6B218)
#define DSCC_PICTURE_PARAMETER_SET_6		_MMIO(0x6BA18)
#define _ICL_DSC0_PICTURE_PARAMETER_SET_6_PB	0x78288
#define _ICL_DSC1_PICTURE_PARAMETER_SET_6_PB	0x78388
#define _ICL_DSC0_PICTURE_PARAMETER_SET_6_PC	0x78488
#define _ICL_DSC1_PICTURE_PARAMETER_SET_6_PC	0x78588
#define ICL_DSC0_PICTURE_PARAMETER_SET_6(pipe)	_MMIO_PIPE((pipe) - PIPE_B, \
							   _ICL_DSC0_PICTURE_PARAMETER_SET_6_PB, \
							   _ICL_DSC0_PICTURE_PARAMETER_SET_6_PC)
#define ICL_DSC1_PICTURE_PARAMETER_SET_6(pipe)	_MMIO_PIPE((pipe) - PIPE_B, \
							   _ICL_DSC1_PICTURE_PARAMETER_SET_6_PB, \
							   _ICL_DSC1_PICTURE_PARAMETER_SET_6_PC)
#define  DSC_FLATNESS_MAX_QP(max_qp)		((max_qp) << 24)
#define  DSC_FLATNESS_MIN_QP(min_qp)		((min_qp) << 16)
#define  DSC_FIRST_LINE_BPG_OFFSET(offset)	((offset) << 8)
#define  DSC_INITIAL_SCALE_VALUE(value)		((value) << 0)

#define DSCA_PICTURE_PARAMETER_SET_7		_MMIO(0x6B21C)
#define DSCC_PICTURE_PARAMETER_SET_7		_MMIO(0x6BA1C)
#define _ICL_DSC0_PICTURE_PARAMETER_SET_7_PB	0x7828C
#define _ICL_DSC1_PICTURE_PARAMETER_SET_7_PB	0x7838C
#define _ICL_DSC0_PICTURE_PARAMETER_SET_7_PC	0x7848C
#define _ICL_DSC1_PICTURE_PARAMETER_SET_7_PC	0x7858C
#define ICL_DSC0_PICTURE_PARAMETER_SET_7(pipe)	_MMIO_PIPE((pipe) - PIPE_B, \
							    _ICL_DSC0_PICTURE_PARAMETER_SET_7_PB, \
							    _ICL_DSC0_PICTURE_PARAMETER_SET_7_PC)
#define ICL_DSC1_PICTURE_PARAMETER_SET_7(pipe)	_MMIO_PIPE((pipe) - PIPE_B, \
							    _ICL_DSC1_PICTURE_PARAMETER_SET_7_PB, \
							    _ICL_DSC1_PICTURE_PARAMETER_SET_7_PC)
#define  DSC_NFL_BPG_OFFSET(bpg_offset)		((bpg_offset) << 16)
#define  DSC_SLICE_BPG_OFFSET(bpg_offset)	((bpg_offset) << 0)

#define DSCA_PICTURE_PARAMETER_SET_8		_MMIO(0x6B220)
#define DSCC_PICTURE_PARAMETER_SET_8		_MMIO(0x6BA20)
#define _ICL_DSC0_PICTURE_PARAMETER_SET_8_PB	0x78290
#define _ICL_DSC1_PICTURE_PARAMETER_SET_8_PB	0x78390
#define _ICL_DSC0_PICTURE_PARAMETER_SET_8_PC	0x78490
#define _ICL_DSC1_PICTURE_PARAMETER_SET_8_PC	0x78590
#define ICL_DSC0_PICTURE_PARAMETER_SET_8(pipe)	_MMIO_PIPE((pipe) - PIPE_B, \
							   _ICL_DSC0_PICTURE_PARAMETER_SET_8_PB, \
							   _ICL_DSC0_PICTURE_PARAMETER_SET_8_PC)
#define ICL_DSC1_PICTURE_PARAMETER_SET_8(pipe)	_MMIO_PIPE((pipe) - PIPE_B, \
							   _ICL_DSC1_PICTURE_PARAMETER_SET_8_PB, \
							   _ICL_DSC1_PICTURE_PARAMETER_SET_8_PC)
#define  DSC_INITIAL_OFFSET(initial_offset)		((initial_offset) << 16)
#define  DSC_FINAL_OFFSET(final_offset)			((final_offset) << 0)

#define DSCA_PICTURE_PARAMETER_SET_9		_MMIO(0x6B224)
#define DSCC_PICTURE_PARAMETER_SET_9		_MMIO(0x6BA24)
#define _ICL_DSC0_PICTURE_PARAMETER_SET_9_PB	0x78294
#define _ICL_DSC1_PICTURE_PARAMETER_SET_9_PB	0x78394
#define _ICL_DSC0_PICTURE_PARAMETER_SET_9_PC	0x78494
#define _ICL_DSC1_PICTURE_PARAMETER_SET_9_PC	0x78594
#define ICL_DSC0_PICTURE_PARAMETER_SET_9(pipe)	_MMIO_PIPE((pipe) - PIPE_B, \
							   _ICL_DSC0_PICTURE_PARAMETER_SET_9_PB, \
							   _ICL_DSC0_PICTURE_PARAMETER_SET_9_PC)
#define ICL_DSC1_PICTURE_PARAMETER_SET_9(pipe)	_MMIO_PIPE((pipe) - PIPE_B, \
							   _ICL_DSC1_PICTURE_PARAMETER_SET_9_PB, \
							   _ICL_DSC1_PICTURE_PARAMETER_SET_9_PC)
#define  DSC_RC_EDGE_FACTOR(rc_edge_fact)	((rc_edge_fact) << 16)
#define  DSC_RC_MODEL_SIZE(rc_model_size)	((rc_model_size) << 0)

#define DSCA_PICTURE_PARAMETER_SET_10		_MMIO(0x6B228)
#define DSCC_PICTURE_PARAMETER_SET_10		_MMIO(0x6BA28)
#define _ICL_DSC0_PICTURE_PARAMETER_SET_10_PB	0x78298
#define _ICL_DSC1_PICTURE_PARAMETER_SET_10_PB	0x78398
#define _ICL_DSC0_PICTURE_PARAMETER_SET_10_PC	0x78498
#define _ICL_DSC1_PICTURE_PARAMETER_SET_10_PC	0x78598
#define ICL_DSC0_PICTURE_PARAMETER_SET_10(pipe)	_MMIO_PIPE((pipe) - PIPE_B, \
							   _ICL_DSC0_PICTURE_PARAMETER_SET_10_PB, \
							   _ICL_DSC0_PICTURE_PARAMETER_SET_10_PC)
#define ICL_DSC1_PICTURE_PARAMETER_SET_10(pipe)	_MMIO_PIPE((pipe) - PIPE_B, \
							   _ICL_DSC1_PICTURE_PARAMETER_SET_10_PB, \
							   _ICL_DSC1_PICTURE_PARAMETER_SET_10_PC)
#define  DSC_RC_TARGET_OFF_LOW(rc_tgt_off_low)		((rc_tgt_off_low) << 20)
#define  DSC_RC_TARGET_OFF_HIGH(rc_tgt_off_high)	((rc_tgt_off_high) << 16)
#define  DSC_RC_QUANT_INC_LIMIT1(lim)			((lim) << 8)
#define  DSC_RC_QUANT_INC_LIMIT0(lim)			((lim) << 0)

#define DSCA_PICTURE_PARAMETER_SET_11		_MMIO(0x6B22C)
#define DSCC_PICTURE_PARAMETER_SET_11		_MMIO(0x6BA2C)
#define _ICL_DSC0_PICTURE_PARAMETER_SET_11_PB	0x7829C
#define _ICL_DSC1_PICTURE_PARAMETER_SET_11_PB	0x7839C
#define _ICL_DSC0_PICTURE_PARAMETER_SET_11_PC	0x7849C
#define _ICL_DSC1_PICTURE_PARAMETER_SET_11_PC	0x7859C
#define ICL_DSC0_PICTURE_PARAMETER_SET_11(pipe)	_MMIO_PIPE((pipe) - PIPE_B, \
							   _ICL_DSC0_PICTURE_PARAMETER_SET_11_PB, \
							   _ICL_DSC0_PICTURE_PARAMETER_SET_11_PC)
#define ICL_DSC1_PICTURE_PARAMETER_SET_11(pipe)	_MMIO_PIPE((pipe) - PIPE_B, \
							   _ICL_DSC1_PICTURE_PARAMETER_SET_11_PB, \
							   _ICL_DSC1_PICTURE_PARAMETER_SET_11_PC)

#define DSCA_PICTURE_PARAMETER_SET_12		_MMIO(0x6B260)
#define DSCC_PICTURE_PARAMETER_SET_12		_MMIO(0x6BA60)
#define _ICL_DSC0_PICTURE_PARAMETER_SET_12_PB	0x782A0
#define _ICL_DSC1_PICTURE_PARAMETER_SET_12_PB	0x783A0
#define _ICL_DSC0_PICTURE_PARAMETER_SET_12_PC	0x784A0
#define _ICL_DSC1_PICTURE_PARAMETER_SET_12_PC	0x785A0
#define ICL_DSC0_PICTURE_PARAMETER_SET_12(pipe)	_MMIO_PIPE((pipe) - PIPE_B, \
							   _ICL_DSC0_PICTURE_PARAMETER_SET_12_PB, \
							   _ICL_DSC0_PICTURE_PARAMETER_SET_12_PC)
#define ICL_DSC1_PICTURE_PARAMETER_SET_12(pipe)	_MMIO_PIPE((pipe) - PIPE_B, \
							   _ICL_DSC1_PICTURE_PARAMETER_SET_12_PB, \
							   _ICL_DSC1_PICTURE_PARAMETER_SET_12_PC)

#define DSCA_PICTURE_PARAMETER_SET_13		_MMIO(0x6B264)
#define DSCC_PICTURE_PARAMETER_SET_13		_MMIO(0x6BA64)
#define _ICL_DSC0_PICTURE_PARAMETER_SET_13_PB	0x782A4
#define _ICL_DSC1_PICTURE_PARAMETER_SET_13_PB	0x783A4
#define _ICL_DSC0_PICTURE_PARAMETER_SET_13_PC	0x784A4
#define _ICL_DSC1_PICTURE_PARAMETER_SET_13_PC	0x785A4
#define ICL_DSC0_PICTURE_PARAMETER_SET_13(pipe)	_MMIO_PIPE((pipe) - PIPE_B, \
							   _ICL_DSC0_PICTURE_PARAMETER_SET_13_PB, \
							   _ICL_DSC0_PICTURE_PARAMETER_SET_13_PC)
#define ICL_DSC1_PICTURE_PARAMETER_SET_13(pipe)	_MMIO_PIPE((pipe) - PIPE_B, \
							   _ICL_DSC1_PICTURE_PARAMETER_SET_13_PB, \
							   _ICL_DSC1_PICTURE_PARAMETER_SET_13_PC)

#define DSCA_PICTURE_PARAMETER_SET_14		_MMIO(0x6B268)
#define DSCC_PICTURE_PARAMETER_SET_14		_MMIO(0x6BA68)
#define _ICL_DSC0_PICTURE_PARAMETER_SET_14_PB	0x782A8
#define _ICL_DSC1_PICTURE_PARAMETER_SET_14_PB	0x783A8
#define _ICL_DSC0_PICTURE_PARAMETER_SET_14_PC	0x784A8
#define _ICL_DSC1_PICTURE_PARAMETER_SET_14_PC	0x785A8
#define ICL_DSC0_PICTURE_PARAMETER_SET_14(pipe)	_MMIO_PIPE((pipe) - PIPE_B, \
							   _ICL_DSC0_PICTURE_PARAMETER_SET_14_PB, \
							   _ICL_DSC0_PICTURE_PARAMETER_SET_14_PC)
#define ICL_DSC1_PICTURE_PARAMETER_SET_14(pipe)	_MMIO_PIPE((pipe) - PIPE_B, \
							   _ICL_DSC1_PICTURE_PARAMETER_SET_14_PB, \
							   _ICL_DSC1_PICTURE_PARAMETER_SET_14_PC)

#define DSCA_PICTURE_PARAMETER_SET_15		_MMIO(0x6B26C)
#define DSCC_PICTURE_PARAMETER_SET_15		_MMIO(0x6BA6C)
#define _ICL_DSC0_PICTURE_PARAMETER_SET_15_PB	0x782AC
#define _ICL_DSC1_PICTURE_PARAMETER_SET_15_PB	0x783AC
#define _ICL_DSC0_PICTURE_PARAMETER_SET_15_PC	0x784AC
#define _ICL_DSC1_PICTURE_PARAMETER_SET_15_PC	0x785AC
#define ICL_DSC0_PICTURE_PARAMETER_SET_15(pipe)	_MMIO_PIPE((pipe) - PIPE_B, \
							   _ICL_DSC0_PICTURE_PARAMETER_SET_15_PB, \
							   _ICL_DSC0_PICTURE_PARAMETER_SET_15_PC)
#define ICL_DSC1_PICTURE_PARAMETER_SET_15(pipe)	_MMIO_PIPE((pipe) - PIPE_B, \
							   _ICL_DSC1_PICTURE_PARAMETER_SET_15_PB, \
							   _ICL_DSC1_PICTURE_PARAMETER_SET_15_PC)

#define DSCA_PICTURE_PARAMETER_SET_16		_MMIO(0x6B270)
#define DSCC_PICTURE_PARAMETER_SET_16		_MMIO(0x6BA70)
#define _ICL_DSC0_PICTURE_PARAMETER_SET_16_PB	0x782B0
#define _ICL_DSC1_PICTURE_PARAMETER_SET_16_PB	0x783B0
#define _ICL_DSC0_PICTURE_PARAMETER_SET_16_PC	0x784B0
#define _ICL_DSC1_PICTURE_PARAMETER_SET_16_PC	0x785B0
#define ICL_DSC0_PICTURE_PARAMETER_SET_16(pipe)	_MMIO_PIPE((pipe) - PIPE_B, \
							   _ICL_DSC0_PICTURE_PARAMETER_SET_16_PB, \
							   _ICL_DSC0_PICTURE_PARAMETER_SET_16_PC)
#define ICL_DSC1_PICTURE_PARAMETER_SET_16(pipe)	_MMIO_PIPE((pipe) - PIPE_B, \
							   _ICL_DSC1_PICTURE_PARAMETER_SET_16_PB, \
							   _ICL_DSC1_PICTURE_PARAMETER_SET_16_PC)
#define  DSC_SLICE_ROW_PER_FRAME(slice_row_per_frame)	((slice_row_per_frame) << 20)
#define  DSC_SLICE_PER_LINE(slice_per_line)		((slice_per_line) << 16)
#define  DSC_SLICE_CHUNK_SIZE(slice_chunk_size)		((slice_chunk_size) << 0)

/* Icelake Rate Control Buffer Threshold Registers */
#define DSCA_RC_BUF_THRESH_0			_MMIO(0x6B230)
#define DSCA_RC_BUF_THRESH_0_UDW		_MMIO(0x6B230 + 4)
#define DSCC_RC_BUF_THRESH_0			_MMIO(0x6BA30)
#define DSCC_RC_BUF_THRESH_0_UDW		_MMIO(0x6BA30 + 4)
#define _ICL_DSC0_RC_BUF_THRESH_0_PB		(0x78254)
#define _ICL_DSC0_RC_BUF_THRESH_0_UDW_PB	(0x78254 + 4)
#define _ICL_DSC1_RC_BUF_THRESH_0_PB		(0x78354)
#define _ICL_DSC1_RC_BUF_THRESH_0_UDW_PB	(0x78354 + 4)
#define _ICL_DSC0_RC_BUF_THRESH_0_PC		(0x78454)
#define _ICL_DSC0_RC_BUF_THRESH_0_UDW_PC	(0x78454 + 4)
#define _ICL_DSC1_RC_BUF_THRESH_0_PC		(0x78554)
#define _ICL_DSC1_RC_BUF_THRESH_0_UDW_PC	(0x78554 + 4)
#define ICL_DSC0_RC_BUF_THRESH_0(pipe)		_MMIO_PIPE((pipe) - PIPE_B, \
						_ICL_DSC0_RC_BUF_THRESH_0_PB, \
						_ICL_DSC0_RC_BUF_THRESH_0_PC)
#define ICL_DSC0_RC_BUF_THRESH_0_UDW(pipe)	_MMIO_PIPE((pipe) - PIPE_B, \
						_ICL_DSC0_RC_BUF_THRESH_0_UDW_PB, \
						_ICL_DSC0_RC_BUF_THRESH_0_UDW_PC)
#define ICL_DSC1_RC_BUF_THRESH_0(pipe)		_MMIO_PIPE((pipe) - PIPE_B, \
						_ICL_DSC1_RC_BUF_THRESH_0_PB, \
						_ICL_DSC1_RC_BUF_THRESH_0_PC)
#define ICL_DSC1_RC_BUF_THRESH_0_UDW(pipe)	_MMIO_PIPE((pipe) - PIPE_B, \
						_ICL_DSC1_RC_BUF_THRESH_0_UDW_PB, \
						_ICL_DSC1_RC_BUF_THRESH_0_UDW_PC)

#define DSCA_RC_BUF_THRESH_1			_MMIO(0x6B238)
#define DSCA_RC_BUF_THRESH_1_UDW		_MMIO(0x6B238 + 4)
#define DSCC_RC_BUF_THRESH_1			_MMIO(0x6BA38)
#define DSCC_RC_BUF_THRESH_1_UDW		_MMIO(0x6BA38 + 4)
#define _ICL_DSC0_RC_BUF_THRESH_1_PB		(0x7825C)
#define _ICL_DSC0_RC_BUF_THRESH_1_UDW_PB	(0x7825C + 4)
#define _ICL_DSC1_RC_BUF_THRESH_1_PB		(0x7835C)
#define _ICL_DSC1_RC_BUF_THRESH_1_UDW_PB	(0x7835C + 4)
#define _ICL_DSC0_RC_BUF_THRESH_1_PC		(0x7845C)
#define _ICL_DSC0_RC_BUF_THRESH_1_UDW_PC	(0x7845C + 4)
#define _ICL_DSC1_RC_BUF_THRESH_1_PC		(0x7855C)
#define _ICL_DSC1_RC_BUF_THRESH_1_UDW_PC	(0x7855C + 4)
#define ICL_DSC0_RC_BUF_THRESH_1(pipe)		_MMIO_PIPE((pipe) - PIPE_B, \
						_ICL_DSC0_RC_BUF_THRESH_1_PB, \
						_ICL_DSC0_RC_BUF_THRESH_1_PC)
#define ICL_DSC0_RC_BUF_THRESH_1_UDW(pipe)	_MMIO_PIPE((pipe) - PIPE_B, \
						_ICL_DSC0_RC_BUF_THRESH_1_UDW_PB, \
						_ICL_DSC0_RC_BUF_THRESH_1_UDW_PC)
#define ICL_DSC1_RC_BUF_THRESH_1(pipe)		_MMIO_PIPE((pipe) - PIPE_B, \
						_ICL_DSC1_RC_BUF_THRESH_1_PB, \
						_ICL_DSC1_RC_BUF_THRESH_1_PC)
#define ICL_DSC1_RC_BUF_THRESH_1_UDW(pipe)	_MMIO_PIPE((pipe) - PIPE_B, \
						_ICL_DSC1_RC_BUF_THRESH_1_UDW_PB, \
						_ICL_DSC1_RC_BUF_THRESH_1_UDW_PC)

#define PORT_TX_DFLEXDPSP(fia)			_MMIO_FIA((fia), 0x008A0)
#define   MODULAR_FIA_MASK			(1 << 4)
#define   TC_LIVE_STATE_TBT(idx)		(1 << ((idx) * 8 + 6))
#define   TC_LIVE_STATE_TC(idx)			(1 << ((idx) * 8 + 5))
#define   DP_LANE_ASSIGNMENT_SHIFT(idx)		((idx) * 8)
#define   DP_LANE_ASSIGNMENT_MASK(idx)		(0xf << ((idx) * 8))
#define   DP_LANE_ASSIGNMENT(idx, x)		((x) << ((idx) * 8))

#define PORT_TX_DFLEXDPPMS(fia)			_MMIO_FIA((fia), 0x00890)
#define   DP_PHY_MODE_STATUS_COMPLETED(idx)	(1 << (idx))

#define PORT_TX_DFLEXDPCSSS(fia)		_MMIO_FIA((fia), 0x00894)
#define   DP_PHY_MODE_STATUS_NOT_SAFE(idx)	(1 << (idx))

#define PORT_TX_DFLEXPA1(fia)			_MMIO_FIA((fia), 0x00880)
#define   DP_PIN_ASSIGNMENT_SHIFT(idx)		((idx) * 4)
#define   DP_PIN_ASSIGNMENT_MASK(idx)		(0xf << ((idx) * 4))
#define   DP_PIN_ASSIGNMENT(idx, x)		((x) << ((idx) * 4))

#define _TCSS_DDI_STATUS_1			0x161500
#define _TCSS_DDI_STATUS_2			0x161504
#define TCSS_DDI_STATUS(tc)			_MMIO(_PICK_EVEN(tc, \
								 _TCSS_DDI_STATUS_1, \
								 _TCSS_DDI_STATUS_2))
#define  TCSS_DDI_STATUS_READY			REG_BIT(2)
#define  TCSS_DDI_STATUS_HPD_LIVE_STATUS_TBT	REG_BIT(1)
#define  TCSS_DDI_STATUS_HPD_LIVE_STATUS_ALT	REG_BIT(0)

#define PRIMARY_SPI_TRIGGER			_MMIO(0x102040)
#define PRIMARY_SPI_ADDRESS			_MMIO(0x102080)
#define PRIMARY_SPI_REGIONID			_MMIO(0x102084)
#define SPI_STATIC_REGIONS			_MMIO(0x102090)
#define   OPTIONROM_SPI_REGIONID_MASK		REG_GENMASK(7, 0)
#define OROM_OFFSET				_MMIO(0x1020c0)
#define   OROM_OFFSET_MASK			REG_GENMASK(20, 16)

/* This register controls the Display State Buffer (DSB) engines. */
#define _DSBSL_INSTANCE_BASE		0x70B00
#define DSBSL_INSTANCE(pipe, id)	(_DSBSL_INSTANCE_BASE + \
					 (pipe) * 0x1000 + (id) * 0x100)
#define DSB_HEAD(pipe, id)		_MMIO(DSBSL_INSTANCE(pipe, id) + 0x0)
#define DSB_TAIL(pipe, id)		_MMIO(DSBSL_INSTANCE(pipe, id) + 0x4)
#define DSB_CTRL(pipe, id)		_MMIO(DSBSL_INSTANCE(pipe, id) + 0x8)
#define   DSB_ENABLE			(1 << 31)
#define   DSB_STATUS			(1 << 0)

#define CLKREQ_POLICY			_MMIO(0x101038)
#define  CLKREQ_POLICY_MEM_UP_OVRD	REG_BIT(1)

#define CLKGATE_DIS_MISC			_MMIO(0x46534)
#define  CLKGATE_DIS_MISC_DMASC_GATING_DIS	REG_BIT(21)

#define GEN12_CULLBIT1			_MMIO(0x6100)
#define GEN12_CULLBIT2			_MMIO(0x7030)
#define GEN12_STATE_ACK_DEBUG		_MMIO(0x20BC)

#endif /* _I915_REG_H_ */<|MERGE_RESOLUTION|>--- conflicted
+++ resolved
@@ -5514,8 +5514,6 @@
 #define  GAMMA_MODE_MODE_SPLIT	(3 << 0) /* ivb-bdw */
 #define  GAMMA_MODE_MODE_12BIT_MULTI_SEGMENTED	(3 << 0) /* icl + */
 
-<<<<<<< HEAD
-=======
 /* DMC */
 #define DMC_PROGRAM(addr, i)	_MMIO((addr) + (i) * 4)
 #define DMC_SSP_BASE_ADDR_GEN9	0x00002FC0
@@ -5553,7 +5551,6 @@
 #define TGL_DMC_DEBUG3		_MMIO(0x101090)
 #define DG1_DMC_DEBUG3		_MMIO(0x13415c)
 
->>>>>>> 4b0986a3
 /* Display Internal Timeout Register */
 #define RM_TIMEOUT		_MMIO(0x42060)
 #define  MMIO_TIMEOUT_US(us)	((us) << 0)
