/*
 * Copyright © 2012 Intel Corporation
 *
 * Permission is hereby granted, free of charge, to any person obtaining a
 * copy of this software and associated documentation files (the "Software"),
 * to deal in the Software without restriction, including without limitation
 * the rights to use, copy, modify, merge, publish, distribute, sublicense,
 * and/or sell copies of the Software, and to permit persons to whom the
 * Software is furnished to do so, subject to the following conditions:
 *
 * The above copyright notice and this permission notice (including the next
 * paragraph) shall be included in all copies or substantial portions of the
 * Software.
 *
 * THE SOFTWARE IS PROVIDED "AS IS", WITHOUT WARRANTY OF ANY KIND, EXPRESS OR
 * IMPLIED, INCLUDING BUT NOT LIMITED TO THE WARRANTIES OF MERCHANTABILITY,
 * FITNESS FOR A PARTICULAR PURPOSE AND NONINFRINGEMENT.  IN NO EVENT SHALL
 * THE AUTHORS OR COPYRIGHT HOLDERS BE LIABLE FOR ANY CLAIM, DAMAGES OR OTHER
 * LIABILITY, WHETHER IN AN ACTION OF CONTRACT, TORT OR OTHERWISE, ARISING
 * FROM, OUT OF OR IN CONNECTION WITH THE SOFTWARE OR THE USE OR OTHER DEALINGS
 * IN THE SOFTWARE.
 *
 * Authors:
 *    Eugeni Dodonov <eugeni.dodonov@intel.com>
 *
 */

#include <linux/module.h>
#include <linux/pm_runtime.h>

#include <drm/drm_atomic_helper.h>
#include <drm/drm_fourcc.h>
#include <drm/drm_plane_helper.h>

#include "display/intel_atomic.h"
#include "display/intel_atomic_plane.h"
#include "display/intel_bw.h"
#include "display/intel_de.h"
#include "display/intel_display_trace.h"
#include "display/intel_display_types.h"
#include "display/intel_fb.h"
#include "display/intel_fbc.h"
#include "display/intel_sprite.h"
#include "display/skl_universal_plane.h"

#include "gt/intel_engine_regs.h"
#include "gt/intel_gt_regs.h"
#include "gt/intel_llc.h"

#include "i915_drv.h"
#include "i915_fixed.h"
#include "i915_irq.h"
#include "intel_mchbar_regs.h"
#include "intel_pcode.h"
#include "intel_pm.h"
#include "vlv_sideband.h"
#include "../../../platform/x86/intel_ips.h"

struct drm_i915_clock_gating_funcs {
	void (*init_clock_gating)(struct drm_i915_private *i915);
};

/* Stores plane specific WM parameters */
struct skl_wm_params {
	bool x_tiled, y_tiled;
	bool rc_surface;
	bool is_planar;
	u32 width;
	u8 cpp;
	u32 plane_pixel_rate;
	u32 y_min_scanlines;
	u32 plane_bytes_per_line;
	uint_fixed_16_16_t plane_blocks_per_line;
	uint_fixed_16_16_t y_tile_minimum;
	u32 linetime_us;
	u32 dbuf_block_size;
};

/* used in computing the new watermarks state */
struct intel_wm_config {
	unsigned int num_pipes_active;
	bool sprites_enabled;
	bool sprites_scaled;
};

static void gen9_init_clock_gating(struct drm_i915_private *dev_priv)
{
	if (HAS_LLC(dev_priv)) {
		/*
		 * WaCompressedResourceDisplayNewHashMode:skl,kbl
		 * Display WA #0390: skl,kbl
		 *
		 * Must match Sampler, Pixel Back End, and Media. See
		 * WaCompressedResourceSamplerPbeMediaNewHashMode.
		 */
		intel_uncore_write(&dev_priv->uncore, CHICKEN_PAR1_1,
			   intel_uncore_read(&dev_priv->uncore, CHICKEN_PAR1_1) |
			   SKL_DE_COMPRESSED_HASH_MODE);
	}

	/* See Bspec note for PSR2_CTL bit 31, Wa#828:skl,bxt,kbl,cfl */
	intel_uncore_write(&dev_priv->uncore, CHICKEN_PAR1_1,
		   intel_uncore_read(&dev_priv->uncore, CHICKEN_PAR1_1) | SKL_EDP_PSR_FIX_RDWRAP);

	/* WaEnableChickenDCPR:skl,bxt,kbl,glk,cfl */
	intel_uncore_write(&dev_priv->uncore, GEN8_CHICKEN_DCPR_1,
		   intel_uncore_read(&dev_priv->uncore, GEN8_CHICKEN_DCPR_1) | MASK_WAKEMEM);

	/*
	 * WaFbcWakeMemOn:skl,bxt,kbl,glk,cfl
	 * Display WA #0859: skl,bxt,kbl,glk,cfl
	 */
	intel_uncore_write(&dev_priv->uncore, DISP_ARB_CTL, intel_uncore_read(&dev_priv->uncore, DISP_ARB_CTL) |
		   DISP_FBC_MEMORY_WAKE);
}

static void bxt_init_clock_gating(struct drm_i915_private *dev_priv)
{
	gen9_init_clock_gating(dev_priv);

	/* WaDisableSDEUnitClockGating:bxt */
	intel_uncore_write(&dev_priv->uncore, GEN8_UCGCTL6, intel_uncore_read(&dev_priv->uncore, GEN8_UCGCTL6) |
		   GEN8_SDEUNIT_CLOCK_GATE_DISABLE);

	/*
	 * FIXME:
	 * GEN8_HDCUNIT_CLOCK_GATE_DISABLE_HDCREQ applies on 3x6 GT SKUs only.
	 */
	intel_uncore_write(&dev_priv->uncore, GEN8_UCGCTL6, intel_uncore_read(&dev_priv->uncore, GEN8_UCGCTL6) |
		   GEN8_HDCUNIT_CLOCK_GATE_DISABLE_HDCREQ);

	/*
	 * Wa: Backlight PWM may stop in the asserted state, causing backlight
	 * to stay fully on.
	 */
	intel_uncore_write(&dev_priv->uncore, GEN9_CLKGATE_DIS_0, intel_uncore_read(&dev_priv->uncore, GEN9_CLKGATE_DIS_0) |
		   PWM1_GATING_DIS | PWM2_GATING_DIS);

	/*
	 * Lower the display internal timeout.
	 * This is needed to avoid any hard hangs when DSI port PLL
	 * is off and a MMIO access is attempted by any privilege
	 * application, using batch buffers or any other means.
	 */
	intel_uncore_write(&dev_priv->uncore, RM_TIMEOUT, MMIO_TIMEOUT_US(950));

	/*
	 * WaFbcTurnOffFbcWatermark:bxt
	 * Display WA #0562: bxt
	 */
	intel_uncore_write(&dev_priv->uncore, DISP_ARB_CTL, intel_uncore_read(&dev_priv->uncore, DISP_ARB_CTL) |
		   DISP_FBC_WM_DIS);

	/*
	 * WaFbcHighMemBwCorruptionAvoidance:bxt
	 * Display WA #0883: bxt
	 */
	intel_uncore_write(&dev_priv->uncore, ILK_DPFC_CHICKEN(INTEL_FBC_A),
			   intel_uncore_read(&dev_priv->uncore, ILK_DPFC_CHICKEN(INTEL_FBC_A)) |
			   DPFC_DISABLE_DUMMY0);
}

static void glk_init_clock_gating(struct drm_i915_private *dev_priv)
{
	gen9_init_clock_gating(dev_priv);

	/*
	 * WaDisablePWMClockGating:glk
	 * Backlight PWM may stop in the asserted state, causing backlight
	 * to stay fully on.
	 */
	intel_uncore_write(&dev_priv->uncore, GEN9_CLKGATE_DIS_0, intel_uncore_read(&dev_priv->uncore, GEN9_CLKGATE_DIS_0) |
		   PWM1_GATING_DIS | PWM2_GATING_DIS);
}

static void pnv_get_mem_freq(struct drm_i915_private *dev_priv)
{
	u32 tmp;

	tmp = intel_uncore_read(&dev_priv->uncore, CLKCFG);

	switch (tmp & CLKCFG_FSB_MASK) {
	case CLKCFG_FSB_533:
		dev_priv->fsb_freq = 533; /* 133*4 */
		break;
	case CLKCFG_FSB_800:
		dev_priv->fsb_freq = 800; /* 200*4 */
		break;
	case CLKCFG_FSB_667:
		dev_priv->fsb_freq =  667; /* 167*4 */
		break;
	case CLKCFG_FSB_400:
		dev_priv->fsb_freq = 400; /* 100*4 */
		break;
	}

	switch (tmp & CLKCFG_MEM_MASK) {
	case CLKCFG_MEM_533:
		dev_priv->mem_freq = 533;
		break;
	case CLKCFG_MEM_667:
		dev_priv->mem_freq = 667;
		break;
	case CLKCFG_MEM_800:
		dev_priv->mem_freq = 800;
		break;
	}

	/* detect pineview DDR3 setting */
	tmp = intel_uncore_read(&dev_priv->uncore, CSHRDDR3CTL);
	dev_priv->is_ddr3 = (tmp & CSHRDDR3CTL_DDR3) ? 1 : 0;
}

static void ilk_get_mem_freq(struct drm_i915_private *dev_priv)
{
	u16 ddrpll, csipll;

	ddrpll = intel_uncore_read16(&dev_priv->uncore, DDRMPLL1);
	csipll = intel_uncore_read16(&dev_priv->uncore, CSIPLL0);

	switch (ddrpll & 0xff) {
	case 0xc:
		dev_priv->mem_freq = 800;
		break;
	case 0x10:
		dev_priv->mem_freq = 1066;
		break;
	case 0x14:
		dev_priv->mem_freq = 1333;
		break;
	case 0x18:
		dev_priv->mem_freq = 1600;
		break;
	default:
		drm_dbg(&dev_priv->drm, "unknown memory frequency 0x%02x\n",
			ddrpll & 0xff);
		dev_priv->mem_freq = 0;
		break;
	}

	switch (csipll & 0x3ff) {
	case 0x00c:
		dev_priv->fsb_freq = 3200;
		break;
	case 0x00e:
		dev_priv->fsb_freq = 3733;
		break;
	case 0x010:
		dev_priv->fsb_freq = 4266;
		break;
	case 0x012:
		dev_priv->fsb_freq = 4800;
		break;
	case 0x014:
		dev_priv->fsb_freq = 5333;
		break;
	case 0x016:
		dev_priv->fsb_freq = 5866;
		break;
	case 0x018:
		dev_priv->fsb_freq = 6400;
		break;
	default:
		drm_dbg(&dev_priv->drm, "unknown fsb frequency 0x%04x\n",
			csipll & 0x3ff);
		dev_priv->fsb_freq = 0;
		break;
	}
}

static const struct cxsr_latency cxsr_latency_table[] = {
	{1, 0, 800, 400, 3382, 33382, 3983, 33983},    /* DDR2-400 SC */
	{1, 0, 800, 667, 3354, 33354, 3807, 33807},    /* DDR2-667 SC */
	{1, 0, 800, 800, 3347, 33347, 3763, 33763},    /* DDR2-800 SC */
	{1, 1, 800, 667, 6420, 36420, 6873, 36873},    /* DDR3-667 SC */
	{1, 1, 800, 800, 5902, 35902, 6318, 36318},    /* DDR3-800 SC */

	{1, 0, 667, 400, 3400, 33400, 4021, 34021},    /* DDR2-400 SC */
	{1, 0, 667, 667, 3372, 33372, 3845, 33845},    /* DDR2-667 SC */
	{1, 0, 667, 800, 3386, 33386, 3822, 33822},    /* DDR2-800 SC */
	{1, 1, 667, 667, 6438, 36438, 6911, 36911},    /* DDR3-667 SC */
	{1, 1, 667, 800, 5941, 35941, 6377, 36377},    /* DDR3-800 SC */

	{1, 0, 400, 400, 3472, 33472, 4173, 34173},    /* DDR2-400 SC */
	{1, 0, 400, 667, 3443, 33443, 3996, 33996},    /* DDR2-667 SC */
	{1, 0, 400, 800, 3430, 33430, 3946, 33946},    /* DDR2-800 SC */
	{1, 1, 400, 667, 6509, 36509, 7062, 37062},    /* DDR3-667 SC */
	{1, 1, 400, 800, 5985, 35985, 6501, 36501},    /* DDR3-800 SC */

	{0, 0, 800, 400, 3438, 33438, 4065, 34065},    /* DDR2-400 SC */
	{0, 0, 800, 667, 3410, 33410, 3889, 33889},    /* DDR2-667 SC */
	{0, 0, 800, 800, 3403, 33403, 3845, 33845},    /* DDR2-800 SC */
	{0, 1, 800, 667, 6476, 36476, 6955, 36955},    /* DDR3-667 SC */
	{0, 1, 800, 800, 5958, 35958, 6400, 36400},    /* DDR3-800 SC */

	{0, 0, 667, 400, 3456, 33456, 4103, 34106},    /* DDR2-400 SC */
	{0, 0, 667, 667, 3428, 33428, 3927, 33927},    /* DDR2-667 SC */
	{0, 0, 667, 800, 3443, 33443, 3905, 33905},    /* DDR2-800 SC */
	{0, 1, 667, 667, 6494, 36494, 6993, 36993},    /* DDR3-667 SC */
	{0, 1, 667, 800, 5998, 35998, 6460, 36460},    /* DDR3-800 SC */

	{0, 0, 400, 400, 3528, 33528, 4255, 34255},    /* DDR2-400 SC */
	{0, 0, 400, 667, 3500, 33500, 4079, 34079},    /* DDR2-667 SC */
	{0, 0, 400, 800, 3487, 33487, 4029, 34029},    /* DDR2-800 SC */
	{0, 1, 400, 667, 6566, 36566, 7145, 37145},    /* DDR3-667 SC */
	{0, 1, 400, 800, 6042, 36042, 6584, 36584},    /* DDR3-800 SC */
};

static const struct cxsr_latency *intel_get_cxsr_latency(bool is_desktop,
							 bool is_ddr3,
							 int fsb,
							 int mem)
{
	const struct cxsr_latency *latency;
	int i;

	if (fsb == 0 || mem == 0)
		return NULL;

	for (i = 0; i < ARRAY_SIZE(cxsr_latency_table); i++) {
		latency = &cxsr_latency_table[i];
		if (is_desktop == latency->is_desktop &&
		    is_ddr3 == latency->is_ddr3 &&
		    fsb == latency->fsb_freq && mem == latency->mem_freq)
			return latency;
	}

	DRM_DEBUG_KMS("Unknown FSB/MEM found, disable CxSR\n");

	return NULL;
}

static void chv_set_memory_dvfs(struct drm_i915_private *dev_priv, bool enable)
{
	u32 val;

	vlv_punit_get(dev_priv);

	val = vlv_punit_read(dev_priv, PUNIT_REG_DDR_SETUP2);
	if (enable)
		val &= ~FORCE_DDR_HIGH_FREQ;
	else
		val |= FORCE_DDR_HIGH_FREQ;
	val &= ~FORCE_DDR_LOW_FREQ;
	val |= FORCE_DDR_FREQ_REQ_ACK;
	vlv_punit_write(dev_priv, PUNIT_REG_DDR_SETUP2, val);

	if (wait_for((vlv_punit_read(dev_priv, PUNIT_REG_DDR_SETUP2) &
		      FORCE_DDR_FREQ_REQ_ACK) == 0, 3))
		drm_err(&dev_priv->drm,
			"timed out waiting for Punit DDR DVFS request\n");

	vlv_punit_put(dev_priv);
}

static void chv_set_memory_pm5(struct drm_i915_private *dev_priv, bool enable)
{
	u32 val;

	vlv_punit_get(dev_priv);

	val = vlv_punit_read(dev_priv, PUNIT_REG_DSPSSPM);
	if (enable)
		val |= DSP_MAXFIFO_PM5_ENABLE;
	else
		val &= ~DSP_MAXFIFO_PM5_ENABLE;
	vlv_punit_write(dev_priv, PUNIT_REG_DSPSSPM, val);

	vlv_punit_put(dev_priv);
}

#define FW_WM(value, plane) \
	(((value) << DSPFW_ ## plane ## _SHIFT) & DSPFW_ ## plane ## _MASK)

static bool _intel_set_memory_cxsr(struct drm_i915_private *dev_priv, bool enable)
{
	bool was_enabled;
	u32 val;

	if (IS_VALLEYVIEW(dev_priv) || IS_CHERRYVIEW(dev_priv)) {
		was_enabled = intel_uncore_read(&dev_priv->uncore, FW_BLC_SELF_VLV) & FW_CSPWRDWNEN;
		intel_uncore_write(&dev_priv->uncore, FW_BLC_SELF_VLV, enable ? FW_CSPWRDWNEN : 0);
		intel_uncore_posting_read(&dev_priv->uncore, FW_BLC_SELF_VLV);
	} else if (IS_G4X(dev_priv) || IS_I965GM(dev_priv)) {
		was_enabled = intel_uncore_read(&dev_priv->uncore, FW_BLC_SELF) & FW_BLC_SELF_EN;
		intel_uncore_write(&dev_priv->uncore, FW_BLC_SELF, enable ? FW_BLC_SELF_EN : 0);
		intel_uncore_posting_read(&dev_priv->uncore, FW_BLC_SELF);
	} else if (IS_PINEVIEW(dev_priv)) {
		val = intel_uncore_read(&dev_priv->uncore, DSPFW3);
		was_enabled = val & PINEVIEW_SELF_REFRESH_EN;
		if (enable)
			val |= PINEVIEW_SELF_REFRESH_EN;
		else
			val &= ~PINEVIEW_SELF_REFRESH_EN;
		intel_uncore_write(&dev_priv->uncore, DSPFW3, val);
		intel_uncore_posting_read(&dev_priv->uncore, DSPFW3);
	} else if (IS_I945G(dev_priv) || IS_I945GM(dev_priv)) {
		was_enabled = intel_uncore_read(&dev_priv->uncore, FW_BLC_SELF) & FW_BLC_SELF_EN;
		val = enable ? _MASKED_BIT_ENABLE(FW_BLC_SELF_EN) :
			       _MASKED_BIT_DISABLE(FW_BLC_SELF_EN);
		intel_uncore_write(&dev_priv->uncore, FW_BLC_SELF, val);
		intel_uncore_posting_read(&dev_priv->uncore, FW_BLC_SELF);
	} else if (IS_I915GM(dev_priv)) {
		/*
		 * FIXME can't find a bit like this for 915G, and
		 * and yet it does have the related watermark in
		 * FW_BLC_SELF. What's going on?
		 */
		was_enabled = intel_uncore_read(&dev_priv->uncore, INSTPM) & INSTPM_SELF_EN;
		val = enable ? _MASKED_BIT_ENABLE(INSTPM_SELF_EN) :
			       _MASKED_BIT_DISABLE(INSTPM_SELF_EN);
		intel_uncore_write(&dev_priv->uncore, INSTPM, val);
		intel_uncore_posting_read(&dev_priv->uncore, INSTPM);
	} else {
		return false;
	}

	trace_intel_memory_cxsr(dev_priv, was_enabled, enable);

	drm_dbg_kms(&dev_priv->drm, "memory self-refresh is %s (was %s)\n",
		    enableddisabled(enable),
		    enableddisabled(was_enabled));

	return was_enabled;
}

/**
 * intel_set_memory_cxsr - Configure CxSR state
 * @dev_priv: i915 device
 * @enable: Allow vs. disallow CxSR
 *
 * Allow or disallow the system to enter a special CxSR
 * (C-state self refresh) state. What typically happens in CxSR mode
 * is that several display FIFOs may get combined into a single larger
 * FIFO for a particular plane (so called max FIFO mode) to allow the
 * system to defer memory fetches longer, and the memory will enter
 * self refresh.
 *
 * Note that enabling CxSR does not guarantee that the system enter
 * this special mode, nor does it guarantee that the system stays
 * in that mode once entered. So this just allows/disallows the system
 * to autonomously utilize the CxSR mode. Other factors such as core
 * C-states will affect when/if the system actually enters/exits the
 * CxSR mode.
 *
 * Note that on VLV/CHV this actually only controls the max FIFO mode,
 * and the system is free to enter/exit memory self refresh at any time
 * even when the use of CxSR has been disallowed.
 *
 * While the system is actually in the CxSR/max FIFO mode, some plane
 * control registers will not get latched on vblank. Thus in order to
 * guarantee the system will respond to changes in the plane registers
 * we must always disallow CxSR prior to making changes to those registers.
 * Unfortunately the system will re-evaluate the CxSR conditions at
 * frame start which happens after vblank start (which is when the plane
 * registers would get latched), so we can't proceed with the plane update
 * during the same frame where we disallowed CxSR.
 *
 * Certain platforms also have a deeper HPLL SR mode. Fortunately the
 * HPLL SR mode depends on CxSR itself, so we don't have to hand hold
 * the hardware w.r.t. HPLL SR when writing to plane registers.
 * Disallowing just CxSR is sufficient.
 */
bool intel_set_memory_cxsr(struct drm_i915_private *dev_priv, bool enable)
{
	bool ret;

	mutex_lock(&dev_priv->wm.wm_mutex);
	ret = _intel_set_memory_cxsr(dev_priv, enable);
	if (IS_VALLEYVIEW(dev_priv) || IS_CHERRYVIEW(dev_priv))
		dev_priv->wm.vlv.cxsr = enable;
	else if (IS_G4X(dev_priv))
		dev_priv->wm.g4x.cxsr = enable;
	mutex_unlock(&dev_priv->wm.wm_mutex);

	return ret;
}

/*
 * Latency for FIFO fetches is dependent on several factors:
 *   - memory configuration (speed, channels)
 *   - chipset
 *   - current MCH state
 * It can be fairly high in some situations, so here we assume a fairly
 * pessimal value.  It's a tradeoff between extra memory fetches (if we
 * set this value too high, the FIFO will fetch frequently to stay full)
 * and power consumption (set it too low to save power and we might see
 * FIFO underruns and display "flicker").
 *
 * A value of 5us seems to be a good balance; safe for very low end
 * platforms but not overly aggressive on lower latency configs.
 */
static const int pessimal_latency_ns = 5000;

#define VLV_FIFO_START(dsparb, dsparb2, lo_shift, hi_shift) \
	((((dsparb) >> (lo_shift)) & 0xff) | ((((dsparb2) >> (hi_shift)) & 0x1) << 8))

static void vlv_get_fifo_size(struct intel_crtc_state *crtc_state)
{
	struct intel_crtc *crtc = to_intel_crtc(crtc_state->uapi.crtc);
	struct drm_i915_private *dev_priv = to_i915(crtc->base.dev);
	struct vlv_fifo_state *fifo_state = &crtc_state->wm.vlv.fifo_state;
	enum pipe pipe = crtc->pipe;
	int sprite0_start, sprite1_start;
	u32 dsparb, dsparb2, dsparb3;

	switch (pipe) {
	case PIPE_A:
		dsparb = intel_uncore_read(&dev_priv->uncore, DSPARB);
		dsparb2 = intel_uncore_read(&dev_priv->uncore, DSPARB2);
		sprite0_start = VLV_FIFO_START(dsparb, dsparb2, 0, 0);
		sprite1_start = VLV_FIFO_START(dsparb, dsparb2, 8, 4);
		break;
	case PIPE_B:
		dsparb = intel_uncore_read(&dev_priv->uncore, DSPARB);
		dsparb2 = intel_uncore_read(&dev_priv->uncore, DSPARB2);
		sprite0_start = VLV_FIFO_START(dsparb, dsparb2, 16, 8);
		sprite1_start = VLV_FIFO_START(dsparb, dsparb2, 24, 12);
		break;
	case PIPE_C:
		dsparb2 = intel_uncore_read(&dev_priv->uncore, DSPARB2);
		dsparb3 = intel_uncore_read(&dev_priv->uncore, DSPARB3);
		sprite0_start = VLV_FIFO_START(dsparb3, dsparb2, 0, 16);
		sprite1_start = VLV_FIFO_START(dsparb3, dsparb2, 8, 20);
		break;
	default:
		MISSING_CASE(pipe);
		return;
	}

	fifo_state->plane[PLANE_PRIMARY] = sprite0_start;
	fifo_state->plane[PLANE_SPRITE0] = sprite1_start - sprite0_start;
	fifo_state->plane[PLANE_SPRITE1] = 511 - sprite1_start;
	fifo_state->plane[PLANE_CURSOR] = 63;
}

static int i9xx_get_fifo_size(struct drm_i915_private *dev_priv,
			      enum i9xx_plane_id i9xx_plane)
{
	u32 dsparb = intel_uncore_read(&dev_priv->uncore, DSPARB);
	int size;

	size = dsparb & 0x7f;
	if (i9xx_plane == PLANE_B)
		size = ((dsparb >> DSPARB_CSTART_SHIFT) & 0x7f) - size;

	drm_dbg_kms(&dev_priv->drm, "FIFO size - (0x%08x) %c: %d\n",
		    dsparb, plane_name(i9xx_plane), size);

	return size;
}

static int i830_get_fifo_size(struct drm_i915_private *dev_priv,
			      enum i9xx_plane_id i9xx_plane)
{
	u32 dsparb = intel_uncore_read(&dev_priv->uncore, DSPARB);
	int size;

	size = dsparb & 0x1ff;
	if (i9xx_plane == PLANE_B)
		size = ((dsparb >> DSPARB_BEND_SHIFT) & 0x1ff) - size;
	size >>= 1; /* Convert to cachelines */

	drm_dbg_kms(&dev_priv->drm, "FIFO size - (0x%08x) %c: %d\n",
		    dsparb, plane_name(i9xx_plane), size);

	return size;
}

static int i845_get_fifo_size(struct drm_i915_private *dev_priv,
			      enum i9xx_plane_id i9xx_plane)
{
	u32 dsparb = intel_uncore_read(&dev_priv->uncore, DSPARB);
	int size;

	size = dsparb & 0x7f;
	size >>= 2; /* Convert to cachelines */

	drm_dbg_kms(&dev_priv->drm, "FIFO size - (0x%08x) %c: %d\n",
		    dsparb, plane_name(i9xx_plane), size);

	return size;
}

/* Pineview has different values for various configs */
static const struct intel_watermark_params pnv_display_wm = {
	.fifo_size = PINEVIEW_DISPLAY_FIFO,
	.max_wm = PINEVIEW_MAX_WM,
	.default_wm = PINEVIEW_DFT_WM,
	.guard_size = PINEVIEW_GUARD_WM,
	.cacheline_size = PINEVIEW_FIFO_LINE_SIZE,
};

static const struct intel_watermark_params pnv_display_hplloff_wm = {
	.fifo_size = PINEVIEW_DISPLAY_FIFO,
	.max_wm = PINEVIEW_MAX_WM,
	.default_wm = PINEVIEW_DFT_HPLLOFF_WM,
	.guard_size = PINEVIEW_GUARD_WM,
	.cacheline_size = PINEVIEW_FIFO_LINE_SIZE,
};

static const struct intel_watermark_params pnv_cursor_wm = {
	.fifo_size = PINEVIEW_CURSOR_FIFO,
	.max_wm = PINEVIEW_CURSOR_MAX_WM,
	.default_wm = PINEVIEW_CURSOR_DFT_WM,
	.guard_size = PINEVIEW_CURSOR_GUARD_WM,
	.cacheline_size = PINEVIEW_FIFO_LINE_SIZE,
};

static const struct intel_watermark_params pnv_cursor_hplloff_wm = {
	.fifo_size = PINEVIEW_CURSOR_FIFO,
	.max_wm = PINEVIEW_CURSOR_MAX_WM,
	.default_wm = PINEVIEW_CURSOR_DFT_WM,
	.guard_size = PINEVIEW_CURSOR_GUARD_WM,
	.cacheline_size = PINEVIEW_FIFO_LINE_SIZE,
};

static const struct intel_watermark_params i965_cursor_wm_info = {
	.fifo_size = I965_CURSOR_FIFO,
	.max_wm = I965_CURSOR_MAX_WM,
	.default_wm = I965_CURSOR_DFT_WM,
	.guard_size = 2,
	.cacheline_size = I915_FIFO_LINE_SIZE,
};

static const struct intel_watermark_params i945_wm_info = {
	.fifo_size = I945_FIFO_SIZE,
	.max_wm = I915_MAX_WM,
	.default_wm = 1,
	.guard_size = 2,
	.cacheline_size = I915_FIFO_LINE_SIZE,
};

static const struct intel_watermark_params i915_wm_info = {
	.fifo_size = I915_FIFO_SIZE,
	.max_wm = I915_MAX_WM,
	.default_wm = 1,
	.guard_size = 2,
	.cacheline_size = I915_FIFO_LINE_SIZE,
};

static const struct intel_watermark_params i830_a_wm_info = {
	.fifo_size = I855GM_FIFO_SIZE,
	.max_wm = I915_MAX_WM,
	.default_wm = 1,
	.guard_size = 2,
	.cacheline_size = I830_FIFO_LINE_SIZE,
};

static const struct intel_watermark_params i830_bc_wm_info = {
	.fifo_size = I855GM_FIFO_SIZE,
	.max_wm = I915_MAX_WM/2,
	.default_wm = 1,
	.guard_size = 2,
	.cacheline_size = I830_FIFO_LINE_SIZE,
};

static const struct intel_watermark_params i845_wm_info = {
	.fifo_size = I830_FIFO_SIZE,
	.max_wm = I915_MAX_WM,
	.default_wm = 1,
	.guard_size = 2,
	.cacheline_size = I830_FIFO_LINE_SIZE,
};

/**
 * intel_wm_method1 - Method 1 / "small buffer" watermark formula
 * @pixel_rate: Pipe pixel rate in kHz
 * @cpp: Plane bytes per pixel
 * @latency: Memory wakeup latency in 0.1us units
 *
 * Compute the watermark using the method 1 or "small buffer"
 * formula. The caller may additonally add extra cachelines
 * to account for TLB misses and clock crossings.
 *
 * This method is concerned with the short term drain rate
 * of the FIFO, ie. it does not account for blanking periods
 * which would effectively reduce the average drain rate across
 * a longer period. The name "small" refers to the fact the
 * FIFO is relatively small compared to the amount of data
 * fetched.
 *
 * The FIFO level vs. time graph might look something like:
 *
 *   |\   |\
 *   | \  | \
 * __---__---__ (- plane active, _ blanking)
 * -> time
 *
 * or perhaps like this:
 *
 *   |\|\  |\|\
 * __----__----__ (- plane active, _ blanking)
 * -> time
 *
 * Returns:
 * The watermark in bytes
 */
static unsigned int intel_wm_method1(unsigned int pixel_rate,
				     unsigned int cpp,
				     unsigned int latency)
{
	u64 ret;

	ret = mul_u32_u32(pixel_rate, cpp * latency);
	ret = DIV_ROUND_UP_ULL(ret, 10000);

	return ret;
}

/**
 * intel_wm_method2 - Method 2 / "large buffer" watermark formula
 * @pixel_rate: Pipe pixel rate in kHz
 * @htotal: Pipe horizontal total
 * @width: Plane width in pixels
 * @cpp: Plane bytes per pixel
 * @latency: Memory wakeup latency in 0.1us units
 *
 * Compute the watermark using the method 2 or "large buffer"
 * formula. The caller may additonally add extra cachelines
 * to account for TLB misses and clock crossings.
 *
 * This method is concerned with the long term drain rate
 * of the FIFO, ie. it does account for blanking periods
 * which effectively reduce the average drain rate across
 * a longer period. The name "large" refers to the fact the
 * FIFO is relatively large compared to the amount of data
 * fetched.
 *
 * The FIFO level vs. time graph might look something like:
 *
 *    |\___       |\___
 *    |    \___   |    \___
 *    |        \  |        \
 * __ --__--__--__--__--__--__ (- plane active, _ blanking)
 * -> time
 *
 * Returns:
 * The watermark in bytes
 */
static unsigned int intel_wm_method2(unsigned int pixel_rate,
				     unsigned int htotal,
				     unsigned int width,
				     unsigned int cpp,
				     unsigned int latency)
{
	unsigned int ret;

	/*
	 * FIXME remove once all users are computing
	 * watermarks in the correct place.
	 */
	if (WARN_ON_ONCE(htotal == 0))
		htotal = 1;

	ret = (latency * pixel_rate) / (htotal * 10000);
	ret = (ret + 1) * width * cpp;

	return ret;
}

/**
 * intel_calculate_wm - calculate watermark level
 * @pixel_rate: pixel clock
 * @wm: chip FIFO params
 * @fifo_size: size of the FIFO buffer
 * @cpp: bytes per pixel
 * @latency_ns: memory latency for the platform
 *
 * Calculate the watermark level (the level at which the display plane will
 * start fetching from memory again).  Each chip has a different display
 * FIFO size and allocation, so the caller needs to figure that out and pass
 * in the correct intel_watermark_params structure.
 *
 * As the pixel clock runs, the FIFO will be drained at a rate that depends
 * on the pixel size.  When it reaches the watermark level, it'll start
 * fetching FIFO line sized based chunks from memory until the FIFO fills
 * past the watermark point.  If the FIFO drains completely, a FIFO underrun
 * will occur, and a display engine hang could result.
 */
static unsigned int intel_calculate_wm(int pixel_rate,
				       const struct intel_watermark_params *wm,
				       int fifo_size, int cpp,
				       unsigned int latency_ns)
{
	int entries, wm_size;

	/*
	 * Note: we need to make sure we don't overflow for various clock &
	 * latency values.
	 * clocks go from a few thousand to several hundred thousand.
	 * latency is usually a few thousand
	 */
	entries = intel_wm_method1(pixel_rate, cpp,
				   latency_ns / 100);
	entries = DIV_ROUND_UP(entries, wm->cacheline_size) +
		wm->guard_size;
	DRM_DEBUG_KMS("FIFO entries required for mode: %d\n", entries);

	wm_size = fifo_size - entries;
	DRM_DEBUG_KMS("FIFO watermark level: %d\n", wm_size);

	/* Don't promote wm_size to unsigned... */
	if (wm_size > wm->max_wm)
		wm_size = wm->max_wm;
	if (wm_size <= 0)
		wm_size = wm->default_wm;

	/*
	 * Bspec seems to indicate that the value shouldn't be lower than
	 * 'burst size + 1'. Certainly 830 is quite unhappy with low values.
	 * Lets go for 8 which is the burst size since certain platforms
	 * already use a hardcoded 8 (which is what the spec says should be
	 * done).
	 */
	if (wm_size <= 8)
		wm_size = 8;

	return wm_size;
}

static bool is_disabling(int old, int new, int threshold)
{
	return old >= threshold && new < threshold;
}

static bool is_enabling(int old, int new, int threshold)
{
	return old < threshold && new >= threshold;
}

static int intel_wm_num_levels(struct drm_i915_private *dev_priv)
{
	return dev_priv->wm.max_level + 1;
}

static bool intel_wm_plane_visible(const struct intel_crtc_state *crtc_state,
				   const struct intel_plane_state *plane_state)
{
	struct intel_plane *plane = to_intel_plane(plane_state->uapi.plane);

	/* FIXME check the 'enable' instead */
	if (!crtc_state->hw.active)
		return false;

	/*
	 * Treat cursor with fb as always visible since cursor updates
	 * can happen faster than the vrefresh rate, and the current
	 * watermark code doesn't handle that correctly. Cursor updates
	 * which set/clear the fb or change the cursor size are going
	 * to get throttled by intel_legacy_cursor_update() to work
	 * around this problem with the watermark code.
	 */
	if (plane->id == PLANE_CURSOR)
		return plane_state->hw.fb != NULL;
	else
		return plane_state->uapi.visible;
}

static bool intel_crtc_active(struct intel_crtc *crtc)
{
	/* Be paranoid as we can arrive here with only partial
	 * state retrieved from the hardware during setup.
	 *
	 * We can ditch the adjusted_mode.crtc_clock check as soon
	 * as Haswell has gained clock readout/fastboot support.
	 *
	 * We can ditch the crtc->primary->state->fb check as soon as we can
	 * properly reconstruct framebuffers.
	 *
	 * FIXME: The intel_crtc->active here should be switched to
	 * crtc->state->active once we have proper CRTC states wired up
	 * for atomic.
	 */
	return crtc && crtc->active && crtc->base.primary->state->fb &&
		crtc->config->hw.adjusted_mode.crtc_clock;
}

static struct intel_crtc *single_enabled_crtc(struct drm_i915_private *dev_priv)
{
	struct intel_crtc *crtc, *enabled = NULL;

	for_each_intel_crtc(&dev_priv->drm, crtc) {
		if (intel_crtc_active(crtc)) {
			if (enabled)
				return NULL;
			enabled = crtc;
		}
	}

	return enabled;
}

static void pnv_update_wm(struct drm_i915_private *dev_priv)
{
	struct intel_crtc *crtc;
	const struct cxsr_latency *latency;
	u32 reg;
	unsigned int wm;

	latency = intel_get_cxsr_latency(!IS_MOBILE(dev_priv),
					 dev_priv->is_ddr3,
					 dev_priv->fsb_freq,
					 dev_priv->mem_freq);
	if (!latency) {
		drm_dbg_kms(&dev_priv->drm,
			    "Unknown FSB/MEM found, disable CxSR\n");
		intel_set_memory_cxsr(dev_priv, false);
		return;
	}

	crtc = single_enabled_crtc(dev_priv);
	if (crtc) {
		const struct drm_framebuffer *fb =
			crtc->base.primary->state->fb;
		int pixel_rate = crtc->config->pixel_rate;
		int cpp = fb->format->cpp[0];

		/* Display SR */
		wm = intel_calculate_wm(pixel_rate, &pnv_display_wm,
					pnv_display_wm.fifo_size,
					cpp, latency->display_sr);
		reg = intel_uncore_read(&dev_priv->uncore, DSPFW1);
		reg &= ~DSPFW_SR_MASK;
		reg |= FW_WM(wm, SR);
		intel_uncore_write(&dev_priv->uncore, DSPFW1, reg);
		drm_dbg_kms(&dev_priv->drm, "DSPFW1 register is %x\n", reg);

		/* cursor SR */
		wm = intel_calculate_wm(pixel_rate, &pnv_cursor_wm,
					pnv_display_wm.fifo_size,
					4, latency->cursor_sr);
		reg = intel_uncore_read(&dev_priv->uncore, DSPFW3);
		reg &= ~DSPFW_CURSOR_SR_MASK;
		reg |= FW_WM(wm, CURSOR_SR);
		intel_uncore_write(&dev_priv->uncore, DSPFW3, reg);

		/* Display HPLL off SR */
		wm = intel_calculate_wm(pixel_rate, &pnv_display_hplloff_wm,
					pnv_display_hplloff_wm.fifo_size,
					cpp, latency->display_hpll_disable);
		reg = intel_uncore_read(&dev_priv->uncore, DSPFW3);
		reg &= ~DSPFW_HPLL_SR_MASK;
		reg |= FW_WM(wm, HPLL_SR);
		intel_uncore_write(&dev_priv->uncore, DSPFW3, reg);

		/* cursor HPLL off SR */
		wm = intel_calculate_wm(pixel_rate, &pnv_cursor_hplloff_wm,
					pnv_display_hplloff_wm.fifo_size,
					4, latency->cursor_hpll_disable);
		reg = intel_uncore_read(&dev_priv->uncore, DSPFW3);
		reg &= ~DSPFW_HPLL_CURSOR_MASK;
		reg |= FW_WM(wm, HPLL_CURSOR);
		intel_uncore_write(&dev_priv->uncore, DSPFW3, reg);
		drm_dbg_kms(&dev_priv->drm, "DSPFW3 register is %x\n", reg);

		intel_set_memory_cxsr(dev_priv, true);
	} else {
		intel_set_memory_cxsr(dev_priv, false);
	}
}

/*
 * Documentation says:
 * "If the line size is small, the TLB fetches can get in the way of the
 *  data fetches, causing some lag in the pixel data return which is not
 *  accounted for in the above formulas. The following adjustment only
 *  needs to be applied if eight whole lines fit in the buffer at once.
 *  The WM is adjusted upwards by the difference between the FIFO size
 *  and the size of 8 whole lines. This adjustment is always performed
 *  in the actual pixel depth regardless of whether FBC is enabled or not."
 */
static unsigned int g4x_tlb_miss_wa(int fifo_size, int width, int cpp)
{
	int tlb_miss = fifo_size * 64 - width * cpp * 8;

	return max(0, tlb_miss);
}

static void g4x_write_wm_values(struct drm_i915_private *dev_priv,
				const struct g4x_wm_values *wm)
{
	enum pipe pipe;

	for_each_pipe(dev_priv, pipe)
		trace_g4x_wm(intel_crtc_for_pipe(dev_priv, pipe), wm);

	intel_uncore_write(&dev_priv->uncore, DSPFW1,
		   FW_WM(wm->sr.plane, SR) |
		   FW_WM(wm->pipe[PIPE_B].plane[PLANE_CURSOR], CURSORB) |
		   FW_WM(wm->pipe[PIPE_B].plane[PLANE_PRIMARY], PLANEB) |
		   FW_WM(wm->pipe[PIPE_A].plane[PLANE_PRIMARY], PLANEA));
	intel_uncore_write(&dev_priv->uncore, DSPFW2,
		   (wm->fbc_en ? DSPFW_FBC_SR_EN : 0) |
		   FW_WM(wm->sr.fbc, FBC_SR) |
		   FW_WM(wm->hpll.fbc, FBC_HPLL_SR) |
		   FW_WM(wm->pipe[PIPE_B].plane[PLANE_SPRITE0], SPRITEB) |
		   FW_WM(wm->pipe[PIPE_A].plane[PLANE_CURSOR], CURSORA) |
		   FW_WM(wm->pipe[PIPE_A].plane[PLANE_SPRITE0], SPRITEA));
	intel_uncore_write(&dev_priv->uncore, DSPFW3,
		   (wm->hpll_en ? DSPFW_HPLL_SR_EN : 0) |
		   FW_WM(wm->sr.cursor, CURSOR_SR) |
		   FW_WM(wm->hpll.cursor, HPLL_CURSOR) |
		   FW_WM(wm->hpll.plane, HPLL_SR));

	intel_uncore_posting_read(&dev_priv->uncore, DSPFW1);
}

#define FW_WM_VLV(value, plane) \
	(((value) << DSPFW_ ## plane ## _SHIFT) & DSPFW_ ## plane ## _MASK_VLV)

static void vlv_write_wm_values(struct drm_i915_private *dev_priv,
				const struct vlv_wm_values *wm)
{
	enum pipe pipe;

	for_each_pipe(dev_priv, pipe) {
		trace_vlv_wm(intel_crtc_for_pipe(dev_priv, pipe), wm);

		intel_uncore_write(&dev_priv->uncore, VLV_DDL(pipe),
			   (wm->ddl[pipe].plane[PLANE_CURSOR] << DDL_CURSOR_SHIFT) |
			   (wm->ddl[pipe].plane[PLANE_SPRITE1] << DDL_SPRITE_SHIFT(1)) |
			   (wm->ddl[pipe].plane[PLANE_SPRITE0] << DDL_SPRITE_SHIFT(0)) |
			   (wm->ddl[pipe].plane[PLANE_PRIMARY] << DDL_PLANE_SHIFT));
	}

	/*
	 * Zero the (unused) WM1 watermarks, and also clear all the
	 * high order bits so that there are no out of bounds values
	 * present in the registers during the reprogramming.
	 */
	intel_uncore_write(&dev_priv->uncore, DSPHOWM, 0);
	intel_uncore_write(&dev_priv->uncore, DSPHOWM1, 0);
	intel_uncore_write(&dev_priv->uncore, DSPFW4, 0);
	intel_uncore_write(&dev_priv->uncore, DSPFW5, 0);
	intel_uncore_write(&dev_priv->uncore, DSPFW6, 0);

	intel_uncore_write(&dev_priv->uncore, DSPFW1,
		   FW_WM(wm->sr.plane, SR) |
		   FW_WM(wm->pipe[PIPE_B].plane[PLANE_CURSOR], CURSORB) |
		   FW_WM_VLV(wm->pipe[PIPE_B].plane[PLANE_PRIMARY], PLANEB) |
		   FW_WM_VLV(wm->pipe[PIPE_A].plane[PLANE_PRIMARY], PLANEA));
	intel_uncore_write(&dev_priv->uncore, DSPFW2,
		   FW_WM_VLV(wm->pipe[PIPE_A].plane[PLANE_SPRITE1], SPRITEB) |
		   FW_WM(wm->pipe[PIPE_A].plane[PLANE_CURSOR], CURSORA) |
		   FW_WM_VLV(wm->pipe[PIPE_A].plane[PLANE_SPRITE0], SPRITEA));
	intel_uncore_write(&dev_priv->uncore, DSPFW3,
		   FW_WM(wm->sr.cursor, CURSOR_SR));

	if (IS_CHERRYVIEW(dev_priv)) {
		intel_uncore_write(&dev_priv->uncore, DSPFW7_CHV,
			   FW_WM_VLV(wm->pipe[PIPE_B].plane[PLANE_SPRITE1], SPRITED) |
			   FW_WM_VLV(wm->pipe[PIPE_B].plane[PLANE_SPRITE0], SPRITEC));
		intel_uncore_write(&dev_priv->uncore, DSPFW8_CHV,
			   FW_WM_VLV(wm->pipe[PIPE_C].plane[PLANE_SPRITE1], SPRITEF) |
			   FW_WM_VLV(wm->pipe[PIPE_C].plane[PLANE_SPRITE0], SPRITEE));
		intel_uncore_write(&dev_priv->uncore, DSPFW9_CHV,
			   FW_WM_VLV(wm->pipe[PIPE_C].plane[PLANE_PRIMARY], PLANEC) |
			   FW_WM(wm->pipe[PIPE_C].plane[PLANE_CURSOR], CURSORC));
		intel_uncore_write(&dev_priv->uncore, DSPHOWM,
			   FW_WM(wm->sr.plane >> 9, SR_HI) |
			   FW_WM(wm->pipe[PIPE_C].plane[PLANE_SPRITE1] >> 8, SPRITEF_HI) |
			   FW_WM(wm->pipe[PIPE_C].plane[PLANE_SPRITE0] >> 8, SPRITEE_HI) |
			   FW_WM(wm->pipe[PIPE_C].plane[PLANE_PRIMARY] >> 8, PLANEC_HI) |
			   FW_WM(wm->pipe[PIPE_B].plane[PLANE_SPRITE1] >> 8, SPRITED_HI) |
			   FW_WM(wm->pipe[PIPE_B].plane[PLANE_SPRITE0] >> 8, SPRITEC_HI) |
			   FW_WM(wm->pipe[PIPE_B].plane[PLANE_PRIMARY] >> 8, PLANEB_HI) |
			   FW_WM(wm->pipe[PIPE_A].plane[PLANE_SPRITE1] >> 8, SPRITEB_HI) |
			   FW_WM(wm->pipe[PIPE_A].plane[PLANE_SPRITE0] >> 8, SPRITEA_HI) |
			   FW_WM(wm->pipe[PIPE_A].plane[PLANE_PRIMARY] >> 8, PLANEA_HI));
	} else {
		intel_uncore_write(&dev_priv->uncore, DSPFW7,
			   FW_WM_VLV(wm->pipe[PIPE_B].plane[PLANE_SPRITE1], SPRITED) |
			   FW_WM_VLV(wm->pipe[PIPE_B].plane[PLANE_SPRITE0], SPRITEC));
		intel_uncore_write(&dev_priv->uncore, DSPHOWM,
			   FW_WM(wm->sr.plane >> 9, SR_HI) |
			   FW_WM(wm->pipe[PIPE_B].plane[PLANE_SPRITE1] >> 8, SPRITED_HI) |
			   FW_WM(wm->pipe[PIPE_B].plane[PLANE_SPRITE0] >> 8, SPRITEC_HI) |
			   FW_WM(wm->pipe[PIPE_B].plane[PLANE_PRIMARY] >> 8, PLANEB_HI) |
			   FW_WM(wm->pipe[PIPE_A].plane[PLANE_SPRITE1] >> 8, SPRITEB_HI) |
			   FW_WM(wm->pipe[PIPE_A].plane[PLANE_SPRITE0] >> 8, SPRITEA_HI) |
			   FW_WM(wm->pipe[PIPE_A].plane[PLANE_PRIMARY] >> 8, PLANEA_HI));
	}

	intel_uncore_posting_read(&dev_priv->uncore, DSPFW1);
}

#undef FW_WM_VLV

static void g4x_setup_wm_latency(struct drm_i915_private *dev_priv)
{
	/* all latencies in usec */
	dev_priv->wm.pri_latency[G4X_WM_LEVEL_NORMAL] = 5;
	dev_priv->wm.pri_latency[G4X_WM_LEVEL_SR] = 12;
	dev_priv->wm.pri_latency[G4X_WM_LEVEL_HPLL] = 35;

	dev_priv->wm.max_level = G4X_WM_LEVEL_HPLL;
}

static int g4x_plane_fifo_size(enum plane_id plane_id, int level)
{
	/*
	 * DSPCNTR[13] supposedly controls whether the
	 * primary plane can use the FIFO space otherwise
	 * reserved for the sprite plane. It's not 100% clear
	 * what the actual FIFO size is, but it looks like we
	 * can happily set both primary and sprite watermarks
	 * up to 127 cachelines. So that would seem to mean
	 * that either DSPCNTR[13] doesn't do anything, or that
	 * the total FIFO is >= 256 cachelines in size. Either
	 * way, we don't seem to have to worry about this
	 * repartitioning as the maximum watermark value the
	 * register can hold for each plane is lower than the
	 * minimum FIFO size.
	 */
	switch (plane_id) {
	case PLANE_CURSOR:
		return 63;
	case PLANE_PRIMARY:
		return level == G4X_WM_LEVEL_NORMAL ? 127 : 511;
	case PLANE_SPRITE0:
		return level == G4X_WM_LEVEL_NORMAL ? 127 : 0;
	default:
		MISSING_CASE(plane_id);
		return 0;
	}
}

static int g4x_fbc_fifo_size(int level)
{
	switch (level) {
	case G4X_WM_LEVEL_SR:
		return 7;
	case G4X_WM_LEVEL_HPLL:
		return 15;
	default:
		MISSING_CASE(level);
		return 0;
	}
}

static u16 g4x_compute_wm(const struct intel_crtc_state *crtc_state,
			  const struct intel_plane_state *plane_state,
			  int level)
{
	struct intel_plane *plane = to_intel_plane(plane_state->uapi.plane);
	struct drm_i915_private *dev_priv = to_i915(plane->base.dev);
	const struct drm_display_mode *pipe_mode =
		&crtc_state->hw.pipe_mode;
	unsigned int latency = dev_priv->wm.pri_latency[level] * 10;
	unsigned int pixel_rate, htotal, cpp, width, wm;

	if (latency == 0)
		return USHRT_MAX;

	if (!intel_wm_plane_visible(crtc_state, plane_state))
		return 0;

	cpp = plane_state->hw.fb->format->cpp[0];

	/*
	 * WaUse32BppForSRWM:ctg,elk
	 *
	 * The spec fails to list this restriction for the
	 * HPLL watermark, which seems a little strange.
	 * Let's use 32bpp for the HPLL watermark as well.
	 */
	if (plane->id == PLANE_PRIMARY &&
	    level != G4X_WM_LEVEL_NORMAL)
		cpp = max(cpp, 4u);

	pixel_rate = crtc_state->pixel_rate;
	htotal = pipe_mode->crtc_htotal;
	width = drm_rect_width(&plane_state->uapi.src) >> 16;

	if (plane->id == PLANE_CURSOR) {
		wm = intel_wm_method2(pixel_rate, htotal, width, cpp, latency);
	} else if (plane->id == PLANE_PRIMARY &&
		   level == G4X_WM_LEVEL_NORMAL) {
		wm = intel_wm_method1(pixel_rate, cpp, latency);
	} else {
		unsigned int small, large;

		small = intel_wm_method1(pixel_rate, cpp, latency);
		large = intel_wm_method2(pixel_rate, htotal, width, cpp, latency);

		wm = min(small, large);
	}

	wm += g4x_tlb_miss_wa(g4x_plane_fifo_size(plane->id, level),
			      width, cpp);

	wm = DIV_ROUND_UP(wm, 64) + 2;

	return min_t(unsigned int, wm, USHRT_MAX);
}

static bool g4x_raw_plane_wm_set(struct intel_crtc_state *crtc_state,
				 int level, enum plane_id plane_id, u16 value)
{
	struct drm_i915_private *dev_priv = to_i915(crtc_state->uapi.crtc->dev);
	bool dirty = false;

	for (; level < intel_wm_num_levels(dev_priv); level++) {
		struct g4x_pipe_wm *raw = &crtc_state->wm.g4x.raw[level];

		dirty |= raw->plane[plane_id] != value;
		raw->plane[plane_id] = value;
	}

	return dirty;
}

static bool g4x_raw_fbc_wm_set(struct intel_crtc_state *crtc_state,
			       int level, u16 value)
{
	struct drm_i915_private *dev_priv = to_i915(crtc_state->uapi.crtc->dev);
	bool dirty = false;

	/* NORMAL level doesn't have an FBC watermark */
	level = max(level, G4X_WM_LEVEL_SR);

	for (; level < intel_wm_num_levels(dev_priv); level++) {
		struct g4x_pipe_wm *raw = &crtc_state->wm.g4x.raw[level];

		dirty |= raw->fbc != value;
		raw->fbc = value;
	}

	return dirty;
}

static u32 ilk_compute_fbc_wm(const struct intel_crtc_state *crtc_state,
			      const struct intel_plane_state *plane_state,
			      u32 pri_val);

static bool g4x_raw_plane_wm_compute(struct intel_crtc_state *crtc_state,
				     const struct intel_plane_state *plane_state)
{
	struct intel_plane *plane = to_intel_plane(plane_state->uapi.plane);
	struct drm_i915_private *dev_priv = to_i915(crtc_state->uapi.crtc->dev);
	int num_levels = intel_wm_num_levels(to_i915(plane->base.dev));
	enum plane_id plane_id = plane->id;
	bool dirty = false;
	int level;

	if (!intel_wm_plane_visible(crtc_state, plane_state)) {
		dirty |= g4x_raw_plane_wm_set(crtc_state, 0, plane_id, 0);
		if (plane_id == PLANE_PRIMARY)
			dirty |= g4x_raw_fbc_wm_set(crtc_state, 0, 0);
		goto out;
	}

	for (level = 0; level < num_levels; level++) {
		struct g4x_pipe_wm *raw = &crtc_state->wm.g4x.raw[level];
		int wm, max_wm;

		wm = g4x_compute_wm(crtc_state, plane_state, level);
		max_wm = g4x_plane_fifo_size(plane_id, level);

		if (wm > max_wm)
			break;

		dirty |= raw->plane[plane_id] != wm;
		raw->plane[plane_id] = wm;

		if (plane_id != PLANE_PRIMARY ||
		    level == G4X_WM_LEVEL_NORMAL)
			continue;

		wm = ilk_compute_fbc_wm(crtc_state, plane_state,
					raw->plane[plane_id]);
		max_wm = g4x_fbc_fifo_size(level);

		/*
		 * FBC wm is not mandatory as we
		 * can always just disable its use.
		 */
		if (wm > max_wm)
			wm = USHRT_MAX;

		dirty |= raw->fbc != wm;
		raw->fbc = wm;
	}

	/* mark watermarks as invalid */
	dirty |= g4x_raw_plane_wm_set(crtc_state, level, plane_id, USHRT_MAX);

	if (plane_id == PLANE_PRIMARY)
		dirty |= g4x_raw_fbc_wm_set(crtc_state, level, USHRT_MAX);

 out:
	if (dirty) {
		drm_dbg_kms(&dev_priv->drm,
			    "%s watermarks: normal=%d, SR=%d, HPLL=%d\n",
			    plane->base.name,
			    crtc_state->wm.g4x.raw[G4X_WM_LEVEL_NORMAL].plane[plane_id],
			    crtc_state->wm.g4x.raw[G4X_WM_LEVEL_SR].plane[plane_id],
			    crtc_state->wm.g4x.raw[G4X_WM_LEVEL_HPLL].plane[plane_id]);

		if (plane_id == PLANE_PRIMARY)
			drm_dbg_kms(&dev_priv->drm,
				    "FBC watermarks: SR=%d, HPLL=%d\n",
				    crtc_state->wm.g4x.raw[G4X_WM_LEVEL_SR].fbc,
				    crtc_state->wm.g4x.raw[G4X_WM_LEVEL_HPLL].fbc);
	}

	return dirty;
}

static bool g4x_raw_plane_wm_is_valid(const struct intel_crtc_state *crtc_state,
				      enum plane_id plane_id, int level)
{
	const struct g4x_pipe_wm *raw = &crtc_state->wm.g4x.raw[level];

	return raw->plane[plane_id] <= g4x_plane_fifo_size(plane_id, level);
}

static bool g4x_raw_crtc_wm_is_valid(const struct intel_crtc_state *crtc_state,
				     int level)
{
	struct drm_i915_private *dev_priv = to_i915(crtc_state->uapi.crtc->dev);

	if (level > dev_priv->wm.max_level)
		return false;

	return g4x_raw_plane_wm_is_valid(crtc_state, PLANE_PRIMARY, level) &&
		g4x_raw_plane_wm_is_valid(crtc_state, PLANE_SPRITE0, level) &&
		g4x_raw_plane_wm_is_valid(crtc_state, PLANE_CURSOR, level);
}

/* mark all levels starting from 'level' as invalid */
static void g4x_invalidate_wms(struct intel_crtc *crtc,
			       struct g4x_wm_state *wm_state, int level)
{
	if (level <= G4X_WM_LEVEL_NORMAL) {
		enum plane_id plane_id;

		for_each_plane_id_on_crtc(crtc, plane_id)
			wm_state->wm.plane[plane_id] = USHRT_MAX;
	}

	if (level <= G4X_WM_LEVEL_SR) {
		wm_state->cxsr = false;
		wm_state->sr.cursor = USHRT_MAX;
		wm_state->sr.plane = USHRT_MAX;
		wm_state->sr.fbc = USHRT_MAX;
	}

	if (level <= G4X_WM_LEVEL_HPLL) {
		wm_state->hpll_en = false;
		wm_state->hpll.cursor = USHRT_MAX;
		wm_state->hpll.plane = USHRT_MAX;
		wm_state->hpll.fbc = USHRT_MAX;
	}
}

static bool g4x_compute_fbc_en(const struct g4x_wm_state *wm_state,
			       int level)
{
	if (level < G4X_WM_LEVEL_SR)
		return false;

	if (level >= G4X_WM_LEVEL_SR &&
	    wm_state->sr.fbc > g4x_fbc_fifo_size(G4X_WM_LEVEL_SR))
		return false;

	if (level >= G4X_WM_LEVEL_HPLL &&
	    wm_state->hpll.fbc > g4x_fbc_fifo_size(G4X_WM_LEVEL_HPLL))
		return false;

	return true;
}

static int g4x_compute_pipe_wm(struct intel_atomic_state *state,
			       struct intel_crtc *crtc)
{
	struct intel_crtc_state *crtc_state =
		intel_atomic_get_new_crtc_state(state, crtc);
	struct g4x_wm_state *wm_state = &crtc_state->wm.g4x.optimal;
	u8 active_planes = crtc_state->active_planes & ~BIT(PLANE_CURSOR);
	const struct g4x_pipe_wm *raw;
	const struct intel_plane_state *old_plane_state;
	const struct intel_plane_state *new_plane_state;
	struct intel_plane *plane;
	enum plane_id plane_id;
	int i, level;
	unsigned int dirty = 0;

	for_each_oldnew_intel_plane_in_state(state, plane,
					     old_plane_state,
					     new_plane_state, i) {
		if (new_plane_state->hw.crtc != &crtc->base &&
		    old_plane_state->hw.crtc != &crtc->base)
			continue;

		if (g4x_raw_plane_wm_compute(crtc_state, new_plane_state))
			dirty |= BIT(plane->id);
	}

	if (!dirty)
		return 0;

	level = G4X_WM_LEVEL_NORMAL;
	if (!g4x_raw_crtc_wm_is_valid(crtc_state, level))
		goto out;

	raw = &crtc_state->wm.g4x.raw[level];
	for_each_plane_id_on_crtc(crtc, plane_id)
		wm_state->wm.plane[plane_id] = raw->plane[plane_id];

	level = G4X_WM_LEVEL_SR;
	if (!g4x_raw_crtc_wm_is_valid(crtc_state, level))
		goto out;

	raw = &crtc_state->wm.g4x.raw[level];
	wm_state->sr.plane = raw->plane[PLANE_PRIMARY];
	wm_state->sr.cursor = raw->plane[PLANE_CURSOR];
	wm_state->sr.fbc = raw->fbc;

	wm_state->cxsr = active_planes == BIT(PLANE_PRIMARY);

	level = G4X_WM_LEVEL_HPLL;
	if (!g4x_raw_crtc_wm_is_valid(crtc_state, level))
		goto out;

	raw = &crtc_state->wm.g4x.raw[level];
	wm_state->hpll.plane = raw->plane[PLANE_PRIMARY];
	wm_state->hpll.cursor = raw->plane[PLANE_CURSOR];
	wm_state->hpll.fbc = raw->fbc;

	wm_state->hpll_en = wm_state->cxsr;

	level++;

 out:
	if (level == G4X_WM_LEVEL_NORMAL)
		return -EINVAL;

	/* invalidate the higher levels */
	g4x_invalidate_wms(crtc, wm_state, level);

	/*
	 * Determine if the FBC watermark(s) can be used. IF
	 * this isn't the case we prefer to disable the FBC
	 * watermark(s) rather than disable the SR/HPLL
	 * level(s) entirely. 'level-1' is the highest valid
	 * level here.
	 */
	wm_state->fbc_en = g4x_compute_fbc_en(wm_state, level - 1);

	return 0;
}

static int g4x_compute_intermediate_wm(struct intel_atomic_state *state,
				       struct intel_crtc *crtc)
{
	struct drm_i915_private *dev_priv = to_i915(crtc->base.dev);
	struct intel_crtc_state *new_crtc_state =
		intel_atomic_get_new_crtc_state(state, crtc);
	const struct intel_crtc_state *old_crtc_state =
		intel_atomic_get_old_crtc_state(state, crtc);
	struct g4x_wm_state *intermediate = &new_crtc_state->wm.g4x.intermediate;
	const struct g4x_wm_state *optimal = &new_crtc_state->wm.g4x.optimal;
	const struct g4x_wm_state *active = &old_crtc_state->wm.g4x.optimal;
	enum plane_id plane_id;

	if (!new_crtc_state->hw.active ||
	    drm_atomic_crtc_needs_modeset(&new_crtc_state->uapi)) {
		*intermediate = *optimal;

		intermediate->cxsr = false;
		intermediate->hpll_en = false;
		goto out;
	}

	intermediate->cxsr = optimal->cxsr && active->cxsr &&
		!new_crtc_state->disable_cxsr;
	intermediate->hpll_en = optimal->hpll_en && active->hpll_en &&
		!new_crtc_state->disable_cxsr;
	intermediate->fbc_en = optimal->fbc_en && active->fbc_en;

	for_each_plane_id_on_crtc(crtc, plane_id) {
		intermediate->wm.plane[plane_id] =
			max(optimal->wm.plane[plane_id],
			    active->wm.plane[plane_id]);

		drm_WARN_ON(&dev_priv->drm, intermediate->wm.plane[plane_id] >
			    g4x_plane_fifo_size(plane_id, G4X_WM_LEVEL_NORMAL));
	}

	intermediate->sr.plane = max(optimal->sr.plane,
				     active->sr.plane);
	intermediate->sr.cursor = max(optimal->sr.cursor,
				      active->sr.cursor);
	intermediate->sr.fbc = max(optimal->sr.fbc,
				   active->sr.fbc);

	intermediate->hpll.plane = max(optimal->hpll.plane,
				       active->hpll.plane);
	intermediate->hpll.cursor = max(optimal->hpll.cursor,
					active->hpll.cursor);
	intermediate->hpll.fbc = max(optimal->hpll.fbc,
				     active->hpll.fbc);

	drm_WARN_ON(&dev_priv->drm,
		    (intermediate->sr.plane >
		     g4x_plane_fifo_size(PLANE_PRIMARY, G4X_WM_LEVEL_SR) ||
		     intermediate->sr.cursor >
		     g4x_plane_fifo_size(PLANE_CURSOR, G4X_WM_LEVEL_SR)) &&
		    intermediate->cxsr);
	drm_WARN_ON(&dev_priv->drm,
		    (intermediate->sr.plane >
		     g4x_plane_fifo_size(PLANE_PRIMARY, G4X_WM_LEVEL_HPLL) ||
		     intermediate->sr.cursor >
		     g4x_plane_fifo_size(PLANE_CURSOR, G4X_WM_LEVEL_HPLL)) &&
		    intermediate->hpll_en);

	drm_WARN_ON(&dev_priv->drm,
		    intermediate->sr.fbc > g4x_fbc_fifo_size(1) &&
		    intermediate->fbc_en && intermediate->cxsr);
	drm_WARN_ON(&dev_priv->drm,
		    intermediate->hpll.fbc > g4x_fbc_fifo_size(2) &&
		    intermediate->fbc_en && intermediate->hpll_en);

out:
	/*
	 * If our intermediate WM are identical to the final WM, then we can
	 * omit the post-vblank programming; only update if it's different.
	 */
	if (memcmp(intermediate, optimal, sizeof(*intermediate)) != 0)
		new_crtc_state->wm.need_postvbl_update = true;

	return 0;
}

static void g4x_merge_wm(struct drm_i915_private *dev_priv,
			 struct g4x_wm_values *wm)
{
	struct intel_crtc *crtc;
	int num_active_pipes = 0;

	wm->cxsr = true;
	wm->hpll_en = true;
	wm->fbc_en = true;

	for_each_intel_crtc(&dev_priv->drm, crtc) {
		const struct g4x_wm_state *wm_state = &crtc->wm.active.g4x;

		if (!crtc->active)
			continue;

		if (!wm_state->cxsr)
			wm->cxsr = false;
		if (!wm_state->hpll_en)
			wm->hpll_en = false;
		if (!wm_state->fbc_en)
			wm->fbc_en = false;

		num_active_pipes++;
	}

	if (num_active_pipes != 1) {
		wm->cxsr = false;
		wm->hpll_en = false;
		wm->fbc_en = false;
	}

	for_each_intel_crtc(&dev_priv->drm, crtc) {
		const struct g4x_wm_state *wm_state = &crtc->wm.active.g4x;
		enum pipe pipe = crtc->pipe;

		wm->pipe[pipe] = wm_state->wm;
		if (crtc->active && wm->cxsr)
			wm->sr = wm_state->sr;
		if (crtc->active && wm->hpll_en)
			wm->hpll = wm_state->hpll;
	}
}

static void g4x_program_watermarks(struct drm_i915_private *dev_priv)
{
	struct g4x_wm_values *old_wm = &dev_priv->wm.g4x;
	struct g4x_wm_values new_wm = {};

	g4x_merge_wm(dev_priv, &new_wm);

	if (memcmp(old_wm, &new_wm, sizeof(new_wm)) == 0)
		return;

	if (is_disabling(old_wm->cxsr, new_wm.cxsr, true))
		_intel_set_memory_cxsr(dev_priv, false);

	g4x_write_wm_values(dev_priv, &new_wm);

	if (is_enabling(old_wm->cxsr, new_wm.cxsr, true))
		_intel_set_memory_cxsr(dev_priv, true);

	*old_wm = new_wm;
}

static void g4x_initial_watermarks(struct intel_atomic_state *state,
				   struct intel_crtc *crtc)
{
	struct drm_i915_private *dev_priv = to_i915(crtc->base.dev);
	const struct intel_crtc_state *crtc_state =
		intel_atomic_get_new_crtc_state(state, crtc);

	mutex_lock(&dev_priv->wm.wm_mutex);
	crtc->wm.active.g4x = crtc_state->wm.g4x.intermediate;
	g4x_program_watermarks(dev_priv);
	mutex_unlock(&dev_priv->wm.wm_mutex);
}

static void g4x_optimize_watermarks(struct intel_atomic_state *state,
				    struct intel_crtc *crtc)
{
	struct drm_i915_private *dev_priv = to_i915(crtc->base.dev);
	const struct intel_crtc_state *crtc_state =
		intel_atomic_get_new_crtc_state(state, crtc);

	if (!crtc_state->wm.need_postvbl_update)
		return;

	mutex_lock(&dev_priv->wm.wm_mutex);
	crtc->wm.active.g4x = crtc_state->wm.g4x.optimal;
	g4x_program_watermarks(dev_priv);
	mutex_unlock(&dev_priv->wm.wm_mutex);
}

/* latency must be in 0.1us units. */
static unsigned int vlv_wm_method2(unsigned int pixel_rate,
				   unsigned int htotal,
				   unsigned int width,
				   unsigned int cpp,
				   unsigned int latency)
{
	unsigned int ret;

	ret = intel_wm_method2(pixel_rate, htotal,
			       width, cpp, latency);
	ret = DIV_ROUND_UP(ret, 64);

	return ret;
}

static void vlv_setup_wm_latency(struct drm_i915_private *dev_priv)
{
	/* all latencies in usec */
	dev_priv->wm.pri_latency[VLV_WM_LEVEL_PM2] = 3;

	dev_priv->wm.max_level = VLV_WM_LEVEL_PM2;

	if (IS_CHERRYVIEW(dev_priv)) {
		dev_priv->wm.pri_latency[VLV_WM_LEVEL_PM5] = 12;
		dev_priv->wm.pri_latency[VLV_WM_LEVEL_DDR_DVFS] = 33;

		dev_priv->wm.max_level = VLV_WM_LEVEL_DDR_DVFS;
	}
}

static u16 vlv_compute_wm_level(const struct intel_crtc_state *crtc_state,
				const struct intel_plane_state *plane_state,
				int level)
{
	struct intel_plane *plane = to_intel_plane(plane_state->uapi.plane);
	struct drm_i915_private *dev_priv = to_i915(plane->base.dev);
	const struct drm_display_mode *pipe_mode =
		&crtc_state->hw.pipe_mode;
	unsigned int pixel_rate, htotal, cpp, width, wm;

	if (dev_priv->wm.pri_latency[level] == 0)
		return USHRT_MAX;

	if (!intel_wm_plane_visible(crtc_state, plane_state))
		return 0;

	cpp = plane_state->hw.fb->format->cpp[0];
	pixel_rate = crtc_state->pixel_rate;
	htotal = pipe_mode->crtc_htotal;
	width = drm_rect_width(&plane_state->uapi.src) >> 16;

	if (plane->id == PLANE_CURSOR) {
		/*
		 * FIXME the formula gives values that are
		 * too big for the cursor FIFO, and hence we
		 * would never be able to use cursors. For
		 * now just hardcode the watermark.
		 */
		wm = 63;
	} else {
		wm = vlv_wm_method2(pixel_rate, htotal, width, cpp,
				    dev_priv->wm.pri_latency[level] * 10);
	}

	return min_t(unsigned int, wm, USHRT_MAX);
}

static bool vlv_need_sprite0_fifo_workaround(unsigned int active_planes)
{
	return (active_planes & (BIT(PLANE_SPRITE0) |
				 BIT(PLANE_SPRITE1))) == BIT(PLANE_SPRITE1);
}

static int vlv_compute_fifo(struct intel_crtc_state *crtc_state)
{
	struct intel_crtc *crtc = to_intel_crtc(crtc_state->uapi.crtc);
	struct drm_i915_private *dev_priv = to_i915(crtc->base.dev);
	const struct g4x_pipe_wm *raw =
		&crtc_state->wm.vlv.raw[VLV_WM_LEVEL_PM2];
	struct vlv_fifo_state *fifo_state = &crtc_state->wm.vlv.fifo_state;
	u8 active_planes = crtc_state->active_planes & ~BIT(PLANE_CURSOR);
	int num_active_planes = hweight8(active_planes);
	const int fifo_size = 511;
	int fifo_extra, fifo_left = fifo_size;
	int sprite0_fifo_extra = 0;
	unsigned int total_rate;
	enum plane_id plane_id;

	/*
	 * When enabling sprite0 after sprite1 has already been enabled
	 * we tend to get an underrun unless sprite0 already has some
	 * FIFO space allcoated. Hence we always allocate at least one
	 * cacheline for sprite0 whenever sprite1 is enabled.
	 *
	 * All other plane enable sequences appear immune to this problem.
	 */
	if (vlv_need_sprite0_fifo_workaround(active_planes))
		sprite0_fifo_extra = 1;

	total_rate = raw->plane[PLANE_PRIMARY] +
		raw->plane[PLANE_SPRITE0] +
		raw->plane[PLANE_SPRITE1] +
		sprite0_fifo_extra;

	if (total_rate > fifo_size)
		return -EINVAL;

	if (total_rate == 0)
		total_rate = 1;

	for_each_plane_id_on_crtc(crtc, plane_id) {
		unsigned int rate;

		if ((active_planes & BIT(plane_id)) == 0) {
			fifo_state->plane[plane_id] = 0;
			continue;
		}

		rate = raw->plane[plane_id];
		fifo_state->plane[plane_id] = fifo_size * rate / total_rate;
		fifo_left -= fifo_state->plane[plane_id];
	}

	fifo_state->plane[PLANE_SPRITE0] += sprite0_fifo_extra;
	fifo_left -= sprite0_fifo_extra;

	fifo_state->plane[PLANE_CURSOR] = 63;

	fifo_extra = DIV_ROUND_UP(fifo_left, num_active_planes ?: 1);

	/* spread the remainder evenly */
	for_each_plane_id_on_crtc(crtc, plane_id) {
		int plane_extra;

		if (fifo_left == 0)
			break;

		if ((active_planes & BIT(plane_id)) == 0)
			continue;

		plane_extra = min(fifo_extra, fifo_left);
		fifo_state->plane[plane_id] += plane_extra;
		fifo_left -= plane_extra;
	}

	drm_WARN_ON(&dev_priv->drm, active_planes != 0 && fifo_left != 0);

	/* give it all to the first plane if none are active */
	if (active_planes == 0) {
		drm_WARN_ON(&dev_priv->drm, fifo_left != fifo_size);
		fifo_state->plane[PLANE_PRIMARY] = fifo_left;
	}

	return 0;
}

/* mark all levels starting from 'level' as invalid */
static void vlv_invalidate_wms(struct intel_crtc *crtc,
			       struct vlv_wm_state *wm_state, int level)
{
	struct drm_i915_private *dev_priv = to_i915(crtc->base.dev);

	for (; level < intel_wm_num_levels(dev_priv); level++) {
		enum plane_id plane_id;

		for_each_plane_id_on_crtc(crtc, plane_id)
			wm_state->wm[level].plane[plane_id] = USHRT_MAX;

		wm_state->sr[level].cursor = USHRT_MAX;
		wm_state->sr[level].plane = USHRT_MAX;
	}
}

static u16 vlv_invert_wm_value(u16 wm, u16 fifo_size)
{
	if (wm > fifo_size)
		return USHRT_MAX;
	else
		return fifo_size - wm;
}

/*
 * Starting from 'level' set all higher
 * levels to 'value' in the "raw" watermarks.
 */
static bool vlv_raw_plane_wm_set(struct intel_crtc_state *crtc_state,
				 int level, enum plane_id plane_id, u16 value)
{
	struct drm_i915_private *dev_priv = to_i915(crtc_state->uapi.crtc->dev);
	int num_levels = intel_wm_num_levels(dev_priv);
	bool dirty = false;

	for (; level < num_levels; level++) {
		struct g4x_pipe_wm *raw = &crtc_state->wm.vlv.raw[level];

		dirty |= raw->plane[plane_id] != value;
		raw->plane[plane_id] = value;
	}

	return dirty;
}

static bool vlv_raw_plane_wm_compute(struct intel_crtc_state *crtc_state,
				     const struct intel_plane_state *plane_state)
{
	struct intel_plane *plane = to_intel_plane(plane_state->uapi.plane);
	struct drm_i915_private *dev_priv = to_i915(crtc_state->uapi.crtc->dev);
	enum plane_id plane_id = plane->id;
	int num_levels = intel_wm_num_levels(to_i915(plane->base.dev));
	int level;
	bool dirty = false;

	if (!intel_wm_plane_visible(crtc_state, plane_state)) {
		dirty |= vlv_raw_plane_wm_set(crtc_state, 0, plane_id, 0);
		goto out;
	}

	for (level = 0; level < num_levels; level++) {
		struct g4x_pipe_wm *raw = &crtc_state->wm.vlv.raw[level];
		int wm = vlv_compute_wm_level(crtc_state, plane_state, level);
		int max_wm = plane_id == PLANE_CURSOR ? 63 : 511;

		if (wm > max_wm)
			break;

		dirty |= raw->plane[plane_id] != wm;
		raw->plane[plane_id] = wm;
	}

	/* mark all higher levels as invalid */
	dirty |= vlv_raw_plane_wm_set(crtc_state, level, plane_id, USHRT_MAX);

out:
	if (dirty)
		drm_dbg_kms(&dev_priv->drm,
			    "%s watermarks: PM2=%d, PM5=%d, DDR DVFS=%d\n",
			    plane->base.name,
			    crtc_state->wm.vlv.raw[VLV_WM_LEVEL_PM2].plane[plane_id],
			    crtc_state->wm.vlv.raw[VLV_WM_LEVEL_PM5].plane[plane_id],
			    crtc_state->wm.vlv.raw[VLV_WM_LEVEL_DDR_DVFS].plane[plane_id]);

	return dirty;
}

static bool vlv_raw_plane_wm_is_valid(const struct intel_crtc_state *crtc_state,
				      enum plane_id plane_id, int level)
{
	const struct g4x_pipe_wm *raw =
		&crtc_state->wm.vlv.raw[level];
	const struct vlv_fifo_state *fifo_state =
		&crtc_state->wm.vlv.fifo_state;

	return raw->plane[plane_id] <= fifo_state->plane[plane_id];
}

static bool vlv_raw_crtc_wm_is_valid(const struct intel_crtc_state *crtc_state, int level)
{
	return vlv_raw_plane_wm_is_valid(crtc_state, PLANE_PRIMARY, level) &&
		vlv_raw_plane_wm_is_valid(crtc_state, PLANE_SPRITE0, level) &&
		vlv_raw_plane_wm_is_valid(crtc_state, PLANE_SPRITE1, level) &&
		vlv_raw_plane_wm_is_valid(crtc_state, PLANE_CURSOR, level);
}

static int vlv_compute_pipe_wm(struct intel_atomic_state *state,
			       struct intel_crtc *crtc)
{
	struct drm_i915_private *dev_priv = to_i915(crtc->base.dev);
	struct intel_crtc_state *crtc_state =
		intel_atomic_get_new_crtc_state(state, crtc);
	struct vlv_wm_state *wm_state = &crtc_state->wm.vlv.optimal;
	const struct vlv_fifo_state *fifo_state =
		&crtc_state->wm.vlv.fifo_state;
	u8 active_planes = crtc_state->active_planes & ~BIT(PLANE_CURSOR);
	int num_active_planes = hweight8(active_planes);
	bool needs_modeset = drm_atomic_crtc_needs_modeset(&crtc_state->uapi);
	const struct intel_plane_state *old_plane_state;
	const struct intel_plane_state *new_plane_state;
	struct intel_plane *plane;
	enum plane_id plane_id;
	int level, ret, i;
	unsigned int dirty = 0;

	for_each_oldnew_intel_plane_in_state(state, plane,
					     old_plane_state,
					     new_plane_state, i) {
		if (new_plane_state->hw.crtc != &crtc->base &&
		    old_plane_state->hw.crtc != &crtc->base)
			continue;

		if (vlv_raw_plane_wm_compute(crtc_state, new_plane_state))
			dirty |= BIT(plane->id);
	}

	/*
	 * DSPARB registers may have been reset due to the
	 * power well being turned off. Make sure we restore
	 * them to a consistent state even if no primary/sprite
	 * planes are initially active.
	 */
	if (needs_modeset)
		crtc_state->fifo_changed = true;

	if (!dirty)
		return 0;

	/* cursor changes don't warrant a FIFO recompute */
	if (dirty & ~BIT(PLANE_CURSOR)) {
		const struct intel_crtc_state *old_crtc_state =
			intel_atomic_get_old_crtc_state(state, crtc);
		const struct vlv_fifo_state *old_fifo_state =
			&old_crtc_state->wm.vlv.fifo_state;

		ret = vlv_compute_fifo(crtc_state);
		if (ret)
			return ret;

		if (needs_modeset ||
		    memcmp(old_fifo_state, fifo_state,
			   sizeof(*fifo_state)) != 0)
			crtc_state->fifo_changed = true;
	}

	/* initially allow all levels */
	wm_state->num_levels = intel_wm_num_levels(dev_priv);
	/*
	 * Note that enabling cxsr with no primary/sprite planes
	 * enabled can wedge the pipe. Hence we only allow cxsr
	 * with exactly one enabled primary/sprite plane.
	 */
	wm_state->cxsr = crtc->pipe != PIPE_C && num_active_planes == 1;

	for (level = 0; level < wm_state->num_levels; level++) {
		const struct g4x_pipe_wm *raw = &crtc_state->wm.vlv.raw[level];
		const int sr_fifo_size = INTEL_NUM_PIPES(dev_priv) * 512 - 1;

		if (!vlv_raw_crtc_wm_is_valid(crtc_state, level))
			break;

		for_each_plane_id_on_crtc(crtc, plane_id) {
			wm_state->wm[level].plane[plane_id] =
				vlv_invert_wm_value(raw->plane[plane_id],
						    fifo_state->plane[plane_id]);
		}

		wm_state->sr[level].plane =
			vlv_invert_wm_value(max3(raw->plane[PLANE_PRIMARY],
						 raw->plane[PLANE_SPRITE0],
						 raw->plane[PLANE_SPRITE1]),
					    sr_fifo_size);

		wm_state->sr[level].cursor =
			vlv_invert_wm_value(raw->plane[PLANE_CURSOR],
					    63);
	}

	if (level == 0)
		return -EINVAL;

	/* limit to only levels we can actually handle */
	wm_state->num_levels = level;

	/* invalidate the higher levels */
	vlv_invalidate_wms(crtc, wm_state, level);

	return 0;
}

#define VLV_FIFO(plane, value) \
	(((value) << DSPARB_ ## plane ## _SHIFT_VLV) & DSPARB_ ## plane ## _MASK_VLV)

static void vlv_atomic_update_fifo(struct intel_atomic_state *state,
				   struct intel_crtc *crtc)
{
	struct drm_i915_private *dev_priv = to_i915(crtc->base.dev);
	struct intel_uncore *uncore = &dev_priv->uncore;
	const struct intel_crtc_state *crtc_state =
		intel_atomic_get_new_crtc_state(state, crtc);
	const struct vlv_fifo_state *fifo_state =
		&crtc_state->wm.vlv.fifo_state;
	int sprite0_start, sprite1_start, fifo_size;
	u32 dsparb, dsparb2, dsparb3;

	if (!crtc_state->fifo_changed)
		return;

	sprite0_start = fifo_state->plane[PLANE_PRIMARY];
	sprite1_start = fifo_state->plane[PLANE_SPRITE0] + sprite0_start;
	fifo_size = fifo_state->plane[PLANE_SPRITE1] + sprite1_start;

	drm_WARN_ON(&dev_priv->drm, fifo_state->plane[PLANE_CURSOR] != 63);
	drm_WARN_ON(&dev_priv->drm, fifo_size != 511);

	trace_vlv_fifo_size(crtc, sprite0_start, sprite1_start, fifo_size);

	/*
	 * uncore.lock serves a double purpose here. It allows us to
	 * use the less expensive I915_{READ,WRITE}_FW() functions, and
	 * it protects the DSPARB registers from getting clobbered by
	 * parallel updates from multiple pipes.
	 *
	 * intel_pipe_update_start() has already disabled interrupts
	 * for us, so a plain spin_lock() is sufficient here.
	 */
	spin_lock(&uncore->lock);

	switch (crtc->pipe) {
	case PIPE_A:
		dsparb = intel_uncore_read_fw(uncore, DSPARB);
		dsparb2 = intel_uncore_read_fw(uncore, DSPARB2);

		dsparb &= ~(VLV_FIFO(SPRITEA, 0xff) |
			    VLV_FIFO(SPRITEB, 0xff));
		dsparb |= (VLV_FIFO(SPRITEA, sprite0_start) |
			   VLV_FIFO(SPRITEB, sprite1_start));

		dsparb2 &= ~(VLV_FIFO(SPRITEA_HI, 0x1) |
			     VLV_FIFO(SPRITEB_HI, 0x1));
		dsparb2 |= (VLV_FIFO(SPRITEA_HI, sprite0_start >> 8) |
			   VLV_FIFO(SPRITEB_HI, sprite1_start >> 8));

		intel_uncore_write_fw(uncore, DSPARB, dsparb);
		intel_uncore_write_fw(uncore, DSPARB2, dsparb2);
		break;
	case PIPE_B:
		dsparb = intel_uncore_read_fw(uncore, DSPARB);
		dsparb2 = intel_uncore_read_fw(uncore, DSPARB2);

		dsparb &= ~(VLV_FIFO(SPRITEC, 0xff) |
			    VLV_FIFO(SPRITED, 0xff));
		dsparb |= (VLV_FIFO(SPRITEC, sprite0_start) |
			   VLV_FIFO(SPRITED, sprite1_start));

		dsparb2 &= ~(VLV_FIFO(SPRITEC_HI, 0xff) |
			     VLV_FIFO(SPRITED_HI, 0xff));
		dsparb2 |= (VLV_FIFO(SPRITEC_HI, sprite0_start >> 8) |
			   VLV_FIFO(SPRITED_HI, sprite1_start >> 8));

		intel_uncore_write_fw(uncore, DSPARB, dsparb);
		intel_uncore_write_fw(uncore, DSPARB2, dsparb2);
		break;
	case PIPE_C:
		dsparb3 = intel_uncore_read_fw(uncore, DSPARB3);
		dsparb2 = intel_uncore_read_fw(uncore, DSPARB2);

		dsparb3 &= ~(VLV_FIFO(SPRITEE, 0xff) |
			     VLV_FIFO(SPRITEF, 0xff));
		dsparb3 |= (VLV_FIFO(SPRITEE, sprite0_start) |
			    VLV_FIFO(SPRITEF, sprite1_start));

		dsparb2 &= ~(VLV_FIFO(SPRITEE_HI, 0xff) |
			     VLV_FIFO(SPRITEF_HI, 0xff));
		dsparb2 |= (VLV_FIFO(SPRITEE_HI, sprite0_start >> 8) |
			   VLV_FIFO(SPRITEF_HI, sprite1_start >> 8));

		intel_uncore_write_fw(uncore, DSPARB3, dsparb3);
		intel_uncore_write_fw(uncore, DSPARB2, dsparb2);
		break;
	default:
		break;
	}

	intel_uncore_posting_read_fw(uncore, DSPARB);

	spin_unlock(&uncore->lock);
}

#undef VLV_FIFO

static int vlv_compute_intermediate_wm(struct intel_atomic_state *state,
				       struct intel_crtc *crtc)
{
	struct intel_crtc_state *new_crtc_state =
		intel_atomic_get_new_crtc_state(state, crtc);
	const struct intel_crtc_state *old_crtc_state =
		intel_atomic_get_old_crtc_state(state, crtc);
	struct vlv_wm_state *intermediate = &new_crtc_state->wm.vlv.intermediate;
	const struct vlv_wm_state *optimal = &new_crtc_state->wm.vlv.optimal;
	const struct vlv_wm_state *active = &old_crtc_state->wm.vlv.optimal;
	int level;

	if (!new_crtc_state->hw.active ||
	    drm_atomic_crtc_needs_modeset(&new_crtc_state->uapi)) {
		*intermediate = *optimal;

		intermediate->cxsr = false;
		goto out;
	}

	intermediate->num_levels = min(optimal->num_levels, active->num_levels);
	intermediate->cxsr = optimal->cxsr && active->cxsr &&
		!new_crtc_state->disable_cxsr;

	for (level = 0; level < intermediate->num_levels; level++) {
		enum plane_id plane_id;

		for_each_plane_id_on_crtc(crtc, plane_id) {
			intermediate->wm[level].plane[plane_id] =
				min(optimal->wm[level].plane[plane_id],
				    active->wm[level].plane[plane_id]);
		}

		intermediate->sr[level].plane = min(optimal->sr[level].plane,
						    active->sr[level].plane);
		intermediate->sr[level].cursor = min(optimal->sr[level].cursor,
						     active->sr[level].cursor);
	}

	vlv_invalidate_wms(crtc, intermediate, level);

out:
	/*
	 * If our intermediate WM are identical to the final WM, then we can
	 * omit the post-vblank programming; only update if it's different.
	 */
	if (memcmp(intermediate, optimal, sizeof(*intermediate)) != 0)
		new_crtc_state->wm.need_postvbl_update = true;

	return 0;
}

static void vlv_merge_wm(struct drm_i915_private *dev_priv,
			 struct vlv_wm_values *wm)
{
	struct intel_crtc *crtc;
	int num_active_pipes = 0;

	wm->level = dev_priv->wm.max_level;
	wm->cxsr = true;

	for_each_intel_crtc(&dev_priv->drm, crtc) {
		const struct vlv_wm_state *wm_state = &crtc->wm.active.vlv;

		if (!crtc->active)
			continue;

		if (!wm_state->cxsr)
			wm->cxsr = false;

		num_active_pipes++;
		wm->level = min_t(int, wm->level, wm_state->num_levels - 1);
	}

	if (num_active_pipes != 1)
		wm->cxsr = false;

	if (num_active_pipes > 1)
		wm->level = VLV_WM_LEVEL_PM2;

	for_each_intel_crtc(&dev_priv->drm, crtc) {
		const struct vlv_wm_state *wm_state = &crtc->wm.active.vlv;
		enum pipe pipe = crtc->pipe;

		wm->pipe[pipe] = wm_state->wm[wm->level];
		if (crtc->active && wm->cxsr)
			wm->sr = wm_state->sr[wm->level];

		wm->ddl[pipe].plane[PLANE_PRIMARY] = DDL_PRECISION_HIGH | 2;
		wm->ddl[pipe].plane[PLANE_SPRITE0] = DDL_PRECISION_HIGH | 2;
		wm->ddl[pipe].plane[PLANE_SPRITE1] = DDL_PRECISION_HIGH | 2;
		wm->ddl[pipe].plane[PLANE_CURSOR] = DDL_PRECISION_HIGH | 2;
	}
}

static void vlv_program_watermarks(struct drm_i915_private *dev_priv)
{
	struct vlv_wm_values *old_wm = &dev_priv->wm.vlv;
	struct vlv_wm_values new_wm = {};

	vlv_merge_wm(dev_priv, &new_wm);

	if (memcmp(old_wm, &new_wm, sizeof(new_wm)) == 0)
		return;

	if (is_disabling(old_wm->level, new_wm.level, VLV_WM_LEVEL_DDR_DVFS))
		chv_set_memory_dvfs(dev_priv, false);

	if (is_disabling(old_wm->level, new_wm.level, VLV_WM_LEVEL_PM5))
		chv_set_memory_pm5(dev_priv, false);

	if (is_disabling(old_wm->cxsr, new_wm.cxsr, true))
		_intel_set_memory_cxsr(dev_priv, false);

	vlv_write_wm_values(dev_priv, &new_wm);

	if (is_enabling(old_wm->cxsr, new_wm.cxsr, true))
		_intel_set_memory_cxsr(dev_priv, true);

	if (is_enabling(old_wm->level, new_wm.level, VLV_WM_LEVEL_PM5))
		chv_set_memory_pm5(dev_priv, true);

	if (is_enabling(old_wm->level, new_wm.level, VLV_WM_LEVEL_DDR_DVFS))
		chv_set_memory_dvfs(dev_priv, true);

	*old_wm = new_wm;
}

static void vlv_initial_watermarks(struct intel_atomic_state *state,
				   struct intel_crtc *crtc)
{
	struct drm_i915_private *dev_priv = to_i915(crtc->base.dev);
	const struct intel_crtc_state *crtc_state =
		intel_atomic_get_new_crtc_state(state, crtc);

	mutex_lock(&dev_priv->wm.wm_mutex);
	crtc->wm.active.vlv = crtc_state->wm.vlv.intermediate;
	vlv_program_watermarks(dev_priv);
	mutex_unlock(&dev_priv->wm.wm_mutex);
}

static void vlv_optimize_watermarks(struct intel_atomic_state *state,
				    struct intel_crtc *crtc)
{
	struct drm_i915_private *dev_priv = to_i915(crtc->base.dev);
	const struct intel_crtc_state *crtc_state =
		intel_atomic_get_new_crtc_state(state, crtc);

	if (!crtc_state->wm.need_postvbl_update)
		return;

	mutex_lock(&dev_priv->wm.wm_mutex);
	crtc->wm.active.vlv = crtc_state->wm.vlv.optimal;
	vlv_program_watermarks(dev_priv);
	mutex_unlock(&dev_priv->wm.wm_mutex);
}

static void i965_update_wm(struct drm_i915_private *dev_priv)
{
	struct intel_crtc *crtc;
	int srwm = 1;
	int cursor_sr = 16;
	bool cxsr_enabled;

	/* Calc sr entries for one plane configs */
	crtc = single_enabled_crtc(dev_priv);
	if (crtc) {
		/* self-refresh has much higher latency */
		static const int sr_latency_ns = 12000;
		const struct drm_display_mode *pipe_mode =
			&crtc->config->hw.pipe_mode;
		const struct drm_framebuffer *fb =
			crtc->base.primary->state->fb;
		int pixel_rate = crtc->config->pixel_rate;
		int htotal = pipe_mode->crtc_htotal;
		int width = drm_rect_width(&crtc->base.primary->state->src) >> 16;
		int cpp = fb->format->cpp[0];
		int entries;

		entries = intel_wm_method2(pixel_rate, htotal,
					   width, cpp, sr_latency_ns / 100);
		entries = DIV_ROUND_UP(entries, I915_FIFO_LINE_SIZE);
		srwm = I965_FIFO_SIZE - entries;
		if (srwm < 0)
			srwm = 1;
		srwm &= 0x1ff;
		drm_dbg_kms(&dev_priv->drm,
			    "self-refresh entries: %d, wm: %d\n",
			    entries, srwm);

		entries = intel_wm_method2(pixel_rate, htotal,
					   crtc->base.cursor->state->crtc_w, 4,
					   sr_latency_ns / 100);
		entries = DIV_ROUND_UP(entries,
				       i965_cursor_wm_info.cacheline_size) +
			i965_cursor_wm_info.guard_size;

		cursor_sr = i965_cursor_wm_info.fifo_size - entries;
		if (cursor_sr > i965_cursor_wm_info.max_wm)
			cursor_sr = i965_cursor_wm_info.max_wm;

		drm_dbg_kms(&dev_priv->drm,
			    "self-refresh watermark: display plane %d "
			    "cursor %d\n", srwm, cursor_sr);

		cxsr_enabled = true;
	} else {
		cxsr_enabled = false;
		/* Turn off self refresh if both pipes are enabled */
		intel_set_memory_cxsr(dev_priv, false);
	}

	drm_dbg_kms(&dev_priv->drm,
		    "Setting FIFO watermarks - A: 8, B: 8, C: 8, SR %d\n",
		    srwm);

	/* 965 has limitations... */
	intel_uncore_write(&dev_priv->uncore, DSPFW1, FW_WM(srwm, SR) |
		   FW_WM(8, CURSORB) |
		   FW_WM(8, PLANEB) |
		   FW_WM(8, PLANEA));
	intel_uncore_write(&dev_priv->uncore, DSPFW2, FW_WM(8, CURSORA) |
		   FW_WM(8, PLANEC_OLD));
	/* update cursor SR watermark */
	intel_uncore_write(&dev_priv->uncore, DSPFW3, FW_WM(cursor_sr, CURSOR_SR));

	if (cxsr_enabled)
		intel_set_memory_cxsr(dev_priv, true);
}

#undef FW_WM

static struct intel_crtc *intel_crtc_for_plane(struct drm_i915_private *i915,
					       enum i9xx_plane_id i9xx_plane)
{
	struct intel_plane *plane;

	for_each_intel_plane(&i915->drm, plane) {
		if (plane->id == PLANE_PRIMARY &&
		    plane->i9xx_plane == i9xx_plane)
			return intel_crtc_for_pipe(i915, plane->pipe);
	}

	return NULL;
}

static void i9xx_update_wm(struct drm_i915_private *dev_priv)
{
	const struct intel_watermark_params *wm_info;
	u32 fwater_lo;
	u32 fwater_hi;
	int cwm, srwm = 1;
	int fifo_size;
	int planea_wm, planeb_wm;
	struct intel_crtc *crtc;

	if (IS_I945GM(dev_priv))
		wm_info = &i945_wm_info;
	else if (DISPLAY_VER(dev_priv) != 2)
		wm_info = &i915_wm_info;
	else
		wm_info = &i830_a_wm_info;

	if (DISPLAY_VER(dev_priv) == 2)
		fifo_size = i830_get_fifo_size(dev_priv, PLANE_A);
	else
		fifo_size = i9xx_get_fifo_size(dev_priv, PLANE_A);
	crtc = intel_crtc_for_plane(dev_priv, PLANE_A);
	if (intel_crtc_active(crtc)) {
		const struct drm_framebuffer *fb =
			crtc->base.primary->state->fb;
		int cpp;

		if (DISPLAY_VER(dev_priv) == 2)
			cpp = 4;
		else
			cpp = fb->format->cpp[0];

		planea_wm = intel_calculate_wm(crtc->config->pixel_rate,
					       wm_info, fifo_size, cpp,
					       pessimal_latency_ns);
	} else {
		planea_wm = fifo_size - wm_info->guard_size;
		if (planea_wm > (long)wm_info->max_wm)
			planea_wm = wm_info->max_wm;
	}

	if (DISPLAY_VER(dev_priv) == 2)
		wm_info = &i830_bc_wm_info;

	if (DISPLAY_VER(dev_priv) == 2)
		fifo_size = i830_get_fifo_size(dev_priv, PLANE_B);
	else
		fifo_size = i9xx_get_fifo_size(dev_priv, PLANE_B);
	crtc = intel_crtc_for_plane(dev_priv, PLANE_B);
	if (intel_crtc_active(crtc)) {
		const struct drm_framebuffer *fb =
			crtc->base.primary->state->fb;
		int cpp;

		if (DISPLAY_VER(dev_priv) == 2)
			cpp = 4;
		else
			cpp = fb->format->cpp[0];

		planeb_wm = intel_calculate_wm(crtc->config->pixel_rate,
					       wm_info, fifo_size, cpp,
					       pessimal_latency_ns);
	} else {
		planeb_wm = fifo_size - wm_info->guard_size;
		if (planeb_wm > (long)wm_info->max_wm)
			planeb_wm = wm_info->max_wm;
	}

	drm_dbg_kms(&dev_priv->drm,
		    "FIFO watermarks - A: %d, B: %d\n", planea_wm, planeb_wm);

	crtc = single_enabled_crtc(dev_priv);
	if (IS_I915GM(dev_priv) && crtc) {
		struct drm_i915_gem_object *obj;

		obj = intel_fb_obj(crtc->base.primary->state->fb);

		/* self-refresh seems busted with untiled */
		if (!i915_gem_object_is_tiled(obj))
			crtc = NULL;
	}

	/*
	 * Overlay gets an aggressive default since video jitter is bad.
	 */
	cwm = 2;

	/* Play safe and disable self-refresh before adjusting watermarks. */
	intel_set_memory_cxsr(dev_priv, false);

	/* Calc sr entries for one plane configs */
	if (HAS_FW_BLC(dev_priv) && crtc) {
		/* self-refresh has much higher latency */
		static const int sr_latency_ns = 6000;
		const struct drm_display_mode *pipe_mode =
			&crtc->config->hw.pipe_mode;
		const struct drm_framebuffer *fb =
			crtc->base.primary->state->fb;
		int pixel_rate = crtc->config->pixel_rate;
		int htotal = pipe_mode->crtc_htotal;
		int width = drm_rect_width(&crtc->base.primary->state->src) >> 16;
		int cpp;
		int entries;

		if (IS_I915GM(dev_priv) || IS_I945GM(dev_priv))
			cpp = 4;
		else
			cpp = fb->format->cpp[0];

		entries = intel_wm_method2(pixel_rate, htotal, width, cpp,
					   sr_latency_ns / 100);
		entries = DIV_ROUND_UP(entries, wm_info->cacheline_size);
		drm_dbg_kms(&dev_priv->drm,
			    "self-refresh entries: %d\n", entries);
		srwm = wm_info->fifo_size - entries;
		if (srwm < 0)
			srwm = 1;

		if (IS_I945G(dev_priv) || IS_I945GM(dev_priv))
			intel_uncore_write(&dev_priv->uncore, FW_BLC_SELF,
				   FW_BLC_SELF_FIFO_MASK | (srwm & 0xff));
		else
			intel_uncore_write(&dev_priv->uncore, FW_BLC_SELF, srwm & 0x3f);
	}

	drm_dbg_kms(&dev_priv->drm,
		    "Setting FIFO watermarks - A: %d, B: %d, C: %d, SR %d\n",
		     planea_wm, planeb_wm, cwm, srwm);

	fwater_lo = ((planeb_wm & 0x3f) << 16) | (planea_wm & 0x3f);
	fwater_hi = (cwm & 0x1f);

	/* Set request length to 8 cachelines per fetch */
	fwater_lo = fwater_lo | (1 << 24) | (1 << 8);
	fwater_hi = fwater_hi | (1 << 8);

	intel_uncore_write(&dev_priv->uncore, FW_BLC, fwater_lo);
	intel_uncore_write(&dev_priv->uncore, FW_BLC2, fwater_hi);

	if (crtc)
		intel_set_memory_cxsr(dev_priv, true);
}

static void i845_update_wm(struct drm_i915_private *dev_priv)
{
	struct intel_crtc *crtc;
	u32 fwater_lo;
	int planea_wm;

	crtc = single_enabled_crtc(dev_priv);
	if (crtc == NULL)
		return;

	planea_wm = intel_calculate_wm(crtc->config->pixel_rate,
				       &i845_wm_info,
				       i845_get_fifo_size(dev_priv, PLANE_A),
				       4, pessimal_latency_ns);
	fwater_lo = intel_uncore_read(&dev_priv->uncore, FW_BLC) & ~0xfff;
	fwater_lo |= (3<<8) | planea_wm;

	drm_dbg_kms(&dev_priv->drm,
		    "Setting FIFO watermarks - A: %d\n", planea_wm);

	intel_uncore_write(&dev_priv->uncore, FW_BLC, fwater_lo);
}

/* latency must be in 0.1us units. */
static unsigned int ilk_wm_method1(unsigned int pixel_rate,
				   unsigned int cpp,
				   unsigned int latency)
{
	unsigned int ret;

	ret = intel_wm_method1(pixel_rate, cpp, latency);
	ret = DIV_ROUND_UP(ret, 64) + 2;

	return ret;
}

/* latency must be in 0.1us units. */
static unsigned int ilk_wm_method2(unsigned int pixel_rate,
				   unsigned int htotal,
				   unsigned int width,
				   unsigned int cpp,
				   unsigned int latency)
{
	unsigned int ret;

	ret = intel_wm_method2(pixel_rate, htotal,
			       width, cpp, latency);
	ret = DIV_ROUND_UP(ret, 64) + 2;

	return ret;
}

static u32 ilk_wm_fbc(u32 pri_val, u32 horiz_pixels, u8 cpp)
{
	/*
	 * Neither of these should be possible since this function shouldn't be
	 * called if the CRTC is off or the plane is invisible.  But let's be
	 * extra paranoid to avoid a potential divide-by-zero if we screw up
	 * elsewhere in the driver.
	 */
	if (WARN_ON(!cpp))
		return 0;
	if (WARN_ON(!horiz_pixels))
		return 0;

	return DIV_ROUND_UP(pri_val * 64, horiz_pixels * cpp) + 2;
}

struct ilk_wm_maximums {
	u16 pri;
	u16 spr;
	u16 cur;
	u16 fbc;
};

/*
 * For both WM_PIPE and WM_LP.
 * mem_value must be in 0.1us units.
 */
static u32 ilk_compute_pri_wm(const struct intel_crtc_state *crtc_state,
			      const struct intel_plane_state *plane_state,
			      u32 mem_value, bool is_lp)
{
	u32 method1, method2;
	int cpp;

	if (mem_value == 0)
		return U32_MAX;

	if (!intel_wm_plane_visible(crtc_state, plane_state))
		return 0;

	cpp = plane_state->hw.fb->format->cpp[0];

	method1 = ilk_wm_method1(crtc_state->pixel_rate, cpp, mem_value);

	if (!is_lp)
		return method1;

	method2 = ilk_wm_method2(crtc_state->pixel_rate,
				 crtc_state->hw.pipe_mode.crtc_htotal,
				 drm_rect_width(&plane_state->uapi.src) >> 16,
				 cpp, mem_value);

	return min(method1, method2);
}

/*
 * For both WM_PIPE and WM_LP.
 * mem_value must be in 0.1us units.
 */
static u32 ilk_compute_spr_wm(const struct intel_crtc_state *crtc_state,
			      const struct intel_plane_state *plane_state,
			      u32 mem_value)
{
	u32 method1, method2;
	int cpp;

	if (mem_value == 0)
		return U32_MAX;

	if (!intel_wm_plane_visible(crtc_state, plane_state))
		return 0;

	cpp = plane_state->hw.fb->format->cpp[0];

	method1 = ilk_wm_method1(crtc_state->pixel_rate, cpp, mem_value);
	method2 = ilk_wm_method2(crtc_state->pixel_rate,
				 crtc_state->hw.pipe_mode.crtc_htotal,
				 drm_rect_width(&plane_state->uapi.src) >> 16,
				 cpp, mem_value);
	return min(method1, method2);
}

/*
 * For both WM_PIPE and WM_LP.
 * mem_value must be in 0.1us units.
 */
static u32 ilk_compute_cur_wm(const struct intel_crtc_state *crtc_state,
			      const struct intel_plane_state *plane_state,
			      u32 mem_value)
{
	int cpp;

	if (mem_value == 0)
		return U32_MAX;

	if (!intel_wm_plane_visible(crtc_state, plane_state))
		return 0;

	cpp = plane_state->hw.fb->format->cpp[0];

	return ilk_wm_method2(crtc_state->pixel_rate,
			      crtc_state->hw.pipe_mode.crtc_htotal,
			      drm_rect_width(&plane_state->uapi.src) >> 16,
			      cpp, mem_value);
}

/* Only for WM_LP. */
static u32 ilk_compute_fbc_wm(const struct intel_crtc_state *crtc_state,
			      const struct intel_plane_state *plane_state,
			      u32 pri_val)
{
	int cpp;

	if (!intel_wm_plane_visible(crtc_state, plane_state))
		return 0;

	cpp = plane_state->hw.fb->format->cpp[0];

	return ilk_wm_fbc(pri_val, drm_rect_width(&plane_state->uapi.src) >> 16,
			  cpp);
}

static unsigned int
ilk_display_fifo_size(const struct drm_i915_private *dev_priv)
{
	if (DISPLAY_VER(dev_priv) >= 8)
		return 3072;
	else if (DISPLAY_VER(dev_priv) >= 7)
		return 768;
	else
		return 512;
}

static unsigned int
ilk_plane_wm_reg_max(const struct drm_i915_private *dev_priv,
		     int level, bool is_sprite)
{
	if (DISPLAY_VER(dev_priv) >= 8)
		/* BDW primary/sprite plane watermarks */
		return level == 0 ? 255 : 2047;
	else if (DISPLAY_VER(dev_priv) >= 7)
		/* IVB/HSW primary/sprite plane watermarks */
		return level == 0 ? 127 : 1023;
	else if (!is_sprite)
		/* ILK/SNB primary plane watermarks */
		return level == 0 ? 127 : 511;
	else
		/* ILK/SNB sprite plane watermarks */
		return level == 0 ? 63 : 255;
}

static unsigned int
ilk_cursor_wm_reg_max(const struct drm_i915_private *dev_priv, int level)
{
	if (DISPLAY_VER(dev_priv) >= 7)
		return level == 0 ? 63 : 255;
	else
		return level == 0 ? 31 : 63;
}

static unsigned int ilk_fbc_wm_reg_max(const struct drm_i915_private *dev_priv)
{
	if (DISPLAY_VER(dev_priv) >= 8)
		return 31;
	else
		return 15;
}

/* Calculate the maximum primary/sprite plane watermark */
static unsigned int ilk_plane_wm_max(const struct drm_i915_private *dev_priv,
				     int level,
				     const struct intel_wm_config *config,
				     enum intel_ddb_partitioning ddb_partitioning,
				     bool is_sprite)
{
	unsigned int fifo_size = ilk_display_fifo_size(dev_priv);

	/* if sprites aren't enabled, sprites get nothing */
	if (is_sprite && !config->sprites_enabled)
		return 0;

	/* HSW allows LP1+ watermarks even with multiple pipes */
	if (level == 0 || config->num_pipes_active > 1) {
		fifo_size /= INTEL_NUM_PIPES(dev_priv);

		/*
		 * For some reason the non self refresh
		 * FIFO size is only half of the self
		 * refresh FIFO size on ILK/SNB.
		 */
		if (DISPLAY_VER(dev_priv) <= 6)
			fifo_size /= 2;
	}

	if (config->sprites_enabled) {
		/* level 0 is always calculated with 1:1 split */
		if (level > 0 && ddb_partitioning == INTEL_DDB_PART_5_6) {
			if (is_sprite)
				fifo_size *= 5;
			fifo_size /= 6;
		} else {
			fifo_size /= 2;
		}
	}

	/* clamp to max that the registers can hold */
	return min(fifo_size, ilk_plane_wm_reg_max(dev_priv, level, is_sprite));
}

/* Calculate the maximum cursor plane watermark */
static unsigned int ilk_cursor_wm_max(const struct drm_i915_private *dev_priv,
				      int level,
				      const struct intel_wm_config *config)
{
	/* HSW LP1+ watermarks w/ multiple pipes */
	if (level > 0 && config->num_pipes_active > 1)
		return 64;

	/* otherwise just report max that registers can hold */
	return ilk_cursor_wm_reg_max(dev_priv, level);
}

static void ilk_compute_wm_maximums(const struct drm_i915_private *dev_priv,
				    int level,
				    const struct intel_wm_config *config,
				    enum intel_ddb_partitioning ddb_partitioning,
				    struct ilk_wm_maximums *max)
{
	max->pri = ilk_plane_wm_max(dev_priv, level, config, ddb_partitioning, false);
	max->spr = ilk_plane_wm_max(dev_priv, level, config, ddb_partitioning, true);
	max->cur = ilk_cursor_wm_max(dev_priv, level, config);
	max->fbc = ilk_fbc_wm_reg_max(dev_priv);
}

static void ilk_compute_wm_reg_maximums(const struct drm_i915_private *dev_priv,
					int level,
					struct ilk_wm_maximums *max)
{
	max->pri = ilk_plane_wm_reg_max(dev_priv, level, false);
	max->spr = ilk_plane_wm_reg_max(dev_priv, level, true);
	max->cur = ilk_cursor_wm_reg_max(dev_priv, level);
	max->fbc = ilk_fbc_wm_reg_max(dev_priv);
}

static bool ilk_validate_wm_level(int level,
				  const struct ilk_wm_maximums *max,
				  struct intel_wm_level *result)
{
	bool ret;

	/* already determined to be invalid? */
	if (!result->enable)
		return false;

	result->enable = result->pri_val <= max->pri &&
			 result->spr_val <= max->spr &&
			 result->cur_val <= max->cur;

	ret = result->enable;

	/*
	 * HACK until we can pre-compute everything,
	 * and thus fail gracefully if LP0 watermarks
	 * are exceeded...
	 */
	if (level == 0 && !result->enable) {
		if (result->pri_val > max->pri)
			DRM_DEBUG_KMS("Primary WM%d too large %u (max %u)\n",
				      level, result->pri_val, max->pri);
		if (result->spr_val > max->spr)
			DRM_DEBUG_KMS("Sprite WM%d too large %u (max %u)\n",
				      level, result->spr_val, max->spr);
		if (result->cur_val > max->cur)
			DRM_DEBUG_KMS("Cursor WM%d too large %u (max %u)\n",
				      level, result->cur_val, max->cur);

		result->pri_val = min_t(u32, result->pri_val, max->pri);
		result->spr_val = min_t(u32, result->spr_val, max->spr);
		result->cur_val = min_t(u32, result->cur_val, max->cur);
		result->enable = true;
	}

	return ret;
}

static void ilk_compute_wm_level(const struct drm_i915_private *dev_priv,
				 const struct intel_crtc *crtc,
				 int level,
				 struct intel_crtc_state *crtc_state,
				 const struct intel_plane_state *pristate,
				 const struct intel_plane_state *sprstate,
				 const struct intel_plane_state *curstate,
				 struct intel_wm_level *result)
{
	u16 pri_latency = dev_priv->wm.pri_latency[level];
	u16 spr_latency = dev_priv->wm.spr_latency[level];
	u16 cur_latency = dev_priv->wm.cur_latency[level];

	/* WM1+ latency values stored in 0.5us units */
	if (level > 0) {
		pri_latency *= 5;
		spr_latency *= 5;
		cur_latency *= 5;
	}

	if (pristate) {
		result->pri_val = ilk_compute_pri_wm(crtc_state, pristate,
						     pri_latency, level);
		result->fbc_val = ilk_compute_fbc_wm(crtc_state, pristate, result->pri_val);
	}

	if (sprstate)
		result->spr_val = ilk_compute_spr_wm(crtc_state, sprstate, spr_latency);

	if (curstate)
		result->cur_val = ilk_compute_cur_wm(crtc_state, curstate, cur_latency);

	result->enable = true;
}

static void intel_read_wm_latency(struct drm_i915_private *dev_priv,
				  u16 wm[8])
{
	struct intel_uncore *uncore = &dev_priv->uncore;

	if (DISPLAY_VER(dev_priv) >= 9) {
		u32 val;
		int ret, i;
		int level, max_level = ilk_wm_max_level(dev_priv);
		int mult = IS_DG2(dev_priv) ? 2 : 1;

		/* read the first set of memory latencies[0:3] */
		val = 0; /* data0 to be programmed to 0 for first set */
		ret = snb_pcode_read(dev_priv, GEN9_PCODE_READ_MEM_LATENCY,
				     &val, NULL);

		if (ret) {
			drm_err(&dev_priv->drm,
				"SKL Mailbox read error = %d\n", ret);
			return;
		}

		wm[0] = (val & GEN9_MEM_LATENCY_LEVEL_MASK) * mult;
		wm[1] = ((val >> GEN9_MEM_LATENCY_LEVEL_1_5_SHIFT) &
				GEN9_MEM_LATENCY_LEVEL_MASK) * mult;
		wm[2] = ((val >> GEN9_MEM_LATENCY_LEVEL_2_6_SHIFT) &
				GEN9_MEM_LATENCY_LEVEL_MASK) * mult;
		wm[3] = ((val >> GEN9_MEM_LATENCY_LEVEL_3_7_SHIFT) &
				GEN9_MEM_LATENCY_LEVEL_MASK) * mult;

		/* read the second set of memory latencies[4:7] */
		val = 1; /* data0 to be programmed to 1 for second set */
		ret = snb_pcode_read(dev_priv, GEN9_PCODE_READ_MEM_LATENCY,
				     &val, NULL);
		if (ret) {
			drm_err(&dev_priv->drm,
				"SKL Mailbox read error = %d\n", ret);
			return;
		}

		wm[4] = (val & GEN9_MEM_LATENCY_LEVEL_MASK) * mult;
		wm[5] = ((val >> GEN9_MEM_LATENCY_LEVEL_1_5_SHIFT) &
				GEN9_MEM_LATENCY_LEVEL_MASK) * mult;
		wm[6] = ((val >> GEN9_MEM_LATENCY_LEVEL_2_6_SHIFT) &
				GEN9_MEM_LATENCY_LEVEL_MASK) * mult;
		wm[7] = ((val >> GEN9_MEM_LATENCY_LEVEL_3_7_SHIFT) &
				GEN9_MEM_LATENCY_LEVEL_MASK) * mult;

		/*
		 * If a level n (n > 1) has a 0us latency, all levels m (m >= n)
		 * need to be disabled. We make sure to sanitize the values out
		 * of the punit to satisfy this requirement.
		 */
		for (level = 1; level <= max_level; level++) {
			if (wm[level] == 0) {
				for (i = level + 1; i <= max_level; i++)
					wm[i] = 0;

				max_level = level - 1;

				break;
			}
		}

		/*
		 * WaWmMemoryReadLatency
		 *
		 * punit doesn't take into account the read latency so we need
		 * to add proper adjustement to each valid level we retrieve
		 * from the punit when level 0 response data is 0us.
		 */
		if (wm[0] == 0) {
			u8 adjust = DISPLAY_VER(dev_priv) >= 12 ? 3 : 2;

			for (level = 0; level <= max_level; level++)
				wm[level] += adjust;
		}

		/*
		 * WA Level-0 adjustment for 16GB DIMMs: SKL+
		 * If we could not get dimm info enable this WA to prevent from
		 * any underrun. If not able to get Dimm info assume 16GB dimm
		 * to avoid any underrun.
		 */
		if (dev_priv->dram_info.wm_lv_0_adjust_needed)
			wm[0] += 1;
	} else if (IS_HASWELL(dev_priv) || IS_BROADWELL(dev_priv)) {
		u64 sskpd = intel_uncore_read64(uncore, MCH_SSKPD);

		wm[0] = REG_FIELD_GET64(SSKPD_NEW_WM0_MASK_HSW, sskpd);
		if (wm[0] == 0)
			wm[0] = REG_FIELD_GET64(SSKPD_OLD_WM0_MASK_HSW, sskpd);
		wm[1] = REG_FIELD_GET64(SSKPD_WM1_MASK_HSW, sskpd);
		wm[2] = REG_FIELD_GET64(SSKPD_WM2_MASK_HSW, sskpd);
		wm[3] = REG_FIELD_GET64(SSKPD_WM3_MASK_HSW, sskpd);
		wm[4] = REG_FIELD_GET64(SSKPD_WM4_MASK_HSW, sskpd);
	} else if (DISPLAY_VER(dev_priv) >= 6) {
		u32 sskpd = intel_uncore_read(uncore, MCH_SSKPD);

		wm[0] = REG_FIELD_GET(SSKPD_WM0_MASK_SNB, sskpd);
		wm[1] = REG_FIELD_GET(SSKPD_WM1_MASK_SNB, sskpd);
		wm[2] = REG_FIELD_GET(SSKPD_WM2_MASK_SNB, sskpd);
		wm[3] = REG_FIELD_GET(SSKPD_WM3_MASK_SNB, sskpd);
	} else if (DISPLAY_VER(dev_priv) >= 5) {
		u32 mltr = intel_uncore_read(uncore, MLTR_ILK);

		/* ILK primary LP0 latency is 700 ns */
		wm[0] = 7;
		wm[1] = REG_FIELD_GET(MLTR_WM1_MASK, mltr);
		wm[2] = REG_FIELD_GET(MLTR_WM2_MASK, mltr);
	} else {
		MISSING_CASE(INTEL_DEVID(dev_priv));
	}
}

static void intel_fixup_spr_wm_latency(struct drm_i915_private *dev_priv,
				       u16 wm[5])
{
	/* ILK sprite LP0 latency is 1300 ns */
	if (DISPLAY_VER(dev_priv) == 5)
		wm[0] = 13;
}

static void intel_fixup_cur_wm_latency(struct drm_i915_private *dev_priv,
				       u16 wm[5])
{
	/* ILK cursor LP0 latency is 1300 ns */
	if (DISPLAY_VER(dev_priv) == 5)
		wm[0] = 13;
}

int ilk_wm_max_level(const struct drm_i915_private *dev_priv)
{
	/* how many WM levels are we expecting */
	if (HAS_HW_SAGV_WM(dev_priv))
		return 5;
	else if (DISPLAY_VER(dev_priv) >= 9)
		return 7;
	else if (IS_HASWELL(dev_priv) || IS_BROADWELL(dev_priv))
		return 4;
	else if (DISPLAY_VER(dev_priv) >= 6)
		return 3;
	else
		return 2;
}

static void intel_print_wm_latency(struct drm_i915_private *dev_priv,
				   const char *name,
				   const u16 wm[])
{
	int level, max_level = ilk_wm_max_level(dev_priv);

	for (level = 0; level <= max_level; level++) {
		unsigned int latency = wm[level];

		if (latency == 0) {
			drm_dbg_kms(&dev_priv->drm,
				    "%s WM%d latency not provided\n",
				    name, level);
			continue;
		}

		/*
		 * - latencies are in us on gen9.
		 * - before then, WM1+ latency values are in 0.5us units
		 */
		if (DISPLAY_VER(dev_priv) >= 9)
			latency *= 10;
		else if (level > 0)
			latency *= 5;

		drm_dbg_kms(&dev_priv->drm,
			    "%s WM%d latency %u (%u.%u usec)\n", name, level,
			    wm[level], latency / 10, latency % 10);
	}
}

static bool ilk_increase_wm_latency(struct drm_i915_private *dev_priv,
				    u16 wm[5], u16 min)
{
	int level, max_level = ilk_wm_max_level(dev_priv);

	if (wm[0] >= min)
		return false;

	wm[0] = max(wm[0], min);
	for (level = 1; level <= max_level; level++)
		wm[level] = max_t(u16, wm[level], DIV_ROUND_UP(min, 5));

	return true;
}

static void snb_wm_latency_quirk(struct drm_i915_private *dev_priv)
{
	bool changed;

	/*
	 * The BIOS provided WM memory latency values are often
	 * inadequate for high resolution displays. Adjust them.
	 */
	changed = ilk_increase_wm_latency(dev_priv, dev_priv->wm.pri_latency, 12);
	changed |= ilk_increase_wm_latency(dev_priv, dev_priv->wm.spr_latency, 12);
	changed |= ilk_increase_wm_latency(dev_priv, dev_priv->wm.cur_latency, 12);

	if (!changed)
		return;

	drm_dbg_kms(&dev_priv->drm,
		    "WM latency values increased to avoid potential underruns\n");
	intel_print_wm_latency(dev_priv, "Primary", dev_priv->wm.pri_latency);
	intel_print_wm_latency(dev_priv, "Sprite", dev_priv->wm.spr_latency);
	intel_print_wm_latency(dev_priv, "Cursor", dev_priv->wm.cur_latency);
}

static void snb_wm_lp3_irq_quirk(struct drm_i915_private *dev_priv)
{
	/*
	 * On some SNB machines (Thinkpad X220 Tablet at least)
	 * LP3 usage can cause vblank interrupts to be lost.
	 * The DEIIR bit will go high but it looks like the CPU
	 * never gets interrupted.
	 *
	 * It's not clear whether other interrupt source could
	 * be affected or if this is somehow limited to vblank
	 * interrupts only. To play it safe we disable LP3
	 * watermarks entirely.
	 */
	if (dev_priv->wm.pri_latency[3] == 0 &&
	    dev_priv->wm.spr_latency[3] == 0 &&
	    dev_priv->wm.cur_latency[3] == 0)
		return;

	dev_priv->wm.pri_latency[3] = 0;
	dev_priv->wm.spr_latency[3] = 0;
	dev_priv->wm.cur_latency[3] = 0;

	drm_dbg_kms(&dev_priv->drm,
		    "LP3 watermarks disabled due to potential for lost interrupts\n");
	intel_print_wm_latency(dev_priv, "Primary", dev_priv->wm.pri_latency);
	intel_print_wm_latency(dev_priv, "Sprite", dev_priv->wm.spr_latency);
	intel_print_wm_latency(dev_priv, "Cursor", dev_priv->wm.cur_latency);
}

static void ilk_setup_wm_latency(struct drm_i915_private *dev_priv)
{
	intel_read_wm_latency(dev_priv, dev_priv->wm.pri_latency);

	memcpy(dev_priv->wm.spr_latency, dev_priv->wm.pri_latency,
	       sizeof(dev_priv->wm.pri_latency));
	memcpy(dev_priv->wm.cur_latency, dev_priv->wm.pri_latency,
	       sizeof(dev_priv->wm.pri_latency));

	intel_fixup_spr_wm_latency(dev_priv, dev_priv->wm.spr_latency);
	intel_fixup_cur_wm_latency(dev_priv, dev_priv->wm.cur_latency);

	intel_print_wm_latency(dev_priv, "Primary", dev_priv->wm.pri_latency);
	intel_print_wm_latency(dev_priv, "Sprite", dev_priv->wm.spr_latency);
	intel_print_wm_latency(dev_priv, "Cursor", dev_priv->wm.cur_latency);

	if (DISPLAY_VER(dev_priv) == 6) {
		snb_wm_latency_quirk(dev_priv);
		snb_wm_lp3_irq_quirk(dev_priv);
	}
}

static void skl_setup_wm_latency(struct drm_i915_private *dev_priv)
{
	intel_read_wm_latency(dev_priv, dev_priv->wm.skl_latency);
	intel_print_wm_latency(dev_priv, "Gen9 Plane", dev_priv->wm.skl_latency);
}

static bool ilk_validate_pipe_wm(const struct drm_i915_private *dev_priv,
				 struct intel_pipe_wm *pipe_wm)
{
	/* LP0 watermark maximums depend on this pipe alone */
	const struct intel_wm_config config = {
		.num_pipes_active = 1,
		.sprites_enabled = pipe_wm->sprites_enabled,
		.sprites_scaled = pipe_wm->sprites_scaled,
	};
	struct ilk_wm_maximums max;

	/* LP0 watermarks always use 1/2 DDB partitioning */
	ilk_compute_wm_maximums(dev_priv, 0, &config, INTEL_DDB_PART_1_2, &max);

	/* At least LP0 must be valid */
	if (!ilk_validate_wm_level(0, &max, &pipe_wm->wm[0])) {
		drm_dbg_kms(&dev_priv->drm, "LP0 watermark invalid\n");
		return false;
	}

	return true;
}

/* Compute new watermarks for the pipe */
static int ilk_compute_pipe_wm(struct intel_atomic_state *state,
			       struct intel_crtc *crtc)
{
	struct drm_i915_private *dev_priv = to_i915(state->base.dev);
	struct intel_crtc_state *crtc_state =
		intel_atomic_get_new_crtc_state(state, crtc);
	struct intel_pipe_wm *pipe_wm;
	struct intel_plane *plane;
	const struct intel_plane_state *plane_state;
	const struct intel_plane_state *pristate = NULL;
	const struct intel_plane_state *sprstate = NULL;
	const struct intel_plane_state *curstate = NULL;
	int level, max_level = ilk_wm_max_level(dev_priv), usable_level;
	struct ilk_wm_maximums max;

	pipe_wm = &crtc_state->wm.ilk.optimal;

	intel_atomic_crtc_state_for_each_plane_state(plane, plane_state, crtc_state) {
		if (plane->base.type == DRM_PLANE_TYPE_PRIMARY)
			pristate = plane_state;
		else if (plane->base.type == DRM_PLANE_TYPE_OVERLAY)
			sprstate = plane_state;
		else if (plane->base.type == DRM_PLANE_TYPE_CURSOR)
			curstate = plane_state;
	}

	pipe_wm->pipe_enabled = crtc_state->hw.active;
	pipe_wm->sprites_enabled = crtc_state->active_planes & BIT(PLANE_SPRITE0);
	pipe_wm->sprites_scaled = crtc_state->scaled_planes & BIT(PLANE_SPRITE0);

	usable_level = max_level;

	/* ILK/SNB: LP2+ watermarks only w/o sprites */
	if (DISPLAY_VER(dev_priv) <= 6 && pipe_wm->sprites_enabled)
		usable_level = 1;

	/* ILK/SNB/IVB: LP1+ watermarks only w/o scaling */
	if (pipe_wm->sprites_scaled)
		usable_level = 0;

	memset(&pipe_wm->wm, 0, sizeof(pipe_wm->wm));
	ilk_compute_wm_level(dev_priv, crtc, 0, crtc_state,
			     pristate, sprstate, curstate, &pipe_wm->wm[0]);

	if (!ilk_validate_pipe_wm(dev_priv, pipe_wm))
		return -EINVAL;

	ilk_compute_wm_reg_maximums(dev_priv, 1, &max);

	for (level = 1; level <= usable_level; level++) {
		struct intel_wm_level *wm = &pipe_wm->wm[level];

		ilk_compute_wm_level(dev_priv, crtc, level, crtc_state,
				     pristate, sprstate, curstate, wm);

		/*
		 * Disable any watermark level that exceeds the
		 * register maximums since such watermarks are
		 * always invalid.
		 */
		if (!ilk_validate_wm_level(level, &max, wm)) {
			memset(wm, 0, sizeof(*wm));
			break;
		}
	}

	return 0;
}

/*
 * Build a set of 'intermediate' watermark values that satisfy both the old
 * state and the new state.  These can be programmed to the hardware
 * immediately.
 */
static int ilk_compute_intermediate_wm(struct intel_atomic_state *state,
				       struct intel_crtc *crtc)
{
	struct drm_i915_private *dev_priv = to_i915(crtc->base.dev);
	struct intel_crtc_state *new_crtc_state =
		intel_atomic_get_new_crtc_state(state, crtc);
	const struct intel_crtc_state *old_crtc_state =
		intel_atomic_get_old_crtc_state(state, crtc);
	struct intel_pipe_wm *a = &new_crtc_state->wm.ilk.intermediate;
	const struct intel_pipe_wm *b = &old_crtc_state->wm.ilk.optimal;
	int level, max_level = ilk_wm_max_level(dev_priv);

	/*
	 * Start with the final, target watermarks, then combine with the
	 * currently active watermarks to get values that are safe both before
	 * and after the vblank.
	 */
	*a = new_crtc_state->wm.ilk.optimal;
	if (!new_crtc_state->hw.active ||
	    drm_atomic_crtc_needs_modeset(&new_crtc_state->uapi) ||
	    state->skip_intermediate_wm)
		return 0;

	a->pipe_enabled |= b->pipe_enabled;
	a->sprites_enabled |= b->sprites_enabled;
	a->sprites_scaled |= b->sprites_scaled;

	for (level = 0; level <= max_level; level++) {
		struct intel_wm_level *a_wm = &a->wm[level];
		const struct intel_wm_level *b_wm = &b->wm[level];

		a_wm->enable &= b_wm->enable;
		a_wm->pri_val = max(a_wm->pri_val, b_wm->pri_val);
		a_wm->spr_val = max(a_wm->spr_val, b_wm->spr_val);
		a_wm->cur_val = max(a_wm->cur_val, b_wm->cur_val);
		a_wm->fbc_val = max(a_wm->fbc_val, b_wm->fbc_val);
	}

	/*
	 * We need to make sure that these merged watermark values are
	 * actually a valid configuration themselves.  If they're not,
	 * there's no safe way to transition from the old state to
	 * the new state, so we need to fail the atomic transaction.
	 */
	if (!ilk_validate_pipe_wm(dev_priv, a))
		return -EINVAL;

	/*
	 * If our intermediate WM are identical to the final WM, then we can
	 * omit the post-vblank programming; only update if it's different.
	 */
	if (memcmp(a, &new_crtc_state->wm.ilk.optimal, sizeof(*a)) != 0)
		new_crtc_state->wm.need_postvbl_update = true;

	return 0;
}

/*
 * Merge the watermarks from all active pipes for a specific level.
 */
static void ilk_merge_wm_level(struct drm_i915_private *dev_priv,
			       int level,
			       struct intel_wm_level *ret_wm)
{
	const struct intel_crtc *crtc;

	ret_wm->enable = true;

	for_each_intel_crtc(&dev_priv->drm, crtc) {
		const struct intel_pipe_wm *active = &crtc->wm.active.ilk;
		const struct intel_wm_level *wm = &active->wm[level];

		if (!active->pipe_enabled)
			continue;

		/*
		 * The watermark values may have been used in the past,
		 * so we must maintain them in the registers for some
		 * time even if the level is now disabled.
		 */
		if (!wm->enable)
			ret_wm->enable = false;

		ret_wm->pri_val = max(ret_wm->pri_val, wm->pri_val);
		ret_wm->spr_val = max(ret_wm->spr_val, wm->spr_val);
		ret_wm->cur_val = max(ret_wm->cur_val, wm->cur_val);
		ret_wm->fbc_val = max(ret_wm->fbc_val, wm->fbc_val);
	}
}

/*
 * Merge all low power watermarks for all active pipes.
 */
static void ilk_wm_merge(struct drm_i915_private *dev_priv,
			 const struct intel_wm_config *config,
			 const struct ilk_wm_maximums *max,
			 struct intel_pipe_wm *merged)
{
	int level, max_level = ilk_wm_max_level(dev_priv);
	int last_enabled_level = max_level;

	/* ILK/SNB/IVB: LP1+ watermarks only w/ single pipe */
	if ((DISPLAY_VER(dev_priv) <= 6 || IS_IVYBRIDGE(dev_priv)) &&
	    config->num_pipes_active > 1)
		last_enabled_level = 0;

	/* ILK: FBC WM must be disabled always */
	merged->fbc_wm_enabled = DISPLAY_VER(dev_priv) >= 6;

	/* merge each WM1+ level */
	for (level = 1; level <= max_level; level++) {
		struct intel_wm_level *wm = &merged->wm[level];

		ilk_merge_wm_level(dev_priv, level, wm);

		if (level > last_enabled_level)
			wm->enable = false;
		else if (!ilk_validate_wm_level(level, max, wm))
			/* make sure all following levels get disabled */
			last_enabled_level = level - 1;

		/*
		 * The spec says it is preferred to disable
		 * FBC WMs instead of disabling a WM level.
		 */
		if (wm->fbc_val > max->fbc) {
			if (wm->enable)
				merged->fbc_wm_enabled = false;
			wm->fbc_val = 0;
		}
	}

	/* ILK: LP2+ must be disabled when FBC WM is disabled but FBC enabled */
	if (DISPLAY_VER(dev_priv) == 5 && HAS_FBC(dev_priv) &&
	    dev_priv->params.enable_fbc && !merged->fbc_wm_enabled) {
		for (level = 2; level <= max_level; level++) {
			struct intel_wm_level *wm = &merged->wm[level];

			wm->enable = false;
		}
	}
}

static int ilk_wm_lp_to_level(int wm_lp, const struct intel_pipe_wm *pipe_wm)
{
	/* LP1,LP2,LP3 levels are either 1,2,3 or 1,3,4 */
	return wm_lp + (wm_lp >= 2 && pipe_wm->wm[4].enable);
}

/* The value we need to program into the WM_LPx latency field */
static unsigned int ilk_wm_lp_latency(struct drm_i915_private *dev_priv,
				      int level)
{
	if (IS_HASWELL(dev_priv) || IS_BROADWELL(dev_priv))
		return 2 * level;
	else
		return dev_priv->wm.pri_latency[level];
}

static void ilk_compute_wm_results(struct drm_i915_private *dev_priv,
				   const struct intel_pipe_wm *merged,
				   enum intel_ddb_partitioning partitioning,
				   struct ilk_wm_values *results)
{
	struct intel_crtc *crtc;
	int level, wm_lp;

	results->enable_fbc_wm = merged->fbc_wm_enabled;
	results->partitioning = partitioning;

	/* LP1+ register values */
	for (wm_lp = 1; wm_lp <= 3; wm_lp++) {
		const struct intel_wm_level *r;

		level = ilk_wm_lp_to_level(wm_lp, merged);

		r = &merged->wm[level];

		/*
		 * Maintain the watermark values even if the level is
		 * disabled. Doing otherwise could cause underruns.
		 */
		results->wm_lp[wm_lp - 1] =
			WM_LP_LATENCY(ilk_wm_lp_latency(dev_priv, level)) |
			WM_LP_PRIMARY(r->pri_val) |
			WM_LP_CURSOR(r->cur_val);

		if (r->enable)
			results->wm_lp[wm_lp - 1] |= WM_LP_ENABLE;

		if (DISPLAY_VER(dev_priv) >= 8)
			results->wm_lp[wm_lp - 1] |= WM_LP_FBC_BDW(r->fbc_val);
		else
			results->wm_lp[wm_lp - 1] |= WM_LP_FBC_ILK(r->fbc_val);

		results->wm_lp_spr[wm_lp - 1] = WM_LP_SPRITE(r->spr_val);

		/*
		 * Always set WM_LP_SPRITE_EN when spr_val != 0, even if the
		 * level is disabled. Doing otherwise could cause underruns.
		 */
		if (DISPLAY_VER(dev_priv) <= 6 && r->spr_val) {
			drm_WARN_ON(&dev_priv->drm, wm_lp != 1);
			results->wm_lp_spr[wm_lp - 1] |= WM_LP_SPRITE_ENABLE;
		}
	}

	/* LP0 register values */
	for_each_intel_crtc(&dev_priv->drm, crtc) {
		enum pipe pipe = crtc->pipe;
		const struct intel_pipe_wm *pipe_wm = &crtc->wm.active.ilk;
		const struct intel_wm_level *r = &pipe_wm->wm[0];

		if (drm_WARN_ON(&dev_priv->drm, !r->enable))
			continue;

		results->wm_pipe[pipe] =
			WM0_PIPE_PRIMARY(r->pri_val) |
			WM0_PIPE_SPRITE(r->spr_val) |
			WM0_PIPE_CURSOR(r->cur_val);
	}
}

/* Find the result with the highest level enabled. Check for enable_fbc_wm in
 * case both are at the same level. Prefer r1 in case they're the same. */
static struct intel_pipe_wm *
ilk_find_best_result(struct drm_i915_private *dev_priv,
		     struct intel_pipe_wm *r1,
		     struct intel_pipe_wm *r2)
{
	int level, max_level = ilk_wm_max_level(dev_priv);
	int level1 = 0, level2 = 0;

	for (level = 1; level <= max_level; level++) {
		if (r1->wm[level].enable)
			level1 = level;
		if (r2->wm[level].enable)
			level2 = level;
	}

	if (level1 == level2) {
		if (r2->fbc_wm_enabled && !r1->fbc_wm_enabled)
			return r2;
		else
			return r1;
	} else if (level1 > level2) {
		return r1;
	} else {
		return r2;
	}
}

/* dirty bits used to track which watermarks need changes */
#define WM_DIRTY_PIPE(pipe) (1 << (pipe))
#define WM_DIRTY_LP(wm_lp) (1 << (15 + (wm_lp)))
#define WM_DIRTY_LP_ALL (WM_DIRTY_LP(1) | WM_DIRTY_LP(2) | WM_DIRTY_LP(3))
#define WM_DIRTY_FBC (1 << 24)
#define WM_DIRTY_DDB (1 << 25)

static unsigned int ilk_compute_wm_dirty(struct drm_i915_private *dev_priv,
					 const struct ilk_wm_values *old,
					 const struct ilk_wm_values *new)
{
	unsigned int dirty = 0;
	enum pipe pipe;
	int wm_lp;

	for_each_pipe(dev_priv, pipe) {
		if (old->wm_pipe[pipe] != new->wm_pipe[pipe]) {
			dirty |= WM_DIRTY_PIPE(pipe);
			/* Must disable LP1+ watermarks too */
			dirty |= WM_DIRTY_LP_ALL;
		}
	}

	if (old->enable_fbc_wm != new->enable_fbc_wm) {
		dirty |= WM_DIRTY_FBC;
		/* Must disable LP1+ watermarks too */
		dirty |= WM_DIRTY_LP_ALL;
	}

	if (old->partitioning != new->partitioning) {
		dirty |= WM_DIRTY_DDB;
		/* Must disable LP1+ watermarks too */
		dirty |= WM_DIRTY_LP_ALL;
	}

	/* LP1+ watermarks already deemed dirty, no need to continue */
	if (dirty & WM_DIRTY_LP_ALL)
		return dirty;

	/* Find the lowest numbered LP1+ watermark in need of an update... */
	for (wm_lp = 1; wm_lp <= 3; wm_lp++) {
		if (old->wm_lp[wm_lp - 1] != new->wm_lp[wm_lp - 1] ||
		    old->wm_lp_spr[wm_lp - 1] != new->wm_lp_spr[wm_lp - 1])
			break;
	}

	/* ...and mark it and all higher numbered LP1+ watermarks as dirty */
	for (; wm_lp <= 3; wm_lp++)
		dirty |= WM_DIRTY_LP(wm_lp);

	return dirty;
}

static bool _ilk_disable_lp_wm(struct drm_i915_private *dev_priv,
			       unsigned int dirty)
{
	struct ilk_wm_values *previous = &dev_priv->wm.hw;
	bool changed = false;

	if (dirty & WM_DIRTY_LP(3) && previous->wm_lp[2] & WM_LP_ENABLE) {
		previous->wm_lp[2] &= ~WM_LP_ENABLE;
		intel_uncore_write(&dev_priv->uncore, WM3_LP_ILK, previous->wm_lp[2]);
		changed = true;
	}
	if (dirty & WM_DIRTY_LP(2) && previous->wm_lp[1] & WM_LP_ENABLE) {
		previous->wm_lp[1] &= ~WM_LP_ENABLE;
		intel_uncore_write(&dev_priv->uncore, WM2_LP_ILK, previous->wm_lp[1]);
		changed = true;
	}
	if (dirty & WM_DIRTY_LP(1) && previous->wm_lp[0] & WM_LP_ENABLE) {
		previous->wm_lp[0] &= ~WM_LP_ENABLE;
		intel_uncore_write(&dev_priv->uncore, WM1_LP_ILK, previous->wm_lp[0]);
		changed = true;
	}

	/*
	 * Don't touch WM_LP_SPRITE_ENABLE here.
	 * Doing so could cause underruns.
	 */

	return changed;
}

/*
 * The spec says we shouldn't write when we don't need, because every write
 * causes WMs to be re-evaluated, expending some power.
 */
static void ilk_write_wm_values(struct drm_i915_private *dev_priv,
				struct ilk_wm_values *results)
{
	struct ilk_wm_values *previous = &dev_priv->wm.hw;
	unsigned int dirty;
	u32 val;

	dirty = ilk_compute_wm_dirty(dev_priv, previous, results);
	if (!dirty)
		return;

	_ilk_disable_lp_wm(dev_priv, dirty);

	if (dirty & WM_DIRTY_PIPE(PIPE_A))
		intel_uncore_write(&dev_priv->uncore, WM0_PIPE_ILK(PIPE_A), results->wm_pipe[0]);
	if (dirty & WM_DIRTY_PIPE(PIPE_B))
		intel_uncore_write(&dev_priv->uncore, WM0_PIPE_ILK(PIPE_B), results->wm_pipe[1]);
	if (dirty & WM_DIRTY_PIPE(PIPE_C))
		intel_uncore_write(&dev_priv->uncore, WM0_PIPE_ILK(PIPE_C), results->wm_pipe[2]);

	if (dirty & WM_DIRTY_DDB) {
		if (IS_HASWELL(dev_priv) || IS_BROADWELL(dev_priv)) {
			val = intel_uncore_read(&dev_priv->uncore, WM_MISC);
			if (results->partitioning == INTEL_DDB_PART_1_2)
				val &= ~WM_MISC_DATA_PARTITION_5_6;
			else
				val |= WM_MISC_DATA_PARTITION_5_6;
			intel_uncore_write(&dev_priv->uncore, WM_MISC, val);
		} else {
			val = intel_uncore_read(&dev_priv->uncore, DISP_ARB_CTL2);
			if (results->partitioning == INTEL_DDB_PART_1_2)
				val &= ~DISP_DATA_PARTITION_5_6;
			else
				val |= DISP_DATA_PARTITION_5_6;
			intel_uncore_write(&dev_priv->uncore, DISP_ARB_CTL2, val);
		}
	}

	if (dirty & WM_DIRTY_FBC) {
		val = intel_uncore_read(&dev_priv->uncore, DISP_ARB_CTL);
		if (results->enable_fbc_wm)
			val &= ~DISP_FBC_WM_DIS;
		else
			val |= DISP_FBC_WM_DIS;
		intel_uncore_write(&dev_priv->uncore, DISP_ARB_CTL, val);
	}

	if (dirty & WM_DIRTY_LP(1) &&
	    previous->wm_lp_spr[0] != results->wm_lp_spr[0])
		intel_uncore_write(&dev_priv->uncore, WM1S_LP_ILK, results->wm_lp_spr[0]);

	if (DISPLAY_VER(dev_priv) >= 7) {
		if (dirty & WM_DIRTY_LP(2) && previous->wm_lp_spr[1] != results->wm_lp_spr[1])
			intel_uncore_write(&dev_priv->uncore, WM2S_LP_IVB, results->wm_lp_spr[1]);
		if (dirty & WM_DIRTY_LP(3) && previous->wm_lp_spr[2] != results->wm_lp_spr[2])
			intel_uncore_write(&dev_priv->uncore, WM3S_LP_IVB, results->wm_lp_spr[2]);
	}

	if (dirty & WM_DIRTY_LP(1) && previous->wm_lp[0] != results->wm_lp[0])
		intel_uncore_write(&dev_priv->uncore, WM1_LP_ILK, results->wm_lp[0]);
	if (dirty & WM_DIRTY_LP(2) && previous->wm_lp[1] != results->wm_lp[1])
		intel_uncore_write(&dev_priv->uncore, WM2_LP_ILK, results->wm_lp[1]);
	if (dirty & WM_DIRTY_LP(3) && previous->wm_lp[2] != results->wm_lp[2])
		intel_uncore_write(&dev_priv->uncore, WM3_LP_ILK, results->wm_lp[2]);

	dev_priv->wm.hw = *results;
}

bool ilk_disable_lp_wm(struct drm_i915_private *dev_priv)
{
	return _ilk_disable_lp_wm(dev_priv, WM_DIRTY_LP_ALL);
}

u8 intel_enabled_dbuf_slices_mask(struct drm_i915_private *dev_priv)
{
	u8 enabled_slices = 0;
	enum dbuf_slice slice;

	for_each_dbuf_slice(dev_priv, slice) {
		if (intel_uncore_read(&dev_priv->uncore,
				      DBUF_CTL_S(slice)) & DBUF_POWER_STATE)
			enabled_slices |= BIT(slice);
	}

	return enabled_slices;
}

/*
 * FIXME: We still don't have the proper code detect if we need to apply the WA,
 * so assume we'll always need it in order to avoid underruns.
 */
static bool skl_needs_memory_bw_wa(struct drm_i915_private *dev_priv)
{
	return DISPLAY_VER(dev_priv) == 9;
}

static bool
intel_has_sagv(struct drm_i915_private *dev_priv)
{
	return DISPLAY_VER(dev_priv) >= 9 && !IS_LP(dev_priv) &&
		dev_priv->sagv_status != I915_SAGV_NOT_CONTROLLED;
}

static void
skl_setup_sagv_block_time(struct drm_i915_private *dev_priv)
{
	if (DISPLAY_VER(dev_priv) >= 12) {
		u32 val = 0;
		int ret;

		ret = snb_pcode_read(dev_priv,
				     GEN12_PCODE_READ_SAGV_BLOCK_TIME_US,
				     &val, NULL);
		if (!ret) {
			dev_priv->sagv_block_time_us = val;
			return;
		}

		drm_dbg(&dev_priv->drm, "Couldn't read SAGV block time!\n");
	} else if (DISPLAY_VER(dev_priv) == 11) {
		dev_priv->sagv_block_time_us = 10;
		return;
	} else if (DISPLAY_VER(dev_priv) == 10) {
		dev_priv->sagv_block_time_us = 20;
		return;
	} else if (DISPLAY_VER(dev_priv) == 9) {
		dev_priv->sagv_block_time_us = 30;
		return;
	} else {
		MISSING_CASE(DISPLAY_VER(dev_priv));
	}

	/* Default to an unusable block time */
	dev_priv->sagv_block_time_us = -1;
}

/*
 * SAGV dynamically adjusts the system agent voltage and clock frequencies
 * depending on power and performance requirements. The display engine access
 * to system memory is blocked during the adjustment time. Because of the
 * blocking time, having this enabled can cause full system hangs and/or pipe
 * underruns if we don't meet all of the following requirements:
 *
 *  - <= 1 pipe enabled
 *  - All planes can enable watermarks for latencies >= SAGV engine block time
 *  - We're not using an interlaced display configuration
 */
static int
intel_enable_sagv(struct drm_i915_private *dev_priv)
{
	int ret;

	if (!intel_has_sagv(dev_priv))
		return 0;

	if (dev_priv->sagv_status == I915_SAGV_ENABLED)
		return 0;

	drm_dbg_kms(&dev_priv->drm, "Enabling SAGV\n");
	ret = snb_pcode_write(dev_priv, GEN9_PCODE_SAGV_CONTROL,
			      GEN9_SAGV_ENABLE);

	/* We don't need to wait for SAGV when enabling */

	/*
	 * Some skl systems, pre-release machines in particular,
	 * don't actually have SAGV.
	 */
	if (IS_SKYLAKE(dev_priv) && ret == -ENXIO) {
		drm_dbg(&dev_priv->drm, "No SAGV found on system, ignoring\n");
		dev_priv->sagv_status = I915_SAGV_NOT_CONTROLLED;
		return 0;
	} else if (ret < 0) {
		drm_err(&dev_priv->drm, "Failed to enable SAGV\n");
		return ret;
	}

	dev_priv->sagv_status = I915_SAGV_ENABLED;
	return 0;
}

static int
intel_disable_sagv(struct drm_i915_private *dev_priv)
{
	int ret;

	if (!intel_has_sagv(dev_priv))
		return 0;

	if (dev_priv->sagv_status == I915_SAGV_DISABLED)
		return 0;

	drm_dbg_kms(&dev_priv->drm, "Disabling SAGV\n");
	/* bspec says to keep retrying for at least 1 ms */
	ret = skl_pcode_request(dev_priv, GEN9_PCODE_SAGV_CONTROL,
				GEN9_SAGV_DISABLE,
				GEN9_SAGV_IS_DISABLED, GEN9_SAGV_IS_DISABLED,
				1);
	/*
	 * Some skl systems, pre-release machines in particular,
	 * don't actually have SAGV.
	 */
	if (IS_SKYLAKE(dev_priv) && ret == -ENXIO) {
		drm_dbg(&dev_priv->drm, "No SAGV found on system, ignoring\n");
		dev_priv->sagv_status = I915_SAGV_NOT_CONTROLLED;
		return 0;
	} else if (ret < 0) {
		drm_err(&dev_priv->drm, "Failed to disable SAGV (%d)\n", ret);
		return ret;
	}

	dev_priv->sagv_status = I915_SAGV_DISABLED;
	return 0;
}

static void skl_sagv_pre_plane_update(struct intel_atomic_state *state)
{
	struct drm_i915_private *i915 = to_i915(state->base.dev);
	const struct intel_bw_state *new_bw_state =
		intel_atomic_get_new_bw_state(state);

	if (!new_bw_state)
		return;

	if (!intel_can_enable_sagv(i915, new_bw_state))
		intel_disable_sagv(i915);
}

static void skl_sagv_post_plane_update(struct intel_atomic_state *state)
{
	struct drm_i915_private *i915 = to_i915(state->base.dev);
	const struct intel_bw_state *new_bw_state =
		intel_atomic_get_new_bw_state(state);

	if (!new_bw_state)
		return;

	if (intel_can_enable_sagv(i915, new_bw_state))
		intel_enable_sagv(i915);
}

static void icl_sagv_pre_plane_update(struct intel_atomic_state *state)
{
	struct drm_i915_private *dev_priv = to_i915(state->base.dev);
	const struct intel_bw_state *old_bw_state =
		intel_atomic_get_old_bw_state(state);
	const struct intel_bw_state *new_bw_state =
		intel_atomic_get_new_bw_state(state);
	u16 old_mask, new_mask;

	if (!new_bw_state)
		return;

	old_mask = old_bw_state->qgv_points_mask;
	new_mask = old_bw_state->qgv_points_mask | new_bw_state->qgv_points_mask;

	if (old_mask == new_mask)
		return;

	WARN_ON(!new_bw_state->base.changed);

	drm_dbg_kms(&dev_priv->drm, "Restricting QGV points: 0x%x -> 0x%x\n",
		    old_mask, new_mask);

	/*
	 * Restrict required qgv points before updating the configuration.
	 * According to BSpec we can't mask and unmask qgv points at the same
	 * time. Also masking should be done before updating the configuration
	 * and unmasking afterwards.
	 */
	icl_pcode_restrict_qgv_points(dev_priv, new_mask);
}

static void icl_sagv_post_plane_update(struct intel_atomic_state *state)
{
	struct drm_i915_private *dev_priv = to_i915(state->base.dev);
	const struct intel_bw_state *old_bw_state =
		intel_atomic_get_old_bw_state(state);
	const struct intel_bw_state *new_bw_state =
		intel_atomic_get_new_bw_state(state);
	u16 old_mask, new_mask;

	if (!new_bw_state)
		return;

	old_mask = old_bw_state->qgv_points_mask | new_bw_state->qgv_points_mask;
	new_mask = new_bw_state->qgv_points_mask;

	if (old_mask == new_mask)
		return;

	WARN_ON(!new_bw_state->base.changed);

	drm_dbg_kms(&dev_priv->drm, "Relaxing QGV points: 0x%x -> 0x%x\n",
		    old_mask, new_mask);

	/*
	 * Allow required qgv points after updating the configuration.
	 * According to BSpec we can't mask and unmask qgv points at the same
	 * time. Also masking should be done before updating the configuration
	 * and unmasking afterwards.
	 */
	icl_pcode_restrict_qgv_points(dev_priv, new_mask);
}

void intel_sagv_pre_plane_update(struct intel_atomic_state *state)
{
	struct drm_i915_private *i915 = to_i915(state->base.dev);

	/*
	 * Just return if we can't control SAGV or don't have it.
	 * This is different from situation when we have SAGV but just can't
	 * afford it due to DBuf limitation - in case if SAGV is completely
	 * disabled in a BIOS, we are not even allowed to send a PCode request,
	 * as it will throw an error. So have to check it here.
	 */
	if (!intel_has_sagv(i915))
		return;

	if (DISPLAY_VER(i915) >= 11)
		icl_sagv_pre_plane_update(state);
	else
		skl_sagv_pre_plane_update(state);
}

void intel_sagv_post_plane_update(struct intel_atomic_state *state)
{
	struct drm_i915_private *i915 = to_i915(state->base.dev);

	/*
	 * Just return if we can't control SAGV or don't have it.
	 * This is different from situation when we have SAGV but just can't
	 * afford it due to DBuf limitation - in case if SAGV is completely
	 * disabled in a BIOS, we are not even allowed to send a PCode request,
	 * as it will throw an error. So have to check it here.
	 */
	if (!intel_has_sagv(i915))
		return;

	if (DISPLAY_VER(i915) >= 11)
		icl_sagv_post_plane_update(state);
	else
		skl_sagv_post_plane_update(state);
}

static bool skl_crtc_can_enable_sagv(const struct intel_crtc_state *crtc_state)
{
	struct intel_crtc *crtc = to_intel_crtc(crtc_state->uapi.crtc);
	struct drm_i915_private *dev_priv = to_i915(crtc->base.dev);
	enum plane_id plane_id;
	int max_level = INT_MAX;

	if (!intel_has_sagv(dev_priv))
		return false;

	if (!crtc_state->hw.active)
		return true;

	if (crtc_state->hw.pipe_mode.flags & DRM_MODE_FLAG_INTERLACE)
		return false;

	for_each_plane_id_on_crtc(crtc, plane_id) {
		const struct skl_plane_wm *wm =
			&crtc_state->wm.skl.optimal.planes[plane_id];
		int level;

		/* Skip this plane if it's not enabled */
		if (!wm->wm[0].enable)
			continue;

		/* Find the highest enabled wm level for this plane */
		for (level = ilk_wm_max_level(dev_priv);
		     !wm->wm[level].enable; --level)
		     { }

		/* Highest common enabled wm level for all planes */
		max_level = min(level, max_level);
	}

	/* No enabled planes? */
	if (max_level == INT_MAX)
		return true;

	for_each_plane_id_on_crtc(crtc, plane_id) {
		const struct skl_plane_wm *wm =
			&crtc_state->wm.skl.optimal.planes[plane_id];

		/*
		 * All enabled planes must have enabled a common wm level that
		 * can tolerate memory latencies higher than sagv_block_time_us
		 */
		if (wm->wm[0].enable && !wm->wm[max_level].can_sagv)
			return false;
	}

	return true;
}

static bool tgl_crtc_can_enable_sagv(const struct intel_crtc_state *crtc_state)
{
	struct intel_crtc *crtc = to_intel_crtc(crtc_state->uapi.crtc);
	enum plane_id plane_id;

	if (!crtc_state->hw.active)
		return true;

	for_each_plane_id_on_crtc(crtc, plane_id) {
		const struct skl_plane_wm *wm =
			&crtc_state->wm.skl.optimal.planes[plane_id];

		if (wm->wm[0].enable && !wm->sagv.wm0.enable)
			return false;
	}

	return true;
}

static bool intel_crtc_can_enable_sagv(const struct intel_crtc_state *crtc_state)
{
	struct intel_crtc *crtc = to_intel_crtc(crtc_state->uapi.crtc);
	struct drm_i915_private *dev_priv = to_i915(crtc->base.dev);

	if (DISPLAY_VER(dev_priv) >= 12)
		return tgl_crtc_can_enable_sagv(crtc_state);
	else
		return skl_crtc_can_enable_sagv(crtc_state);
}

bool intel_can_enable_sagv(struct drm_i915_private *dev_priv,
			   const struct intel_bw_state *bw_state)
{
	if (DISPLAY_VER(dev_priv) < 11 &&
	    bw_state->active_pipes && !is_power_of_2(bw_state->active_pipes))
		return false;

	return bw_state->pipe_sagv_reject == 0;
}

static int intel_compute_sagv_mask(struct intel_atomic_state *state)
{
	struct drm_i915_private *dev_priv = to_i915(state->base.dev);
	int ret;
	struct intel_crtc *crtc;
	struct intel_crtc_state *new_crtc_state;
	struct intel_bw_state *new_bw_state = NULL;
	const struct intel_bw_state *old_bw_state = NULL;
	int i;

	for_each_new_intel_crtc_in_state(state, crtc,
					 new_crtc_state, i) {
		new_bw_state = intel_atomic_get_bw_state(state);
		if (IS_ERR(new_bw_state))
			return PTR_ERR(new_bw_state);

		old_bw_state = intel_atomic_get_old_bw_state(state);

		if (intel_crtc_can_enable_sagv(new_crtc_state))
			new_bw_state->pipe_sagv_reject &= ~BIT(crtc->pipe);
		else
			new_bw_state->pipe_sagv_reject |= BIT(crtc->pipe);
	}

	if (!new_bw_state)
		return 0;

	new_bw_state->active_pipes =
		intel_calc_active_pipes(state, old_bw_state->active_pipes);

	if (new_bw_state->active_pipes != old_bw_state->active_pipes) {
		ret = intel_atomic_lock_global_state(&new_bw_state->base);
		if (ret)
			return ret;
	}

	if (intel_can_enable_sagv(dev_priv, new_bw_state) !=
	    intel_can_enable_sagv(dev_priv, old_bw_state)) {
		ret = intel_atomic_serialize_global_state(&new_bw_state->base);
		if (ret)
			return ret;
	} else if (new_bw_state->pipe_sagv_reject != old_bw_state->pipe_sagv_reject) {
		ret = intel_atomic_lock_global_state(&new_bw_state->base);
		if (ret)
			return ret;
	}

	for_each_new_intel_crtc_in_state(state, crtc,
					 new_crtc_state, i) {
		struct skl_pipe_wm *pipe_wm = &new_crtc_state->wm.skl.optimal;

		/*
		 * We store use_sagv_wm in the crtc state rather than relying on
		 * that bw state since we have no convenient way to get at the
		 * latter from the plane commit hooks (especially in the legacy
		 * cursor case)
		 */
		pipe_wm->use_sagv_wm = !HAS_HW_SAGV_WM(dev_priv) &&
			DISPLAY_VER(dev_priv) >= 12 &&
			intel_can_enable_sagv(dev_priv, new_bw_state);
	}

	return 0;
}

static u16 skl_ddb_entry_init(struct skl_ddb_entry *entry,
			      u16 start, u16 end)
{
	entry->start = start;
	entry->end = end;

	return end;
}

static int intel_dbuf_slice_size(struct drm_i915_private *dev_priv)
{
	return INTEL_INFO(dev_priv)->dbuf.size /
		hweight8(INTEL_INFO(dev_priv)->dbuf.slice_mask);
}

static void
skl_ddb_entry_for_slices(struct drm_i915_private *dev_priv, u8 slice_mask,
			 struct skl_ddb_entry *ddb)
{
	int slice_size = intel_dbuf_slice_size(dev_priv);

	if (!slice_mask) {
		ddb->start = 0;
		ddb->end = 0;
		return;
	}

	ddb->start = (ffs(slice_mask) - 1) * slice_size;
	ddb->end = fls(slice_mask) * slice_size;

	WARN_ON(ddb->start >= ddb->end);
	WARN_ON(ddb->end > INTEL_INFO(dev_priv)->dbuf.size);
}

static unsigned int mbus_ddb_offset(struct drm_i915_private *i915, u8 slice_mask)
{
	struct skl_ddb_entry ddb;

	if (slice_mask & (BIT(DBUF_S1) | BIT(DBUF_S2)))
		slice_mask = BIT(DBUF_S1);
	else if (slice_mask & (BIT(DBUF_S3) | BIT(DBUF_S4)))
		slice_mask = BIT(DBUF_S3);

	skl_ddb_entry_for_slices(i915, slice_mask, &ddb);

	return ddb.start;
}

u32 skl_ddb_dbuf_slice_mask(struct drm_i915_private *dev_priv,
			    const struct skl_ddb_entry *entry)
{
	int slice_size = intel_dbuf_slice_size(dev_priv);
	enum dbuf_slice start_slice, end_slice;
	u8 slice_mask = 0;

	if (!skl_ddb_entry_size(entry))
		return 0;

	start_slice = entry->start / slice_size;
	end_slice = (entry->end - 1) / slice_size;

	/*
	 * Per plane DDB entry can in a really worst case be on multiple slices
	 * but single entry is anyway contigious.
	 */
	while (start_slice <= end_slice) {
		slice_mask |= BIT(start_slice);
		start_slice++;
	}

	return slice_mask;
}

static unsigned int intel_crtc_ddb_weight(const struct intel_crtc_state *crtc_state)
{
	const struct drm_display_mode *pipe_mode = &crtc_state->hw.pipe_mode;
	int hdisplay, vdisplay;

	if (!crtc_state->hw.active)
		return 0;

	/*
	 * Watermark/ddb requirement highly depends upon width of the
	 * framebuffer, So instead of allocating DDB equally among pipes
	 * distribute DDB based on resolution/width of the display.
	 */
	drm_mode_get_hv_timing(pipe_mode, &hdisplay, &vdisplay);

	return hdisplay;
}

static void intel_crtc_dbuf_weights(const struct intel_dbuf_state *dbuf_state,
				    enum pipe for_pipe,
				    unsigned int *weight_start,
				    unsigned int *weight_end,
				    unsigned int *weight_total)
{
	struct drm_i915_private *dev_priv =
		to_i915(dbuf_state->base.state->base.dev);
	enum pipe pipe;

	*weight_start = 0;
	*weight_end = 0;
	*weight_total = 0;

	for_each_pipe(dev_priv, pipe) {
		int weight = dbuf_state->weight[pipe];

		/*
		 * Do not account pipes using other slice sets
		 * luckily as of current BSpec slice sets do not partially
		 * intersect(pipes share either same one slice or same slice set
		 * i.e no partial intersection), so it is enough to check for
		 * equality for now.
		 */
		if (dbuf_state->slices[pipe] != dbuf_state->slices[for_pipe])
			continue;

		*weight_total += weight;
		if (pipe < for_pipe) {
			*weight_start += weight;
			*weight_end += weight;
		} else if (pipe == for_pipe) {
			*weight_end += weight;
		}
	}
}

static int
skl_crtc_allocate_ddb(struct intel_atomic_state *state, struct intel_crtc *crtc)
{
	struct drm_i915_private *dev_priv = to_i915(crtc->base.dev);
	unsigned int weight_total, weight_start, weight_end;
	const struct intel_dbuf_state *old_dbuf_state =
		intel_atomic_get_old_dbuf_state(state);
	struct intel_dbuf_state *new_dbuf_state =
		intel_atomic_get_new_dbuf_state(state);
	struct intel_crtc_state *crtc_state;
	struct skl_ddb_entry ddb_slices;
	enum pipe pipe = crtc->pipe;
	unsigned int mbus_offset = 0;
	u32 ddb_range_size;
	u32 dbuf_slice_mask;
	u32 start, end;
	int ret;

	if (new_dbuf_state->weight[pipe] == 0) {
		skl_ddb_entry_init(&new_dbuf_state->ddb[pipe], 0, 0);
		goto out;
	}

	dbuf_slice_mask = new_dbuf_state->slices[pipe];

	skl_ddb_entry_for_slices(dev_priv, dbuf_slice_mask, &ddb_slices);
	mbus_offset = mbus_ddb_offset(dev_priv, dbuf_slice_mask);
	ddb_range_size = skl_ddb_entry_size(&ddb_slices);

	intel_crtc_dbuf_weights(new_dbuf_state, pipe,
				&weight_start, &weight_end, &weight_total);

	start = ddb_range_size * weight_start / weight_total;
	end = ddb_range_size * weight_end / weight_total;

	skl_ddb_entry_init(&new_dbuf_state->ddb[pipe],
			   ddb_slices.start - mbus_offset + start,
			   ddb_slices.start - mbus_offset + end);

out:
	if (old_dbuf_state->slices[pipe] == new_dbuf_state->slices[pipe] &&
	    skl_ddb_entry_equal(&old_dbuf_state->ddb[pipe],
				&new_dbuf_state->ddb[pipe]))
		return 0;

	ret = intel_atomic_lock_global_state(&new_dbuf_state->base);
	if (ret)
		return ret;

	crtc_state = intel_atomic_get_crtc_state(&state->base, crtc);
	if (IS_ERR(crtc_state))
		return PTR_ERR(crtc_state);

	/*
	 * Used for checking overlaps, so we need absolute
	 * offsets instead of MBUS relative offsets.
	 */
	crtc_state->wm.skl.ddb.start = mbus_offset + new_dbuf_state->ddb[pipe].start;
	crtc_state->wm.skl.ddb.end = mbus_offset + new_dbuf_state->ddb[pipe].end;

	drm_dbg_kms(&dev_priv->drm,
		    "[CRTC:%d:%s] dbuf slices 0x%x -> 0x%x, ddb (%d - %d) -> (%d - %d), active pipes 0x%x -> 0x%x\n",
		    crtc->base.base.id, crtc->base.name,
		    old_dbuf_state->slices[pipe], new_dbuf_state->slices[pipe],
		    old_dbuf_state->ddb[pipe].start, old_dbuf_state->ddb[pipe].end,
		    new_dbuf_state->ddb[pipe].start, new_dbuf_state->ddb[pipe].end,
		    old_dbuf_state->active_pipes, new_dbuf_state->active_pipes);

	return 0;
}

static int skl_compute_wm_params(const struct intel_crtc_state *crtc_state,
				 int width, const struct drm_format_info *format,
				 u64 modifier, unsigned int rotation,
				 u32 plane_pixel_rate, struct skl_wm_params *wp,
				 int color_plane);

static void skl_compute_plane_wm(const struct intel_crtc_state *crtc_state,
				 struct intel_plane *plane,
				 int level,
				 unsigned int latency,
				 const struct skl_wm_params *wp,
				 const struct skl_wm_level *result_prev,
				 struct skl_wm_level *result /* out */);

static unsigned int
skl_cursor_allocation(const struct intel_crtc_state *crtc_state,
		      int num_active)
{
	struct intel_plane *plane = to_intel_plane(crtc_state->uapi.crtc->cursor);
	struct drm_i915_private *dev_priv = to_i915(crtc_state->uapi.crtc->dev);
	int level, max_level = ilk_wm_max_level(dev_priv);
	struct skl_wm_level wm = {};
	int ret, min_ddb_alloc = 0;
	struct skl_wm_params wp;

	ret = skl_compute_wm_params(crtc_state, 256,
				    drm_format_info(DRM_FORMAT_ARGB8888),
				    DRM_FORMAT_MOD_LINEAR,
				    DRM_MODE_ROTATE_0,
				    crtc_state->pixel_rate, &wp, 0);
	drm_WARN_ON(&dev_priv->drm, ret);

	for (level = 0; level <= max_level; level++) {
		unsigned int latency = dev_priv->wm.skl_latency[level];

		skl_compute_plane_wm(crtc_state, plane, level, latency, &wp, &wm, &wm);
		if (wm.min_ddb_alloc == U16_MAX)
			break;

		min_ddb_alloc = wm.min_ddb_alloc;
	}

	return max(num_active == 1 ? 32 : 8, min_ddb_alloc);
}

static void skl_ddb_entry_init_from_hw(struct skl_ddb_entry *entry, u32 reg)
{
	skl_ddb_entry_init(entry,
			   REG_FIELD_GET(PLANE_BUF_START_MASK, reg),
			   REG_FIELD_GET(PLANE_BUF_END_MASK, reg));
	if (entry->end)
		entry->end++;
}

static void
skl_ddb_get_hw_plane_state(struct drm_i915_private *dev_priv,
			   const enum pipe pipe,
			   const enum plane_id plane_id,
			   struct skl_ddb_entry *ddb_y,
			   struct skl_ddb_entry *ddb_uv)
{
	u32 val, val2;
	u32 fourcc = 0;

	/* Cursor doesn't support NV12/planar, so no extra calculation needed */
	if (plane_id == PLANE_CURSOR) {
		val = intel_uncore_read(&dev_priv->uncore, CUR_BUF_CFG(pipe));
		skl_ddb_entry_init_from_hw(ddb_y, val);
		return;
	}

	val = intel_uncore_read(&dev_priv->uncore, PLANE_CTL(pipe, plane_id));

	/* No DDB allocated for disabled planes */
	if (val & PLANE_CTL_ENABLE)
		fourcc = skl_format_to_fourcc(val & PLANE_CTL_FORMAT_MASK_SKL,
					      val & PLANE_CTL_ORDER_RGBX,
					      val & PLANE_CTL_ALPHA_MASK);

	if (DISPLAY_VER(dev_priv) >= 11) {
		val = intel_uncore_read(&dev_priv->uncore, PLANE_BUF_CFG(pipe, plane_id));
		skl_ddb_entry_init_from_hw(ddb_y, val);
	} else {
		val = intel_uncore_read(&dev_priv->uncore, PLANE_BUF_CFG(pipe, plane_id));
		val2 = intel_uncore_read(&dev_priv->uncore, PLANE_NV12_BUF_CFG(pipe, plane_id));

		if (fourcc &&
		    drm_format_info_is_yuv_semiplanar(drm_format_info(fourcc)))
			swap(val, val2);

		skl_ddb_entry_init_from_hw(ddb_y, val);
		skl_ddb_entry_init_from_hw(ddb_uv, val2);
	}
}

void skl_pipe_ddb_get_hw_state(struct intel_crtc *crtc,
			       struct skl_ddb_entry *ddb_y,
			       struct skl_ddb_entry *ddb_uv)
{
	struct drm_i915_private *dev_priv = to_i915(crtc->base.dev);
	enum intel_display_power_domain power_domain;
	enum pipe pipe = crtc->pipe;
	intel_wakeref_t wakeref;
	enum plane_id plane_id;

	power_domain = POWER_DOMAIN_PIPE(pipe);
	wakeref = intel_display_power_get_if_enabled(dev_priv, power_domain);
	if (!wakeref)
		return;

	for_each_plane_id_on_crtc(crtc, plane_id)
		skl_ddb_get_hw_plane_state(dev_priv, pipe,
					   plane_id,
					   &ddb_y[plane_id],
					   &ddb_uv[plane_id]);

	intel_display_power_put(dev_priv, power_domain, wakeref);
}

struct dbuf_slice_conf_entry {
	u8 active_pipes;
	u8 dbuf_mask[I915_MAX_PIPES];
	bool join_mbus;
};

/*
 * Table taken from Bspec 12716
 * Pipes do have some preferred DBuf slice affinity,
 * plus there are some hardcoded requirements on how
 * those should be distributed for multipipe scenarios.
 * For more DBuf slices algorithm can get even more messy
 * and less readable, so decided to use a table almost
 * as is from BSpec itself - that way it is at least easier
 * to compare, change and check.
 */
static const struct dbuf_slice_conf_entry icl_allowed_dbufs[] =
/* Autogenerated with igt/tools/intel_dbuf_map tool: */
{
	{
		.active_pipes = BIT(PIPE_A),
		.dbuf_mask = {
			[PIPE_A] = BIT(DBUF_S1),
		},
	},
	{
		.active_pipes = BIT(PIPE_B),
		.dbuf_mask = {
			[PIPE_B] = BIT(DBUF_S1),
		},
	},
	{
		.active_pipes = BIT(PIPE_A) | BIT(PIPE_B),
		.dbuf_mask = {
			[PIPE_A] = BIT(DBUF_S1),
			[PIPE_B] = BIT(DBUF_S2),
		},
	},
	{
		.active_pipes = BIT(PIPE_C),
		.dbuf_mask = {
			[PIPE_C] = BIT(DBUF_S2),
		},
	},
	{
		.active_pipes = BIT(PIPE_A) | BIT(PIPE_C),
		.dbuf_mask = {
			[PIPE_A] = BIT(DBUF_S1),
			[PIPE_C] = BIT(DBUF_S2),
		},
	},
	{
		.active_pipes = BIT(PIPE_B) | BIT(PIPE_C),
		.dbuf_mask = {
			[PIPE_B] = BIT(DBUF_S1),
			[PIPE_C] = BIT(DBUF_S2),
		},
	},
	{
		.active_pipes = BIT(PIPE_A) | BIT(PIPE_B) | BIT(PIPE_C),
		.dbuf_mask = {
			[PIPE_A] = BIT(DBUF_S1),
			[PIPE_B] = BIT(DBUF_S1),
			[PIPE_C] = BIT(DBUF_S2),
		},
	},
	{}
};

/*
 * Table taken from Bspec 49255
 * Pipes do have some preferred DBuf slice affinity,
 * plus there are some hardcoded requirements on how
 * those should be distributed for multipipe scenarios.
 * For more DBuf slices algorithm can get even more messy
 * and less readable, so decided to use a table almost
 * as is from BSpec itself - that way it is at least easier
 * to compare, change and check.
 */
static const struct dbuf_slice_conf_entry tgl_allowed_dbufs[] =
/* Autogenerated with igt/tools/intel_dbuf_map tool: */
{
	{
		.active_pipes = BIT(PIPE_A),
		.dbuf_mask = {
			[PIPE_A] = BIT(DBUF_S1) | BIT(DBUF_S2),
		},
	},
	{
		.active_pipes = BIT(PIPE_B),
		.dbuf_mask = {
			[PIPE_B] = BIT(DBUF_S1) | BIT(DBUF_S2),
		},
	},
	{
		.active_pipes = BIT(PIPE_A) | BIT(PIPE_B),
		.dbuf_mask = {
			[PIPE_A] = BIT(DBUF_S2),
			[PIPE_B] = BIT(DBUF_S1),
		},
	},
	{
		.active_pipes = BIT(PIPE_C),
		.dbuf_mask = {
			[PIPE_C] = BIT(DBUF_S2) | BIT(DBUF_S1),
		},
	},
	{
		.active_pipes = BIT(PIPE_A) | BIT(PIPE_C),
		.dbuf_mask = {
			[PIPE_A] = BIT(DBUF_S1),
			[PIPE_C] = BIT(DBUF_S2),
		},
	},
	{
		.active_pipes = BIT(PIPE_B) | BIT(PIPE_C),
		.dbuf_mask = {
			[PIPE_B] = BIT(DBUF_S1),
			[PIPE_C] = BIT(DBUF_S2),
		},
	},
	{
		.active_pipes = BIT(PIPE_A) | BIT(PIPE_B) | BIT(PIPE_C),
		.dbuf_mask = {
			[PIPE_A] = BIT(DBUF_S1),
			[PIPE_B] = BIT(DBUF_S1),
			[PIPE_C] = BIT(DBUF_S2),
		},
	},
	{
		.active_pipes = BIT(PIPE_D),
		.dbuf_mask = {
			[PIPE_D] = BIT(DBUF_S2) | BIT(DBUF_S1),
		},
	},
	{
		.active_pipes = BIT(PIPE_A) | BIT(PIPE_D),
		.dbuf_mask = {
			[PIPE_A] = BIT(DBUF_S1),
			[PIPE_D] = BIT(DBUF_S2),
		},
	},
	{
		.active_pipes = BIT(PIPE_B) | BIT(PIPE_D),
		.dbuf_mask = {
			[PIPE_B] = BIT(DBUF_S1),
			[PIPE_D] = BIT(DBUF_S2),
		},
	},
	{
		.active_pipes = BIT(PIPE_A) | BIT(PIPE_B) | BIT(PIPE_D),
		.dbuf_mask = {
			[PIPE_A] = BIT(DBUF_S1),
			[PIPE_B] = BIT(DBUF_S1),
			[PIPE_D] = BIT(DBUF_S2),
		},
	},
	{
		.active_pipes = BIT(PIPE_C) | BIT(PIPE_D),
		.dbuf_mask = {
			[PIPE_C] = BIT(DBUF_S1),
			[PIPE_D] = BIT(DBUF_S2),
		},
	},
	{
		.active_pipes = BIT(PIPE_A) | BIT(PIPE_C) | BIT(PIPE_D),
		.dbuf_mask = {
			[PIPE_A] = BIT(DBUF_S1),
			[PIPE_C] = BIT(DBUF_S2),
			[PIPE_D] = BIT(DBUF_S2),
		},
	},
	{
		.active_pipes = BIT(PIPE_B) | BIT(PIPE_C) | BIT(PIPE_D),
		.dbuf_mask = {
			[PIPE_B] = BIT(DBUF_S1),
			[PIPE_C] = BIT(DBUF_S2),
			[PIPE_D] = BIT(DBUF_S2),
		},
	},
	{
		.active_pipes = BIT(PIPE_A) | BIT(PIPE_B) | BIT(PIPE_C) | BIT(PIPE_D),
		.dbuf_mask = {
			[PIPE_A] = BIT(DBUF_S1),
			[PIPE_B] = BIT(DBUF_S1),
			[PIPE_C] = BIT(DBUF_S2),
			[PIPE_D] = BIT(DBUF_S2),
		},
	},
	{}
};

static const struct dbuf_slice_conf_entry dg2_allowed_dbufs[] = {
	{
		.active_pipes = BIT(PIPE_A),
		.dbuf_mask = {
			[PIPE_A] = BIT(DBUF_S1) | BIT(DBUF_S2),
		},
	},
	{
		.active_pipes = BIT(PIPE_B),
		.dbuf_mask = {
			[PIPE_B] = BIT(DBUF_S1) | BIT(DBUF_S2),
		},
	},
	{
		.active_pipes = BIT(PIPE_A) | BIT(PIPE_B),
		.dbuf_mask = {
			[PIPE_A] = BIT(DBUF_S1),
			[PIPE_B] = BIT(DBUF_S2),
		},
	},
	{
		.active_pipes = BIT(PIPE_C),
		.dbuf_mask = {
			[PIPE_C] = BIT(DBUF_S3) | BIT(DBUF_S4),
		},
	},
	{
		.active_pipes = BIT(PIPE_A) | BIT(PIPE_C),
		.dbuf_mask = {
			[PIPE_A] = BIT(DBUF_S1) | BIT(DBUF_S2),
			[PIPE_C] = BIT(DBUF_S3) | BIT(DBUF_S4),
		},
	},
	{
		.active_pipes = BIT(PIPE_B) | BIT(PIPE_C),
		.dbuf_mask = {
			[PIPE_B] = BIT(DBUF_S1) | BIT(DBUF_S2),
			[PIPE_C] = BIT(DBUF_S3) | BIT(DBUF_S4),
		},
	},
	{
		.active_pipes = BIT(PIPE_A) | BIT(PIPE_B) | BIT(PIPE_C),
		.dbuf_mask = {
			[PIPE_A] = BIT(DBUF_S1),
			[PIPE_B] = BIT(DBUF_S2),
			[PIPE_C] = BIT(DBUF_S3) | BIT(DBUF_S4),
		},
	},
	{
		.active_pipes = BIT(PIPE_D),
		.dbuf_mask = {
			[PIPE_D] = BIT(DBUF_S3) | BIT(DBUF_S4),
		},
	},
	{
		.active_pipes = BIT(PIPE_A) | BIT(PIPE_D),
		.dbuf_mask = {
			[PIPE_A] = BIT(DBUF_S1) | BIT(DBUF_S2),
			[PIPE_D] = BIT(DBUF_S3) | BIT(DBUF_S4),
		},
	},
	{
		.active_pipes = BIT(PIPE_B) | BIT(PIPE_D),
		.dbuf_mask = {
			[PIPE_B] = BIT(DBUF_S1) | BIT(DBUF_S2),
			[PIPE_D] = BIT(DBUF_S3) | BIT(DBUF_S4),
		},
	},
	{
		.active_pipes = BIT(PIPE_A) | BIT(PIPE_B) | BIT(PIPE_D),
		.dbuf_mask = {
			[PIPE_A] = BIT(DBUF_S1),
			[PIPE_B] = BIT(DBUF_S2),
			[PIPE_D] = BIT(DBUF_S3) | BIT(DBUF_S4),
		},
	},
	{
		.active_pipes = BIT(PIPE_C) | BIT(PIPE_D),
		.dbuf_mask = {
			[PIPE_C] = BIT(DBUF_S3),
			[PIPE_D] = BIT(DBUF_S4),
		},
	},
	{
		.active_pipes = BIT(PIPE_A) | BIT(PIPE_C) | BIT(PIPE_D),
		.dbuf_mask = {
			[PIPE_A] = BIT(DBUF_S1) | BIT(DBUF_S2),
			[PIPE_C] = BIT(DBUF_S3),
			[PIPE_D] = BIT(DBUF_S4),
		},
	},
	{
		.active_pipes = BIT(PIPE_B) | BIT(PIPE_C) | BIT(PIPE_D),
		.dbuf_mask = {
			[PIPE_B] = BIT(DBUF_S1) | BIT(DBUF_S2),
			[PIPE_C] = BIT(DBUF_S3),
			[PIPE_D] = BIT(DBUF_S4),
		},
	},
	{
		.active_pipes = BIT(PIPE_A) | BIT(PIPE_B) | BIT(PIPE_C) | BIT(PIPE_D),
		.dbuf_mask = {
			[PIPE_A] = BIT(DBUF_S1),
			[PIPE_B] = BIT(DBUF_S2),
			[PIPE_C] = BIT(DBUF_S3),
			[PIPE_D] = BIT(DBUF_S4),
		},
	},
	{}
};

static const struct dbuf_slice_conf_entry adlp_allowed_dbufs[] = {
	/*
	 * Keep the join_mbus cases first so check_mbus_joined()
	 * will prefer them over the !join_mbus cases.
	 */
	{
		.active_pipes = BIT(PIPE_A),
		.dbuf_mask = {
			[PIPE_A] = BIT(DBUF_S1) | BIT(DBUF_S2) | BIT(DBUF_S3) | BIT(DBUF_S4),
		},
		.join_mbus = true,
	},
	{
		.active_pipes = BIT(PIPE_B),
		.dbuf_mask = {
			[PIPE_B] = BIT(DBUF_S1) | BIT(DBUF_S2) | BIT(DBUF_S3) | BIT(DBUF_S4),
		},
		.join_mbus = true,
	},
	{
		.active_pipes = BIT(PIPE_A),
		.dbuf_mask = {
			[PIPE_A] = BIT(DBUF_S1) | BIT(DBUF_S2),
		},
		.join_mbus = false,
	},
	{
		.active_pipes = BIT(PIPE_B),
		.dbuf_mask = {
			[PIPE_B] = BIT(DBUF_S3) | BIT(DBUF_S4),
		},
		.join_mbus = false,
	},
	{
		.active_pipes = BIT(PIPE_A) | BIT(PIPE_B),
		.dbuf_mask = {
			[PIPE_A] = BIT(DBUF_S1) | BIT(DBUF_S2),
			[PIPE_B] = BIT(DBUF_S3) | BIT(DBUF_S4),
		},
	},
	{
		.active_pipes = BIT(PIPE_C),
		.dbuf_mask = {
			[PIPE_C] = BIT(DBUF_S3) | BIT(DBUF_S4),
		},
	},
	{
		.active_pipes = BIT(PIPE_A) | BIT(PIPE_C),
		.dbuf_mask = {
			[PIPE_A] = BIT(DBUF_S1) | BIT(DBUF_S2),
			[PIPE_C] = BIT(DBUF_S3) | BIT(DBUF_S4),
		},
	},
	{
		.active_pipes = BIT(PIPE_B) | BIT(PIPE_C),
		.dbuf_mask = {
			[PIPE_B] = BIT(DBUF_S3) | BIT(DBUF_S4),
			[PIPE_C] = BIT(DBUF_S3) | BIT(DBUF_S4),
		},
	},
	{
		.active_pipes = BIT(PIPE_A) | BIT(PIPE_B) | BIT(PIPE_C),
		.dbuf_mask = {
			[PIPE_A] = BIT(DBUF_S1) | BIT(DBUF_S2),
			[PIPE_B] = BIT(DBUF_S3) | BIT(DBUF_S4),
			[PIPE_C] = BIT(DBUF_S3) | BIT(DBUF_S4),
		},
	},
	{
		.active_pipes = BIT(PIPE_D),
		.dbuf_mask = {
			[PIPE_D] = BIT(DBUF_S1) | BIT(DBUF_S2),
		},
	},
	{
		.active_pipes = BIT(PIPE_A) | BIT(PIPE_D),
		.dbuf_mask = {
			[PIPE_A] = BIT(DBUF_S1) | BIT(DBUF_S2),
			[PIPE_D] = BIT(DBUF_S1) | BIT(DBUF_S2),
		},
	},
	{
		.active_pipes = BIT(PIPE_B) | BIT(PIPE_D),
		.dbuf_mask = {
			[PIPE_B] = BIT(DBUF_S3) | BIT(DBUF_S4),
			[PIPE_D] = BIT(DBUF_S1) | BIT(DBUF_S2),
		},
	},
	{
		.active_pipes = BIT(PIPE_A) | BIT(PIPE_B) | BIT(PIPE_D),
		.dbuf_mask = {
			[PIPE_A] = BIT(DBUF_S1) | BIT(DBUF_S2),
			[PIPE_B] = BIT(DBUF_S3) | BIT(DBUF_S4),
			[PIPE_D] = BIT(DBUF_S1) | BIT(DBUF_S2),
		},
	},
	{
		.active_pipes = BIT(PIPE_C) | BIT(PIPE_D),
		.dbuf_mask = {
			[PIPE_C] = BIT(DBUF_S3) | BIT(DBUF_S4),
			[PIPE_D] = BIT(DBUF_S1) | BIT(DBUF_S2),
		},
	},
	{
		.active_pipes = BIT(PIPE_A) | BIT(PIPE_C) | BIT(PIPE_D),
		.dbuf_mask = {
			[PIPE_A] = BIT(DBUF_S1) | BIT(DBUF_S2),
			[PIPE_C] = BIT(DBUF_S3) | BIT(DBUF_S4),
			[PIPE_D] = BIT(DBUF_S1) | BIT(DBUF_S2),
		},
	},
	{
		.active_pipes = BIT(PIPE_B) | BIT(PIPE_C) | BIT(PIPE_D),
		.dbuf_mask = {
			[PIPE_B] = BIT(DBUF_S3) | BIT(DBUF_S4),
			[PIPE_C] = BIT(DBUF_S3) | BIT(DBUF_S4),
			[PIPE_D] = BIT(DBUF_S1) | BIT(DBUF_S2),
		},
	},
	{
		.active_pipes = BIT(PIPE_A) | BIT(PIPE_B) | BIT(PIPE_C) | BIT(PIPE_D),
		.dbuf_mask = {
			[PIPE_A] = BIT(DBUF_S1) | BIT(DBUF_S2),
			[PIPE_B] = BIT(DBUF_S3) | BIT(DBUF_S4),
			[PIPE_C] = BIT(DBUF_S3) | BIT(DBUF_S4),
			[PIPE_D] = BIT(DBUF_S1) | BIT(DBUF_S2),
		},
	},
	{}

};

static bool check_mbus_joined(u8 active_pipes,
			      const struct dbuf_slice_conf_entry *dbuf_slices)
{
	int i;

	for (i = 0; dbuf_slices[i].active_pipes != 0; i++) {
		if (dbuf_slices[i].active_pipes == active_pipes)
			return dbuf_slices[i].join_mbus;
	}
	return false;
}

static bool adlp_check_mbus_joined(u8 active_pipes)
{
	return check_mbus_joined(active_pipes, adlp_allowed_dbufs);
}

static u8 compute_dbuf_slices(enum pipe pipe, u8 active_pipes, bool join_mbus,
			      const struct dbuf_slice_conf_entry *dbuf_slices)
{
	int i;

<<<<<<< HEAD
	for (i = 0; i < dbuf_slices[i].active_pipes; i++) {
=======
	for (i = 0; dbuf_slices[i].active_pipes != 0; i++) {
>>>>>>> 95cd2cdc
		if (dbuf_slices[i].active_pipes == active_pipes &&
		    dbuf_slices[i].join_mbus == join_mbus)
			return dbuf_slices[i].dbuf_mask[pipe];
	}
	return 0;
}

/*
 * This function finds an entry with same enabled pipe configuration and
 * returns correspondent DBuf slice mask as stated in BSpec for particular
 * platform.
 */
static u8 icl_compute_dbuf_slices(enum pipe pipe, u8 active_pipes, bool join_mbus)
{
	/*
	 * FIXME: For ICL this is still a bit unclear as prev BSpec revision
	 * required calculating "pipe ratio" in order to determine
	 * if one or two slices can be used for single pipe configurations
	 * as additional constraint to the existing table.
	 * However based on recent info, it should be not "pipe ratio"
	 * but rather ratio between pixel_rate and cdclk with additional
	 * constants, so for now we are using only table until this is
	 * clarified. Also this is the reason why crtc_state param is
	 * still here - we will need it once those additional constraints
	 * pop up.
	 */
	return compute_dbuf_slices(pipe, active_pipes, join_mbus,
				   icl_allowed_dbufs);
}

static u8 tgl_compute_dbuf_slices(enum pipe pipe, u8 active_pipes, bool join_mbus)
{
	return compute_dbuf_slices(pipe, active_pipes, join_mbus,
				   tgl_allowed_dbufs);
}

static u8 adlp_compute_dbuf_slices(enum pipe pipe, u8 active_pipes, bool join_mbus)
{
	return compute_dbuf_slices(pipe, active_pipes, join_mbus,
				   adlp_allowed_dbufs);
}

static u8 dg2_compute_dbuf_slices(enum pipe pipe, u8 active_pipes, bool join_mbus)
{
	return compute_dbuf_slices(pipe, active_pipes, join_mbus,
				   dg2_allowed_dbufs);
}

static u8 skl_compute_dbuf_slices(struct intel_crtc *crtc, u8 active_pipes, bool join_mbus)
{
	struct drm_i915_private *dev_priv = to_i915(crtc->base.dev);
	enum pipe pipe = crtc->pipe;

	if (IS_DG2(dev_priv))
		return dg2_compute_dbuf_slices(pipe, active_pipes, join_mbus);
	else if (IS_ALDERLAKE_P(dev_priv))
		return adlp_compute_dbuf_slices(pipe, active_pipes, join_mbus);
	else if (DISPLAY_VER(dev_priv) == 12)
		return tgl_compute_dbuf_slices(pipe, active_pipes, join_mbus);
	else if (DISPLAY_VER(dev_priv) == 11)
		return icl_compute_dbuf_slices(pipe, active_pipes, join_mbus);
	/*
	 * For anything else just return one slice yet.
	 * Should be extended for other platforms.
	 */
	return active_pipes & BIT(pipe) ? BIT(DBUF_S1) : 0;
}

static bool
use_min_ddb(const struct intel_crtc_state *crtc_state,
	    struct intel_plane *plane)
{
	struct drm_i915_private *i915 = to_i915(plane->base.dev);

	return DISPLAY_VER(i915) >= 13 &&
	       crtc_state->uapi.async_flip &&
	       plane->async_flip;
}

static bool
use_minimal_wm0_only(const struct intel_crtc_state *crtc_state,
		     struct intel_plane *plane)
{
	struct drm_i915_private *i915 = to_i915(plane->base.dev);

	return DISPLAY_VER(i915) >= 13 &&
	       crtc_state->uapi.async_flip &&
	       plane->async_flip;
}

static u64
skl_plane_relative_data_rate(const struct intel_crtc_state *crtc_state,
			     const struct intel_plane_state *plane_state,
			     int color_plane)
{
	struct intel_plane *plane = to_intel_plane(plane_state->uapi.plane);
	const struct drm_framebuffer *fb = plane_state->hw.fb;
	int width, height;

	if (!plane_state->uapi.visible)
		return 0;

	if (plane->id == PLANE_CURSOR)
		return 0;

	/*
	 * We calculate extra ddb based on ratio plane rate/total data rate
	 * in case, in some cases we should not allocate extra ddb for the plane,
	 * so do not count its data rate, if this is the case.
	 */
	if (use_min_ddb(crtc_state, plane))
		return 0;

	if (color_plane == 1 &&
	    !intel_format_info_is_yuv_semiplanar(fb->format, fb->modifier))
		return 0;

	/*
	 * Src coordinates are already rotated by 270 degrees for
	 * the 90/270 degree plane rotation cases (to match the
	 * GTT mapping), hence no need to account for rotation here.
	 */
	width = drm_rect_width(&plane_state->uapi.src) >> 16;
	height = drm_rect_height(&plane_state->uapi.src) >> 16;

	/* UV plane does 1/2 pixel sub-sampling */
	if (color_plane == 1) {
		width /= 2;
		height /= 2;
	}

	return width * height * fb->format->cpp[color_plane];
}

static u64
skl_get_total_relative_data_rate(struct intel_atomic_state *state,
				 struct intel_crtc *crtc)
{
	struct intel_crtc_state *crtc_state =
		intel_atomic_get_new_crtc_state(state, crtc);
	const struct intel_plane_state *plane_state;
	struct intel_plane *plane;
	u64 total_data_rate = 0;
	enum plane_id plane_id;
	int i;

	/* Calculate and cache data rate for each plane */
	for_each_new_intel_plane_in_state(state, plane, plane_state, i) {
		if (plane->pipe != crtc->pipe)
			continue;

		plane_id = plane->id;

		/* packed/y */
		crtc_state->plane_data_rate[plane_id] =
			skl_plane_relative_data_rate(crtc_state, plane_state, 0);

		/* uv-plane */
		crtc_state->uv_plane_data_rate[plane_id] =
			skl_plane_relative_data_rate(crtc_state, plane_state, 1);
	}

	for_each_plane_id_on_crtc(crtc, plane_id) {
		total_data_rate += crtc_state->plane_data_rate[plane_id];
		total_data_rate += crtc_state->uv_plane_data_rate[plane_id];
	}

	return total_data_rate;
}

static u64
icl_get_total_relative_data_rate(struct intel_atomic_state *state,
				 struct intel_crtc *crtc)
{
	struct intel_crtc_state *crtc_state =
		intel_atomic_get_new_crtc_state(state, crtc);
	const struct intel_plane_state *plane_state;
	struct intel_plane *plane;
	u64 total_data_rate = 0;
	enum plane_id plane_id;
	int i;

	/* Calculate and cache data rate for each plane */
	for_each_new_intel_plane_in_state(state, plane, plane_state, i) {
		if (plane->pipe != crtc->pipe)
			continue;

		plane_id = plane->id;

		if (!plane_state->planar_linked_plane) {
			crtc_state->plane_data_rate[plane_id] =
				skl_plane_relative_data_rate(crtc_state, plane_state, 0);
		} else {
			enum plane_id y_plane_id;

			/*
			 * The slave plane might not iterate in
			 * intel_atomic_crtc_state_for_each_plane_state(),
			 * and needs the master plane state which may be
			 * NULL if we try get_new_plane_state(), so we
			 * always calculate from the master.
			 */
			if (plane_state->planar_slave)
				continue;

			/* Y plane rate is calculated on the slave */
			y_plane_id = plane_state->planar_linked_plane->id;
			crtc_state->plane_data_rate[y_plane_id] =
				skl_plane_relative_data_rate(crtc_state, plane_state, 0);

			crtc_state->plane_data_rate[plane_id] =
				skl_plane_relative_data_rate(crtc_state, plane_state, 1);
		}
	}

	for_each_plane_id_on_crtc(crtc, plane_id)
		total_data_rate += crtc_state->plane_data_rate[plane_id];

	return total_data_rate;
}

const struct skl_wm_level *
skl_plane_wm_level(const struct skl_pipe_wm *pipe_wm,
		   enum plane_id plane_id,
		   int level)
{
	const struct skl_plane_wm *wm = &pipe_wm->planes[plane_id];

	if (level == 0 && pipe_wm->use_sagv_wm)
		return &wm->sagv.wm0;

	return &wm->wm[level];
}

const struct skl_wm_level *
skl_plane_trans_wm(const struct skl_pipe_wm *pipe_wm,
		   enum plane_id plane_id)
{
	const struct skl_plane_wm *wm = &pipe_wm->planes[plane_id];

	if (pipe_wm->use_sagv_wm)
		return &wm->sagv.trans_wm;

	return &wm->trans_wm;
}

/*
 * We only disable the watermarks for each plane if
 * they exceed the ddb allocation of said plane. This
 * is done so that we don't end up touching cursor
 * watermarks needlessly when some other plane reduces
 * our max possible watermark level.
 *
 * Bspec has this to say about the PLANE_WM enable bit:
 * "All the watermarks at this level for all enabled
 *  planes must be enabled before the level will be used."
 * So this is actually safe to do.
 */
static void
skl_check_wm_level(struct skl_wm_level *wm, u64 total)
{
	if (wm->min_ddb_alloc > total)
		memset(wm, 0, sizeof(*wm));
}

static void
skl_check_nv12_wm_level(struct skl_wm_level *wm, struct skl_wm_level *uv_wm,
			u64 total, u64 uv_total)
{
	if (wm->min_ddb_alloc > total ||
	    uv_wm->min_ddb_alloc > uv_total) {
		memset(wm, 0, sizeof(*wm));
		memset(uv_wm, 0, sizeof(*uv_wm));
	}
}

static bool icl_need_wm1_wa(struct drm_i915_private *i915,
			    enum plane_id plane_id)
{
	/*
	 * Wa_1408961008:icl, ehl
	 * Wa_14012656716:tgl, adl
	 * Underruns with WM1+ disabled
	 */
	return DISPLAY_VER(i915) == 11 ||
	       (IS_DISPLAY_VER(i915, 12, 13) && plane_id == PLANE_CURSOR);
}

struct skl_plane_ddb_iter {
	u64 data_rate;
	u16 total[I915_MAX_PLANES];
	u16 uv_total[I915_MAX_PLANES];
	u16 start, size;
};

static u16
skl_allocate_plane_ddb(struct skl_plane_ddb_iter *iter,
		       const struct skl_wm_level *wm,
		       u64 data_rate)
{
	u16 extra = 0;

	if (data_rate) {
		extra = min_t(u16, iter->size,
			      DIV64_U64_ROUND_UP(iter->size * data_rate,
						 iter->data_rate));
		iter->size -= extra;
		iter->data_rate -= data_rate;
	}

	return wm->min_ddb_alloc + extra;
}

static int
skl_crtc_allocate_plane_ddb(struct intel_atomic_state *state,
			    struct intel_crtc *crtc)
{
	struct drm_i915_private *dev_priv = to_i915(crtc->base.dev);
	struct intel_crtc_state *crtc_state =
		intel_atomic_get_new_crtc_state(state, crtc);
	const struct intel_dbuf_state *dbuf_state =
		intel_atomic_get_new_dbuf_state(state);
	const struct skl_ddb_entry *alloc = &dbuf_state->ddb[crtc->pipe];
	int num_active = hweight8(dbuf_state->active_pipes);
	struct skl_plane_ddb_iter iter = {};
	enum plane_id plane_id;
	u32 blocks;
	int level;

	/* Clear the partitioning for disabled planes. */
	memset(crtc_state->wm.skl.plane_ddb_y, 0, sizeof(crtc_state->wm.skl.plane_ddb_y));
	memset(crtc_state->wm.skl.plane_ddb_uv, 0, sizeof(crtc_state->wm.skl.plane_ddb_uv));

	if (!crtc_state->hw.active)
		return 0;

	if (DISPLAY_VER(dev_priv) >= 11)
		iter.data_rate = icl_get_total_relative_data_rate(state, crtc);
	else
		iter.data_rate = skl_get_total_relative_data_rate(state, crtc);

	iter.size = skl_ddb_entry_size(alloc);
	if (iter.size == 0)
		return 0;

	/* Allocate fixed number of blocks for cursor. */
	iter.total[PLANE_CURSOR] = skl_cursor_allocation(crtc_state, num_active);
	iter.size -= iter.total[PLANE_CURSOR];
	skl_ddb_entry_init(&crtc_state->wm.skl.plane_ddb_y[PLANE_CURSOR],
			   alloc->end - iter.total[PLANE_CURSOR], alloc->end);

	/*
	 * Find the highest watermark level for which we can satisfy the block
	 * requirement of active planes.
	 */
	for (level = ilk_wm_max_level(dev_priv); level >= 0; level--) {
		blocks = 0;
		for_each_plane_id_on_crtc(crtc, plane_id) {
			const struct skl_plane_wm *wm =
				&crtc_state->wm.skl.optimal.planes[plane_id];

			if (plane_id == PLANE_CURSOR) {
				if (wm->wm[level].min_ddb_alloc > iter.total[PLANE_CURSOR]) {
					drm_WARN_ON(&dev_priv->drm,
						    wm->wm[level].min_ddb_alloc != U16_MAX);
					blocks = U32_MAX;
					break;
				}
				continue;
			}

			blocks += wm->wm[level].min_ddb_alloc;
			blocks += wm->uv_wm[level].min_ddb_alloc;
		}

		if (blocks <= iter.size) {
			iter.size -= blocks;
			break;
		}
	}

	if (level < 0) {
		drm_dbg_kms(&dev_priv->drm,
			    "Requested display configuration exceeds system DDB limitations");
		drm_dbg_kms(&dev_priv->drm, "minimum required %d/%d\n",
			    blocks, iter.size);
		return -EINVAL;
	}

	/* avoid the WARN later when we don't allocate any extra DDB */
	if (iter.data_rate == 0)
		iter.size = 0;

	/*
	 * Grant each plane the blocks it requires at the highest achievable
	 * watermark level, plus an extra share of the leftover blocks
	 * proportional to its relative data rate.
	 */
	for_each_plane_id_on_crtc(crtc, plane_id) {
		const struct skl_plane_wm *wm =
			&crtc_state->wm.skl.optimal.planes[plane_id];

		if (plane_id == PLANE_CURSOR)
			continue;

		iter.total[plane_id] =
			skl_allocate_plane_ddb(&iter, &wm->wm[level],
					       crtc_state->plane_data_rate[plane_id]);

		iter.uv_total[plane_id] =
			skl_allocate_plane_ddb(&iter, &wm->uv_wm[level],
					       crtc_state->uv_plane_data_rate[plane_id]);
	}
	drm_WARN_ON(&dev_priv->drm, iter.size != 0 || iter.data_rate != 0);

	/* Set the actual DDB start/end points for each plane */
	iter.start = alloc->start;
	for_each_plane_id_on_crtc(crtc, plane_id) {
		struct skl_ddb_entry *plane_alloc =
			&crtc_state->wm.skl.plane_ddb_y[plane_id];
		struct skl_ddb_entry *uv_plane_alloc =
			&crtc_state->wm.skl.plane_ddb_uv[plane_id];

		if (plane_id == PLANE_CURSOR)
			continue;

		/* Gen11+ uses a separate plane for UV watermarks */
		drm_WARN_ON(&dev_priv->drm,
			    DISPLAY_VER(dev_priv) >= 11 && iter.uv_total[plane_id]);

		/* Leave disabled planes at (0,0) */
		if (iter.total[plane_id])
			iter.start = skl_ddb_entry_init(plane_alloc, iter.start,
							iter.start + iter.total[plane_id]);

		if (iter.uv_total[plane_id])
			iter.start = skl_ddb_entry_init(uv_plane_alloc, iter.start,
							iter.start + iter.uv_total[plane_id]);
	}

	/*
	 * When we calculated watermark values we didn't know how high
	 * of a level we'd actually be able to hit, so we just marked
	 * all levels as "enabled."  Go back now and disable the ones
	 * that aren't actually possible.
	 */
	for (level++; level <= ilk_wm_max_level(dev_priv); level++) {
		for_each_plane_id_on_crtc(crtc, plane_id) {
			struct skl_plane_wm *wm =
				&crtc_state->wm.skl.optimal.planes[plane_id];

			skl_check_nv12_wm_level(&wm->wm[level], &wm->uv_wm[level],
						iter.total[plane_id],
						iter.uv_total[plane_id]);

			if (icl_need_wm1_wa(dev_priv, plane_id) &&
			    level == 1 && wm->wm[0].enable) {
				wm->wm[level].blocks = wm->wm[0].blocks;
				wm->wm[level].lines = wm->wm[0].lines;
				wm->wm[level].ignore_lines = wm->wm[0].ignore_lines;
			}
		}
	}

	/*
	 * Go back and disable the transition and SAGV watermarks
	 * if it turns out we don't have enough DDB blocks for them.
	 */
	for_each_plane_id_on_crtc(crtc, plane_id) {
		struct skl_plane_wm *wm =
			&crtc_state->wm.skl.optimal.planes[plane_id];

		skl_check_wm_level(&wm->trans_wm, iter.total[plane_id]);
		skl_check_wm_level(&wm->sagv.wm0, iter.total[plane_id]);
		skl_check_wm_level(&wm->sagv.trans_wm, iter.total[plane_id]);
	}

	return 0;
}

/*
 * The max latency should be 257 (max the punit can code is 255 and we add 2us
 * for the read latency) and cpp should always be <= 8, so that
 * should allow pixel_rate up to ~2 GHz which seems sufficient since max
 * 2xcdclk is 1350 MHz and the pixel rate should never exceed that.
*/
static uint_fixed_16_16_t
skl_wm_method1(const struct drm_i915_private *dev_priv, u32 pixel_rate,
	       u8 cpp, u32 latency, u32 dbuf_block_size)
{
	u32 wm_intermediate_val;
	uint_fixed_16_16_t ret;

	if (latency == 0)
		return FP_16_16_MAX;

	wm_intermediate_val = latency * pixel_rate * cpp;
	ret = div_fixed16(wm_intermediate_val, 1000 * dbuf_block_size);

	if (DISPLAY_VER(dev_priv) >= 10)
		ret = add_fixed16_u32(ret, 1);

	return ret;
}

static uint_fixed_16_16_t
skl_wm_method2(u32 pixel_rate, u32 pipe_htotal, u32 latency,
	       uint_fixed_16_16_t plane_blocks_per_line)
{
	u32 wm_intermediate_val;
	uint_fixed_16_16_t ret;

	if (latency == 0)
		return FP_16_16_MAX;

	wm_intermediate_val = latency * pixel_rate;
	wm_intermediate_val = DIV_ROUND_UP(wm_intermediate_val,
					   pipe_htotal * 1000);
	ret = mul_u32_fixed16(wm_intermediate_val, plane_blocks_per_line);
	return ret;
}

static uint_fixed_16_16_t
intel_get_linetime_us(const struct intel_crtc_state *crtc_state)
{
	struct drm_i915_private *dev_priv = to_i915(crtc_state->uapi.crtc->dev);
	u32 pixel_rate;
	u32 crtc_htotal;
	uint_fixed_16_16_t linetime_us;

	if (!crtc_state->hw.active)
		return u32_to_fixed16(0);

	pixel_rate = crtc_state->pixel_rate;

	if (drm_WARN_ON(&dev_priv->drm, pixel_rate == 0))
		return u32_to_fixed16(0);

	crtc_htotal = crtc_state->hw.pipe_mode.crtc_htotal;
	linetime_us = div_fixed16(crtc_htotal * 1000, pixel_rate);

	return linetime_us;
}

static int
skl_compute_wm_params(const struct intel_crtc_state *crtc_state,
		      int width, const struct drm_format_info *format,
		      u64 modifier, unsigned int rotation,
		      u32 plane_pixel_rate, struct skl_wm_params *wp,
		      int color_plane)
{
	struct intel_crtc *crtc = to_intel_crtc(crtc_state->uapi.crtc);
	struct drm_i915_private *dev_priv = to_i915(crtc->base.dev);
	u32 interm_pbpl;

	/* only planar format has two planes */
	if (color_plane == 1 &&
	    !intel_format_info_is_yuv_semiplanar(format, modifier)) {
		drm_dbg_kms(&dev_priv->drm,
			    "Non planar format have single plane\n");
		return -EINVAL;
	}

	wp->y_tiled = modifier == I915_FORMAT_MOD_Y_TILED ||
		      modifier == I915_FORMAT_MOD_Yf_TILED ||
		      modifier == I915_FORMAT_MOD_Y_TILED_CCS ||
		      modifier == I915_FORMAT_MOD_Yf_TILED_CCS;
	wp->x_tiled = modifier == I915_FORMAT_MOD_X_TILED;
	wp->rc_surface = modifier == I915_FORMAT_MOD_Y_TILED_CCS ||
			 modifier == I915_FORMAT_MOD_Yf_TILED_CCS;
	wp->is_planar = intel_format_info_is_yuv_semiplanar(format, modifier);

	wp->width = width;
	if (color_plane == 1 && wp->is_planar)
		wp->width /= 2;

	wp->cpp = format->cpp[color_plane];
	wp->plane_pixel_rate = plane_pixel_rate;

	if (DISPLAY_VER(dev_priv) >= 11 &&
	    modifier == I915_FORMAT_MOD_Yf_TILED  && wp->cpp == 1)
		wp->dbuf_block_size = 256;
	else
		wp->dbuf_block_size = 512;

	if (drm_rotation_90_or_270(rotation)) {
		switch (wp->cpp) {
		case 1:
			wp->y_min_scanlines = 16;
			break;
		case 2:
			wp->y_min_scanlines = 8;
			break;
		case 4:
			wp->y_min_scanlines = 4;
			break;
		default:
			MISSING_CASE(wp->cpp);
			return -EINVAL;
		}
	} else {
		wp->y_min_scanlines = 4;
	}

	if (skl_needs_memory_bw_wa(dev_priv))
		wp->y_min_scanlines *= 2;

	wp->plane_bytes_per_line = wp->width * wp->cpp;
	if (wp->y_tiled) {
		interm_pbpl = DIV_ROUND_UP(wp->plane_bytes_per_line *
					   wp->y_min_scanlines,
					   wp->dbuf_block_size);

		if (DISPLAY_VER(dev_priv) >= 10)
			interm_pbpl++;

		wp->plane_blocks_per_line = div_fixed16(interm_pbpl,
							wp->y_min_scanlines);
	} else {
		interm_pbpl = DIV_ROUND_UP(wp->plane_bytes_per_line,
					   wp->dbuf_block_size);

		if (!wp->x_tiled || DISPLAY_VER(dev_priv) >= 10)
			interm_pbpl++;

		wp->plane_blocks_per_line = u32_to_fixed16(interm_pbpl);
	}

	wp->y_tile_minimum = mul_u32_fixed16(wp->y_min_scanlines,
					     wp->plane_blocks_per_line);

	wp->linetime_us = fixed16_to_u32_round_up(
					intel_get_linetime_us(crtc_state));

	return 0;
}

static int
skl_compute_plane_wm_params(const struct intel_crtc_state *crtc_state,
			    const struct intel_plane_state *plane_state,
			    struct skl_wm_params *wp, int color_plane)
{
	const struct drm_framebuffer *fb = plane_state->hw.fb;
	int width;

	/*
	 * Src coordinates are already rotated by 270 degrees for
	 * the 90/270 degree plane rotation cases (to match the
	 * GTT mapping), hence no need to account for rotation here.
	 */
	width = drm_rect_width(&plane_state->uapi.src) >> 16;

	return skl_compute_wm_params(crtc_state, width,
				     fb->format, fb->modifier,
				     plane_state->hw.rotation,
				     intel_plane_pixel_rate(crtc_state, plane_state),
				     wp, color_plane);
}

static bool skl_wm_has_lines(struct drm_i915_private *dev_priv, int level)
{
	if (DISPLAY_VER(dev_priv) >= 10)
		return true;

	/* The number of lines are ignored for the level 0 watermark. */
	return level > 0;
}

static int skl_wm_max_lines(struct drm_i915_private *dev_priv)
{
	if (DISPLAY_VER(dev_priv) >= 13)
		return 255;
	else
		return 31;
}

static void skl_compute_plane_wm(const struct intel_crtc_state *crtc_state,
				 struct intel_plane *plane,
				 int level,
				 unsigned int latency,
				 const struct skl_wm_params *wp,
				 const struct skl_wm_level *result_prev,
				 struct skl_wm_level *result /* out */)
{
	struct drm_i915_private *dev_priv = to_i915(crtc_state->uapi.crtc->dev);
	uint_fixed_16_16_t method1, method2;
	uint_fixed_16_16_t selected_result;
	u32 blocks, lines, min_ddb_alloc = 0;

	if (latency == 0 ||
	    (use_minimal_wm0_only(crtc_state, plane) && level > 0)) {
		/* reject it */
		result->min_ddb_alloc = U16_MAX;
		return;
	}

	/*
	 * WaIncreaseLatencyIPCEnabled: kbl,cfl
	 * Display WA #1141: kbl,cfl
	 */
	if ((IS_KABYLAKE(dev_priv) ||
	     IS_COFFEELAKE(dev_priv) ||
	     IS_COMETLAKE(dev_priv)) &&
	    dev_priv->ipc_enabled)
		latency += 4;

	if (skl_needs_memory_bw_wa(dev_priv) && wp->x_tiled)
		latency += 15;

	method1 = skl_wm_method1(dev_priv, wp->plane_pixel_rate,
				 wp->cpp, latency, wp->dbuf_block_size);
	method2 = skl_wm_method2(wp->plane_pixel_rate,
				 crtc_state->hw.pipe_mode.crtc_htotal,
				 latency,
				 wp->plane_blocks_per_line);

	if (wp->y_tiled) {
		selected_result = max_fixed16(method2, wp->y_tile_minimum);
	} else {
		if ((wp->cpp * crtc_state->hw.pipe_mode.crtc_htotal /
		     wp->dbuf_block_size < 1) &&
		     (wp->plane_bytes_per_line / wp->dbuf_block_size < 1)) {
			selected_result = method2;
		} else if (latency >= wp->linetime_us) {
			if (DISPLAY_VER(dev_priv) == 9)
				selected_result = min_fixed16(method1, method2);
			else
				selected_result = method2;
		} else {
			selected_result = method1;
		}
	}

	blocks = fixed16_to_u32_round_up(selected_result) + 1;
	lines = div_round_up_fixed16(selected_result,
				     wp->plane_blocks_per_line);

	if (DISPLAY_VER(dev_priv) == 9) {
		/* Display WA #1125: skl,bxt,kbl */
		if (level == 0 && wp->rc_surface)
			blocks += fixed16_to_u32_round_up(wp->y_tile_minimum);

		/* Display WA #1126: skl,bxt,kbl */
		if (level >= 1 && level <= 7) {
			if (wp->y_tiled) {
				blocks += fixed16_to_u32_round_up(wp->y_tile_minimum);
				lines += wp->y_min_scanlines;
			} else {
				blocks++;
			}

			/*
			 * Make sure result blocks for higher latency levels are
			 * atleast as high as level below the current level.
			 * Assumption in DDB algorithm optimization for special
			 * cases. Also covers Display WA #1125 for RC.
			 */
			if (result_prev->blocks > blocks)
				blocks = result_prev->blocks;
		}
	}

	if (DISPLAY_VER(dev_priv) >= 11) {
		if (wp->y_tiled) {
			int extra_lines;

			if (lines % wp->y_min_scanlines == 0)
				extra_lines = wp->y_min_scanlines;
			else
				extra_lines = wp->y_min_scanlines * 2 -
					lines % wp->y_min_scanlines;

			min_ddb_alloc = mul_round_up_u32_fixed16(lines + extra_lines,
								 wp->plane_blocks_per_line);
		} else {
			min_ddb_alloc = blocks + DIV_ROUND_UP(blocks, 10);
		}
	}

	if (!skl_wm_has_lines(dev_priv, level))
		lines = 0;

	if (lines > skl_wm_max_lines(dev_priv)) {
		/* reject it */
		result->min_ddb_alloc = U16_MAX;
		return;
	}

	/*
	 * If lines is valid, assume we can use this watermark level
	 * for now.  We'll come back and disable it after we calculate the
	 * DDB allocation if it turns out we don't actually have enough
	 * blocks to satisfy it.
	 */
	result->blocks = blocks;
	result->lines = lines;
	/* Bspec says: value >= plane ddb allocation -> invalid, hence the +1 here */
	result->min_ddb_alloc = max(min_ddb_alloc, blocks) + 1;
	result->enable = true;

	if (DISPLAY_VER(dev_priv) < 12)
		result->can_sagv = latency >= dev_priv->sagv_block_time_us;
}

static void
skl_compute_wm_levels(const struct intel_crtc_state *crtc_state,
		      struct intel_plane *plane,
		      const struct skl_wm_params *wm_params,
		      struct skl_wm_level *levels)
{
	struct drm_i915_private *dev_priv = to_i915(crtc_state->uapi.crtc->dev);
	int level, max_level = ilk_wm_max_level(dev_priv);
	struct skl_wm_level *result_prev = &levels[0];

	for (level = 0; level <= max_level; level++) {
		struct skl_wm_level *result = &levels[level];
		unsigned int latency = dev_priv->wm.skl_latency[level];

		skl_compute_plane_wm(crtc_state, plane, level, latency,
				     wm_params, result_prev, result);

		result_prev = result;
	}
}

static void tgl_compute_sagv_wm(const struct intel_crtc_state *crtc_state,
				struct intel_plane *plane,
				const struct skl_wm_params *wm_params,
				struct skl_plane_wm *plane_wm)
{
	struct drm_i915_private *dev_priv = to_i915(crtc_state->uapi.crtc->dev);
	struct skl_wm_level *sagv_wm = &plane_wm->sagv.wm0;
	struct skl_wm_level *levels = plane_wm->wm;
	unsigned int latency = dev_priv->wm.skl_latency[0] + dev_priv->sagv_block_time_us;

	skl_compute_plane_wm(crtc_state, plane, 0, latency,
			     wm_params, &levels[0],
			     sagv_wm);
}

static void skl_compute_transition_wm(struct drm_i915_private *dev_priv,
				      struct skl_wm_level *trans_wm,
				      const struct skl_wm_level *wm0,
				      const struct skl_wm_params *wp)
{
	u16 trans_min, trans_amount, trans_y_tile_min;
	u16 wm0_blocks, trans_offset, blocks;

	/* Transition WM don't make any sense if ipc is disabled */
	if (!dev_priv->ipc_enabled)
		return;

	/*
	 * WaDisableTWM:skl,kbl,cfl,bxt
	 * Transition WM are not recommended by HW team for GEN9
	 */
	if (DISPLAY_VER(dev_priv) == 9)
		return;

	if (DISPLAY_VER(dev_priv) >= 11)
		trans_min = 4;
	else
		trans_min = 14;

	/* Display WA #1140: glk,cnl */
	if (DISPLAY_VER(dev_priv) == 10)
		trans_amount = 0;
	else
		trans_amount = 10; /* This is configurable amount */

	trans_offset = trans_min + trans_amount;

	/*
	 * The spec asks for Selected Result Blocks for wm0 (the real value),
	 * not Result Blocks (the integer value). Pay attention to the capital
	 * letters. The value wm_l0->blocks is actually Result Blocks, but
	 * since Result Blocks is the ceiling of Selected Result Blocks plus 1,
	 * and since we later will have to get the ceiling of the sum in the
	 * transition watermarks calculation, we can just pretend Selected
	 * Result Blocks is Result Blocks minus 1 and it should work for the
	 * current platforms.
	 */
	wm0_blocks = wm0->blocks - 1;

	if (wp->y_tiled) {
		trans_y_tile_min =
			(u16)mul_round_up_u32_fixed16(2, wp->y_tile_minimum);
		blocks = max(wm0_blocks, trans_y_tile_min) + trans_offset;
	} else {
		blocks = wm0_blocks + trans_offset;
	}
	blocks++;

	/*
	 * Just assume we can enable the transition watermark.  After
	 * computing the DDB we'll come back and disable it if that
	 * assumption turns out to be false.
	 */
	trans_wm->blocks = blocks;
	trans_wm->min_ddb_alloc = max_t(u16, wm0->min_ddb_alloc, blocks + 1);
	trans_wm->enable = true;
}

static int skl_build_plane_wm_single(struct intel_crtc_state *crtc_state,
				     const struct intel_plane_state *plane_state,
				     struct intel_plane *plane, int color_plane)
{
	struct intel_crtc *crtc = to_intel_crtc(crtc_state->uapi.crtc);
	struct drm_i915_private *dev_priv = to_i915(crtc->base.dev);
	struct skl_plane_wm *wm = &crtc_state->wm.skl.raw.planes[plane->id];
	struct skl_wm_params wm_params;
	int ret;

	ret = skl_compute_plane_wm_params(crtc_state, plane_state,
					  &wm_params, color_plane);
	if (ret)
		return ret;

	skl_compute_wm_levels(crtc_state, plane, &wm_params, wm->wm);

	skl_compute_transition_wm(dev_priv, &wm->trans_wm,
				  &wm->wm[0], &wm_params);

	if (DISPLAY_VER(dev_priv) >= 12) {
		tgl_compute_sagv_wm(crtc_state, plane, &wm_params, wm);

		skl_compute_transition_wm(dev_priv, &wm->sagv.trans_wm,
					  &wm->sagv.wm0, &wm_params);
	}

	return 0;
}

static int skl_build_plane_wm_uv(struct intel_crtc_state *crtc_state,
				 const struct intel_plane_state *plane_state,
				 struct intel_plane *plane)
{
	struct skl_plane_wm *wm = &crtc_state->wm.skl.raw.planes[plane->id];
	struct skl_wm_params wm_params;
	int ret;

	wm->is_planar = true;

	/* uv plane watermarks must also be validated for NV12/Planar */
	ret = skl_compute_plane_wm_params(crtc_state, plane_state,
					  &wm_params, 1);
	if (ret)
		return ret;

	skl_compute_wm_levels(crtc_state, plane, &wm_params, wm->uv_wm);

	return 0;
}

static int skl_build_plane_wm(struct intel_crtc_state *crtc_state,
			      const struct intel_plane_state *plane_state)
{
	struct intel_plane *plane = to_intel_plane(plane_state->uapi.plane);
	enum plane_id plane_id = plane->id;
	struct skl_plane_wm *wm = &crtc_state->wm.skl.raw.planes[plane_id];
	const struct drm_framebuffer *fb = plane_state->hw.fb;
	int ret;

	memset(wm, 0, sizeof(*wm));

	if (!intel_wm_plane_visible(crtc_state, plane_state))
		return 0;

	ret = skl_build_plane_wm_single(crtc_state, plane_state,
					plane, 0);
	if (ret)
		return ret;

	if (fb->format->is_yuv && fb->format->num_planes > 1) {
		ret = skl_build_plane_wm_uv(crtc_state, plane_state,
					    plane);
		if (ret)
			return ret;
	}

	return 0;
}

static int icl_build_plane_wm(struct intel_crtc_state *crtc_state,
			      const struct intel_plane_state *plane_state)
{
	struct intel_plane *plane = to_intel_plane(plane_state->uapi.plane);
	struct drm_i915_private *dev_priv = to_i915(plane->base.dev);
	enum plane_id plane_id = plane->id;
	struct skl_plane_wm *wm = &crtc_state->wm.skl.raw.planes[plane_id];
	int ret;

	/* Watermarks calculated in master */
	if (plane_state->planar_slave)
		return 0;

	memset(wm, 0, sizeof(*wm));

	if (plane_state->planar_linked_plane) {
		const struct drm_framebuffer *fb = plane_state->hw.fb;

		drm_WARN_ON(&dev_priv->drm,
			    !intel_wm_plane_visible(crtc_state, plane_state));
		drm_WARN_ON(&dev_priv->drm, !fb->format->is_yuv ||
			    fb->format->num_planes == 1);

		ret = skl_build_plane_wm_single(crtc_state, plane_state,
						plane_state->planar_linked_plane, 0);
		if (ret)
			return ret;

		ret = skl_build_plane_wm_single(crtc_state, plane_state,
						plane, 1);
		if (ret)
			return ret;
	} else if (intel_wm_plane_visible(crtc_state, plane_state)) {
		ret = skl_build_plane_wm_single(crtc_state, plane_state,
						plane, 0);
		if (ret)
			return ret;
	}

	return 0;
}

static int skl_build_pipe_wm(struct intel_atomic_state *state,
			     struct intel_crtc *crtc)
{
	struct drm_i915_private *dev_priv = to_i915(crtc->base.dev);
	struct intel_crtc_state *crtc_state =
		intel_atomic_get_new_crtc_state(state, crtc);
	const struct intel_plane_state *plane_state;
	struct intel_plane *plane;
	int ret, i;

	for_each_new_intel_plane_in_state(state, plane, plane_state, i) {
		/*
		 * FIXME should perhaps check {old,new}_plane_crtc->hw.crtc
		 * instead but we don't populate that correctly for NV12 Y
		 * planes so for now hack this.
		 */
		if (plane->pipe != crtc->pipe)
			continue;

		if (DISPLAY_VER(dev_priv) >= 11)
			ret = icl_build_plane_wm(crtc_state, plane_state);
		else
			ret = skl_build_plane_wm(crtc_state, plane_state);
		if (ret)
			return ret;
	}

	crtc_state->wm.skl.optimal = crtc_state->wm.skl.raw;

	return 0;
}

static void skl_ddb_entry_write(struct drm_i915_private *dev_priv,
				i915_reg_t reg,
				const struct skl_ddb_entry *entry)
{
	if (entry->end)
		intel_de_write_fw(dev_priv, reg,
				  PLANE_BUF_END(entry->end - 1) |
				  PLANE_BUF_START(entry->start));
	else
		intel_de_write_fw(dev_priv, reg, 0);
}

static void skl_write_wm_level(struct drm_i915_private *dev_priv,
			       i915_reg_t reg,
			       const struct skl_wm_level *level)
{
	u32 val = 0;

	if (level->enable)
		val |= PLANE_WM_EN;
	if (level->ignore_lines)
		val |= PLANE_WM_IGNORE_LINES;
	val |= level->blocks;
	val |= REG_FIELD_PREP(PLANE_WM_LINES_MASK, level->lines);

	intel_de_write_fw(dev_priv, reg, val);
}

void skl_write_plane_wm(struct intel_plane *plane,
			const struct intel_crtc_state *crtc_state)
{
	struct drm_i915_private *dev_priv = to_i915(plane->base.dev);
	int level, max_level = ilk_wm_max_level(dev_priv);
	enum plane_id plane_id = plane->id;
	enum pipe pipe = plane->pipe;
	const struct skl_pipe_wm *pipe_wm = &crtc_state->wm.skl.optimal;
	const struct skl_plane_wm *wm = &pipe_wm->planes[plane_id];
	const struct skl_ddb_entry *ddb_y =
		&crtc_state->wm.skl.plane_ddb_y[plane_id];
	const struct skl_ddb_entry *ddb_uv =
		&crtc_state->wm.skl.plane_ddb_uv[plane_id];

	for (level = 0; level <= max_level; level++)
		skl_write_wm_level(dev_priv, PLANE_WM(pipe, plane_id, level),
				   skl_plane_wm_level(pipe_wm, plane_id, level));

	skl_write_wm_level(dev_priv, PLANE_WM_TRANS(pipe, plane_id),
			   skl_plane_trans_wm(pipe_wm, plane_id));

	if (HAS_HW_SAGV_WM(dev_priv)) {
		skl_write_wm_level(dev_priv, PLANE_WM_SAGV(pipe, plane_id),
				   &wm->sagv.wm0);
		skl_write_wm_level(dev_priv, PLANE_WM_SAGV_TRANS(pipe, plane_id),
				   &wm->sagv.trans_wm);
	}

	if (DISPLAY_VER(dev_priv) >= 11) {
		skl_ddb_entry_write(dev_priv,
				    PLANE_BUF_CFG(pipe, plane_id), ddb_y);
		return;
	}

	if (wm->is_planar)
		swap(ddb_y, ddb_uv);

	skl_ddb_entry_write(dev_priv,
			    PLANE_BUF_CFG(pipe, plane_id), ddb_y);
	skl_ddb_entry_write(dev_priv,
			    PLANE_NV12_BUF_CFG(pipe, plane_id), ddb_uv);
}

void skl_write_cursor_wm(struct intel_plane *plane,
			 const struct intel_crtc_state *crtc_state)
{
	struct drm_i915_private *dev_priv = to_i915(plane->base.dev);
	int level, max_level = ilk_wm_max_level(dev_priv);
	enum plane_id plane_id = plane->id;
	enum pipe pipe = plane->pipe;
	const struct skl_pipe_wm *pipe_wm = &crtc_state->wm.skl.optimal;
	const struct skl_ddb_entry *ddb =
		&crtc_state->wm.skl.plane_ddb_y[plane_id];

	for (level = 0; level <= max_level; level++)
		skl_write_wm_level(dev_priv, CUR_WM(pipe, level),
				   skl_plane_wm_level(pipe_wm, plane_id, level));

	skl_write_wm_level(dev_priv, CUR_WM_TRANS(pipe),
			   skl_plane_trans_wm(pipe_wm, plane_id));

	if (HAS_HW_SAGV_WM(dev_priv)) {
		const struct skl_plane_wm *wm = &pipe_wm->planes[plane_id];

		skl_write_wm_level(dev_priv, CUR_WM_SAGV(pipe),
				   &wm->sagv.wm0);
		skl_write_wm_level(dev_priv, CUR_WM_SAGV_TRANS(pipe),
				   &wm->sagv.trans_wm);
	}

	skl_ddb_entry_write(dev_priv, CUR_BUF_CFG(pipe), ddb);
}

bool skl_wm_level_equals(const struct skl_wm_level *l1,
			 const struct skl_wm_level *l2)
{
	return l1->enable == l2->enable &&
		l1->ignore_lines == l2->ignore_lines &&
		l1->lines == l2->lines &&
		l1->blocks == l2->blocks;
}

static bool skl_plane_wm_equals(struct drm_i915_private *dev_priv,
				const struct skl_plane_wm *wm1,
				const struct skl_plane_wm *wm2)
{
	int level, max_level = ilk_wm_max_level(dev_priv);

	for (level = 0; level <= max_level; level++) {
		/*
		 * We don't check uv_wm as the hardware doesn't actually
		 * use it. It only gets used for calculating the required
		 * ddb allocation.
		 */
		if (!skl_wm_level_equals(&wm1->wm[level], &wm2->wm[level]))
			return false;
	}

	return skl_wm_level_equals(&wm1->trans_wm, &wm2->trans_wm) &&
		skl_wm_level_equals(&wm1->sagv.wm0, &wm2->sagv.wm0) &&
		skl_wm_level_equals(&wm1->sagv.trans_wm, &wm2->sagv.trans_wm);
}

static bool skl_ddb_entries_overlap(const struct skl_ddb_entry *a,
				    const struct skl_ddb_entry *b)
{
	return a->start < b->end && b->start < a->end;
}

static void skl_ddb_entry_union(struct skl_ddb_entry *a,
				const struct skl_ddb_entry *b)
{
	if (a->end && b->end) {
		a->start = min(a->start, b->start);
		a->end = max(a->end, b->end);
	} else if (b->end) {
		a->start = b->start;
		a->end = b->end;
	}
}

bool skl_ddb_allocation_overlaps(const struct skl_ddb_entry *ddb,
				 const struct skl_ddb_entry *entries,
				 int num_entries, int ignore_idx)
{
	int i;

	for (i = 0; i < num_entries; i++) {
		if (i != ignore_idx &&
		    skl_ddb_entries_overlap(ddb, &entries[i]))
			return true;
	}

	return false;
}

static int
skl_ddb_add_affected_planes(const struct intel_crtc_state *old_crtc_state,
			    struct intel_crtc_state *new_crtc_state)
{
	struct intel_atomic_state *state = to_intel_atomic_state(new_crtc_state->uapi.state);
	struct intel_crtc *crtc = to_intel_crtc(new_crtc_state->uapi.crtc);
	struct drm_i915_private *dev_priv = to_i915(crtc->base.dev);
	struct intel_plane *plane;

	for_each_intel_plane_on_crtc(&dev_priv->drm, crtc, plane) {
		struct intel_plane_state *plane_state;
		enum plane_id plane_id = plane->id;

		if (skl_ddb_entry_equal(&old_crtc_state->wm.skl.plane_ddb_y[plane_id],
					&new_crtc_state->wm.skl.plane_ddb_y[plane_id]) &&
		    skl_ddb_entry_equal(&old_crtc_state->wm.skl.plane_ddb_uv[plane_id],
					&new_crtc_state->wm.skl.plane_ddb_uv[plane_id]))
			continue;

		plane_state = intel_atomic_get_plane_state(state, plane);
		if (IS_ERR(plane_state))
			return PTR_ERR(plane_state);

		new_crtc_state->update_planes |= BIT(plane_id);
	}

	return 0;
}

static u8 intel_dbuf_enabled_slices(const struct intel_dbuf_state *dbuf_state)
{
	struct drm_i915_private *dev_priv = to_i915(dbuf_state->base.state->base.dev);
	u8 enabled_slices;
	enum pipe pipe;

	/*
	 * FIXME: For now we always enable slice S1 as per
	 * the Bspec display initialization sequence.
	 */
	enabled_slices = BIT(DBUF_S1);

	for_each_pipe(dev_priv, pipe)
		enabled_slices |= dbuf_state->slices[pipe];

	return enabled_slices;
}

static int
skl_compute_ddb(struct intel_atomic_state *state)
{
	struct drm_i915_private *dev_priv = to_i915(state->base.dev);
	const struct intel_dbuf_state *old_dbuf_state;
	struct intel_dbuf_state *new_dbuf_state = NULL;
	const struct intel_crtc_state *old_crtc_state;
	struct intel_crtc_state *new_crtc_state;
	struct intel_crtc *crtc;
	int ret, i;

	for_each_new_intel_crtc_in_state(state, crtc, new_crtc_state, i) {
		new_dbuf_state = intel_atomic_get_dbuf_state(state);
		if (IS_ERR(new_dbuf_state))
			return PTR_ERR(new_dbuf_state);

		old_dbuf_state = intel_atomic_get_old_dbuf_state(state);
		break;
	}

	if (!new_dbuf_state)
		return 0;

	new_dbuf_state->active_pipes =
		intel_calc_active_pipes(state, old_dbuf_state->active_pipes);

	if (old_dbuf_state->active_pipes != new_dbuf_state->active_pipes) {
		ret = intel_atomic_lock_global_state(&new_dbuf_state->base);
		if (ret)
			return ret;
	}

	if (IS_ALDERLAKE_P(dev_priv))
		new_dbuf_state->joined_mbus =
			adlp_check_mbus_joined(new_dbuf_state->active_pipes);

	for_each_intel_crtc(&dev_priv->drm, crtc) {
		enum pipe pipe = crtc->pipe;

		new_dbuf_state->slices[pipe] =
			skl_compute_dbuf_slices(crtc, new_dbuf_state->active_pipes,
						new_dbuf_state->joined_mbus);

		if (old_dbuf_state->slices[pipe] == new_dbuf_state->slices[pipe])
			continue;

		ret = intel_atomic_lock_global_state(&new_dbuf_state->base);
		if (ret)
			return ret;
	}

	new_dbuf_state->enabled_slices = intel_dbuf_enabled_slices(new_dbuf_state);

	if (old_dbuf_state->enabled_slices != new_dbuf_state->enabled_slices ||
	    old_dbuf_state->joined_mbus != new_dbuf_state->joined_mbus) {
		ret = intel_atomic_serialize_global_state(&new_dbuf_state->base);
		if (ret)
			return ret;

		if (old_dbuf_state->joined_mbus != new_dbuf_state->joined_mbus) {
			/* TODO: Implement vblank synchronized MBUS joining changes */
			ret = intel_modeset_all_pipes(state);
			if (ret)
				return ret;
		}

		drm_dbg_kms(&dev_priv->drm,
			    "Enabled dbuf slices 0x%x -> 0x%x (total dbuf slices 0x%x), mbus joined? %s->%s\n",
			    old_dbuf_state->enabled_slices,
			    new_dbuf_state->enabled_slices,
			    INTEL_INFO(dev_priv)->dbuf.slice_mask,
			    yesno(old_dbuf_state->joined_mbus),
			    yesno(new_dbuf_state->joined_mbus));
	}

	for_each_new_intel_crtc_in_state(state, crtc, new_crtc_state, i) {
		enum pipe pipe = crtc->pipe;

		new_dbuf_state->weight[pipe] = intel_crtc_ddb_weight(new_crtc_state);

		if (old_dbuf_state->weight[pipe] == new_dbuf_state->weight[pipe])
			continue;

		ret = intel_atomic_lock_global_state(&new_dbuf_state->base);
		if (ret)
			return ret;
	}

	for_each_intel_crtc(&dev_priv->drm, crtc) {
		ret = skl_crtc_allocate_ddb(state, crtc);
		if (ret)
			return ret;
	}

	for_each_oldnew_intel_crtc_in_state(state, crtc, old_crtc_state,
					    new_crtc_state, i) {
		ret = skl_crtc_allocate_plane_ddb(state, crtc);
		if (ret)
			return ret;

		ret = skl_ddb_add_affected_planes(old_crtc_state,
						  new_crtc_state);
		if (ret)
			return ret;
	}

	return 0;
}

static char enast(bool enable)
{
	return enable ? '*' : ' ';
}

static void
skl_print_wm_changes(struct intel_atomic_state *state)
{
	struct drm_i915_private *dev_priv = to_i915(state->base.dev);
	const struct intel_crtc_state *old_crtc_state;
	const struct intel_crtc_state *new_crtc_state;
	struct intel_plane *plane;
	struct intel_crtc *crtc;
	int i;

	if (!drm_debug_enabled(DRM_UT_KMS))
		return;

	for_each_oldnew_intel_crtc_in_state(state, crtc, old_crtc_state,
					    new_crtc_state, i) {
		const struct skl_pipe_wm *old_pipe_wm, *new_pipe_wm;

		old_pipe_wm = &old_crtc_state->wm.skl.optimal;
		new_pipe_wm = &new_crtc_state->wm.skl.optimal;

		for_each_intel_plane_on_crtc(&dev_priv->drm, crtc, plane) {
			enum plane_id plane_id = plane->id;
			const struct skl_ddb_entry *old, *new;

			old = &old_crtc_state->wm.skl.plane_ddb_y[plane_id];
			new = &new_crtc_state->wm.skl.plane_ddb_y[plane_id];

			if (skl_ddb_entry_equal(old, new))
				continue;

			drm_dbg_kms(&dev_priv->drm,
				    "[PLANE:%d:%s] ddb (%4d - %4d) -> (%4d - %4d), size %4d -> %4d\n",
				    plane->base.base.id, plane->base.name,
				    old->start, old->end, new->start, new->end,
				    skl_ddb_entry_size(old), skl_ddb_entry_size(new));
		}

		for_each_intel_plane_on_crtc(&dev_priv->drm, crtc, plane) {
			enum plane_id plane_id = plane->id;
			const struct skl_plane_wm *old_wm, *new_wm;

			old_wm = &old_pipe_wm->planes[plane_id];
			new_wm = &new_pipe_wm->planes[plane_id];

			if (skl_plane_wm_equals(dev_priv, old_wm, new_wm))
				continue;

			drm_dbg_kms(&dev_priv->drm,
				    "[PLANE:%d:%s]   level %cwm0,%cwm1,%cwm2,%cwm3,%cwm4,%cwm5,%cwm6,%cwm7,%ctwm,%cswm,%cstwm"
				    " -> %cwm0,%cwm1,%cwm2,%cwm3,%cwm4,%cwm5,%cwm6,%cwm7,%ctwm,%cswm,%cstwm\n",
				    plane->base.base.id, plane->base.name,
				    enast(old_wm->wm[0].enable), enast(old_wm->wm[1].enable),
				    enast(old_wm->wm[2].enable), enast(old_wm->wm[3].enable),
				    enast(old_wm->wm[4].enable), enast(old_wm->wm[5].enable),
				    enast(old_wm->wm[6].enable), enast(old_wm->wm[7].enable),
				    enast(old_wm->trans_wm.enable),
				    enast(old_wm->sagv.wm0.enable),
				    enast(old_wm->sagv.trans_wm.enable),
				    enast(new_wm->wm[0].enable), enast(new_wm->wm[1].enable),
				    enast(new_wm->wm[2].enable), enast(new_wm->wm[3].enable),
				    enast(new_wm->wm[4].enable), enast(new_wm->wm[5].enable),
				    enast(new_wm->wm[6].enable), enast(new_wm->wm[7].enable),
				    enast(new_wm->trans_wm.enable),
				    enast(new_wm->sagv.wm0.enable),
				    enast(new_wm->sagv.trans_wm.enable));

			drm_dbg_kms(&dev_priv->drm,
				    "[PLANE:%d:%s]   lines %c%3d,%c%3d,%c%3d,%c%3d,%c%3d,%c%3d,%c%3d,%c%3d,%c%3d,%c%3d,%c%4d"
				      " -> %c%3d,%c%3d,%c%3d,%c%3d,%c%3d,%c%3d,%c%3d,%c%3d,%c%3d,%c%3d,%c%4d\n",
				    plane->base.base.id, plane->base.name,
				    enast(old_wm->wm[0].ignore_lines), old_wm->wm[0].lines,
				    enast(old_wm->wm[1].ignore_lines), old_wm->wm[1].lines,
				    enast(old_wm->wm[2].ignore_lines), old_wm->wm[2].lines,
				    enast(old_wm->wm[3].ignore_lines), old_wm->wm[3].lines,
				    enast(old_wm->wm[4].ignore_lines), old_wm->wm[4].lines,
				    enast(old_wm->wm[5].ignore_lines), old_wm->wm[5].lines,
				    enast(old_wm->wm[6].ignore_lines), old_wm->wm[6].lines,
				    enast(old_wm->wm[7].ignore_lines), old_wm->wm[7].lines,
				    enast(old_wm->trans_wm.ignore_lines), old_wm->trans_wm.lines,
				    enast(old_wm->sagv.wm0.ignore_lines), old_wm->sagv.wm0.lines,
				    enast(old_wm->sagv.trans_wm.ignore_lines), old_wm->sagv.trans_wm.lines,
				    enast(new_wm->wm[0].ignore_lines), new_wm->wm[0].lines,
				    enast(new_wm->wm[1].ignore_lines), new_wm->wm[1].lines,
				    enast(new_wm->wm[2].ignore_lines), new_wm->wm[2].lines,
				    enast(new_wm->wm[3].ignore_lines), new_wm->wm[3].lines,
				    enast(new_wm->wm[4].ignore_lines), new_wm->wm[4].lines,
				    enast(new_wm->wm[5].ignore_lines), new_wm->wm[5].lines,
				    enast(new_wm->wm[6].ignore_lines), new_wm->wm[6].lines,
				    enast(new_wm->wm[7].ignore_lines), new_wm->wm[7].lines,
				    enast(new_wm->trans_wm.ignore_lines), new_wm->trans_wm.lines,
				    enast(new_wm->sagv.wm0.ignore_lines), new_wm->sagv.wm0.lines,
				    enast(new_wm->sagv.trans_wm.ignore_lines), new_wm->sagv.trans_wm.lines);

			drm_dbg_kms(&dev_priv->drm,
				    "[PLANE:%d:%s]  blocks %4d,%4d,%4d,%4d,%4d,%4d,%4d,%4d,%4d,%4d,%5d"
				    " -> %4d,%4d,%4d,%4d,%4d,%4d,%4d,%4d,%4d,%4d,%5d\n",
				    plane->base.base.id, plane->base.name,
				    old_wm->wm[0].blocks, old_wm->wm[1].blocks,
				    old_wm->wm[2].blocks, old_wm->wm[3].blocks,
				    old_wm->wm[4].blocks, old_wm->wm[5].blocks,
				    old_wm->wm[6].blocks, old_wm->wm[7].blocks,
				    old_wm->trans_wm.blocks,
				    old_wm->sagv.wm0.blocks,
				    old_wm->sagv.trans_wm.blocks,
				    new_wm->wm[0].blocks, new_wm->wm[1].blocks,
				    new_wm->wm[2].blocks, new_wm->wm[3].blocks,
				    new_wm->wm[4].blocks, new_wm->wm[5].blocks,
				    new_wm->wm[6].blocks, new_wm->wm[7].blocks,
				    new_wm->trans_wm.blocks,
				    new_wm->sagv.wm0.blocks,
				    new_wm->sagv.trans_wm.blocks);

			drm_dbg_kms(&dev_priv->drm,
				    "[PLANE:%d:%s] min_ddb %4d,%4d,%4d,%4d,%4d,%4d,%4d,%4d,%4d,%4d,%5d"
				    " -> %4d,%4d,%4d,%4d,%4d,%4d,%4d,%4d,%4d,%4d,%5d\n",
				    plane->base.base.id, plane->base.name,
				    old_wm->wm[0].min_ddb_alloc, old_wm->wm[1].min_ddb_alloc,
				    old_wm->wm[2].min_ddb_alloc, old_wm->wm[3].min_ddb_alloc,
				    old_wm->wm[4].min_ddb_alloc, old_wm->wm[5].min_ddb_alloc,
				    old_wm->wm[6].min_ddb_alloc, old_wm->wm[7].min_ddb_alloc,
				    old_wm->trans_wm.min_ddb_alloc,
				    old_wm->sagv.wm0.min_ddb_alloc,
				    old_wm->sagv.trans_wm.min_ddb_alloc,
				    new_wm->wm[0].min_ddb_alloc, new_wm->wm[1].min_ddb_alloc,
				    new_wm->wm[2].min_ddb_alloc, new_wm->wm[3].min_ddb_alloc,
				    new_wm->wm[4].min_ddb_alloc, new_wm->wm[5].min_ddb_alloc,
				    new_wm->wm[6].min_ddb_alloc, new_wm->wm[7].min_ddb_alloc,
				    new_wm->trans_wm.min_ddb_alloc,
				    new_wm->sagv.wm0.min_ddb_alloc,
				    new_wm->sagv.trans_wm.min_ddb_alloc);
		}
	}
}

static bool skl_plane_selected_wm_equals(struct intel_plane *plane,
					 const struct skl_pipe_wm *old_pipe_wm,
					 const struct skl_pipe_wm *new_pipe_wm)
{
	struct drm_i915_private *i915 = to_i915(plane->base.dev);
	int level, max_level = ilk_wm_max_level(i915);

	for (level = 0; level <= max_level; level++) {
		/*
		 * We don't check uv_wm as the hardware doesn't actually
		 * use it. It only gets used for calculating the required
		 * ddb allocation.
		 */
		if (!skl_wm_level_equals(skl_plane_wm_level(old_pipe_wm, plane->id, level),
					 skl_plane_wm_level(new_pipe_wm, plane->id, level)))
			return false;
	}

	if (HAS_HW_SAGV_WM(i915)) {
		const struct skl_plane_wm *old_wm = &old_pipe_wm->planes[plane->id];
		const struct skl_plane_wm *new_wm = &new_pipe_wm->planes[plane->id];

		if (!skl_wm_level_equals(&old_wm->sagv.wm0, &new_wm->sagv.wm0) ||
		    !skl_wm_level_equals(&old_wm->sagv.trans_wm, &new_wm->sagv.trans_wm))
			return false;
	}

	return skl_wm_level_equals(skl_plane_trans_wm(old_pipe_wm, plane->id),
				   skl_plane_trans_wm(new_pipe_wm, plane->id));
}

/*
 * To make sure the cursor watermark registers are always consistent
 * with our computed state the following scenario needs special
 * treatment:
 *
 * 1. enable cursor
 * 2. move cursor entirely offscreen
 * 3. disable cursor
 *
 * Step 2. does call .disable_plane() but does not zero the watermarks
 * (since we consider an offscreen cursor still active for the purposes
 * of watermarks). Step 3. would not normally call .disable_plane()
 * because the actual plane visibility isn't changing, and we don't
 * deallocate the cursor ddb until the pipe gets disabled. So we must
 * force step 3. to call .disable_plane() to update the watermark
 * registers properly.
 *
 * Other planes do not suffer from this issues as their watermarks are
 * calculated based on the actual plane visibility. The only time this
 * can trigger for the other planes is during the initial readout as the
 * default value of the watermarks registers is not zero.
 */
static int skl_wm_add_affected_planes(struct intel_atomic_state *state,
				      struct intel_crtc *crtc)
{
	struct drm_i915_private *dev_priv = to_i915(crtc->base.dev);
	const struct intel_crtc_state *old_crtc_state =
		intel_atomic_get_old_crtc_state(state, crtc);
	struct intel_crtc_state *new_crtc_state =
		intel_atomic_get_new_crtc_state(state, crtc);
	struct intel_plane *plane;

	for_each_intel_plane_on_crtc(&dev_priv->drm, crtc, plane) {
		struct intel_plane_state *plane_state;
		enum plane_id plane_id = plane->id;

		/*
		 * Force a full wm update for every plane on modeset.
		 * Required because the reset value of the wm registers
		 * is non-zero, whereas we want all disabled planes to
		 * have zero watermarks. So if we turn off the relevant
		 * power well the hardware state will go out of sync
		 * with the software state.
		 */
		if (!drm_atomic_crtc_needs_modeset(&new_crtc_state->uapi) &&
		    skl_plane_selected_wm_equals(plane,
						 &old_crtc_state->wm.skl.optimal,
						 &new_crtc_state->wm.skl.optimal))
			continue;

		plane_state = intel_atomic_get_plane_state(state, plane);
		if (IS_ERR(plane_state))
			return PTR_ERR(plane_state);

		new_crtc_state->update_planes |= BIT(plane_id);
	}

	return 0;
}

static int
skl_compute_wm(struct intel_atomic_state *state)
{
	struct intel_crtc *crtc;
	struct intel_crtc_state *new_crtc_state;
	int ret, i;

	for_each_new_intel_crtc_in_state(state, crtc, new_crtc_state, i) {
		ret = skl_build_pipe_wm(state, crtc);
		if (ret)
			return ret;
	}

	ret = skl_compute_ddb(state);
	if (ret)
		return ret;

	ret = intel_compute_sagv_mask(state);
	if (ret)
		return ret;

	/*
	 * skl_compute_ddb() will have adjusted the final watermarks
	 * based on how much ddb is available. Now we can actually
	 * check if the final watermarks changed.
	 */
	for_each_new_intel_crtc_in_state(state, crtc, new_crtc_state, i) {
		ret = skl_wm_add_affected_planes(state, crtc);
		if (ret)
			return ret;
	}

	skl_print_wm_changes(state);

	return 0;
}

static void ilk_compute_wm_config(struct drm_i915_private *dev_priv,
				  struct intel_wm_config *config)
{
	struct intel_crtc *crtc;

	/* Compute the currently _active_ config */
	for_each_intel_crtc(&dev_priv->drm, crtc) {
		const struct intel_pipe_wm *wm = &crtc->wm.active.ilk;

		if (!wm->pipe_enabled)
			continue;

		config->sprites_enabled |= wm->sprites_enabled;
		config->sprites_scaled |= wm->sprites_scaled;
		config->num_pipes_active++;
	}
}

static void ilk_program_watermarks(struct drm_i915_private *dev_priv)
{
	struct intel_pipe_wm lp_wm_1_2 = {}, lp_wm_5_6 = {}, *best_lp_wm;
	struct ilk_wm_maximums max;
	struct intel_wm_config config = {};
	struct ilk_wm_values results = {};
	enum intel_ddb_partitioning partitioning;

	ilk_compute_wm_config(dev_priv, &config);

	ilk_compute_wm_maximums(dev_priv, 1, &config, INTEL_DDB_PART_1_2, &max);
	ilk_wm_merge(dev_priv, &config, &max, &lp_wm_1_2);

	/* 5/6 split only in single pipe config on IVB+ */
	if (DISPLAY_VER(dev_priv) >= 7 &&
	    config.num_pipes_active == 1 && config.sprites_enabled) {
		ilk_compute_wm_maximums(dev_priv, 1, &config, INTEL_DDB_PART_5_6, &max);
		ilk_wm_merge(dev_priv, &config, &max, &lp_wm_5_6);

		best_lp_wm = ilk_find_best_result(dev_priv, &lp_wm_1_2, &lp_wm_5_6);
	} else {
		best_lp_wm = &lp_wm_1_2;
	}

	partitioning = (best_lp_wm == &lp_wm_1_2) ?
		       INTEL_DDB_PART_1_2 : INTEL_DDB_PART_5_6;

	ilk_compute_wm_results(dev_priv, best_lp_wm, partitioning, &results);

	ilk_write_wm_values(dev_priv, &results);
}

static void ilk_initial_watermarks(struct intel_atomic_state *state,
				   struct intel_crtc *crtc)
{
	struct drm_i915_private *dev_priv = to_i915(crtc->base.dev);
	const struct intel_crtc_state *crtc_state =
		intel_atomic_get_new_crtc_state(state, crtc);

	mutex_lock(&dev_priv->wm.wm_mutex);
	crtc->wm.active.ilk = crtc_state->wm.ilk.intermediate;
	ilk_program_watermarks(dev_priv);
	mutex_unlock(&dev_priv->wm.wm_mutex);
}

static void ilk_optimize_watermarks(struct intel_atomic_state *state,
				    struct intel_crtc *crtc)
{
	struct drm_i915_private *dev_priv = to_i915(crtc->base.dev);
	const struct intel_crtc_state *crtc_state =
		intel_atomic_get_new_crtc_state(state, crtc);

	if (!crtc_state->wm.need_postvbl_update)
		return;

	mutex_lock(&dev_priv->wm.wm_mutex);
	crtc->wm.active.ilk = crtc_state->wm.ilk.optimal;
	ilk_program_watermarks(dev_priv);
	mutex_unlock(&dev_priv->wm.wm_mutex);
}

static void skl_wm_level_from_reg_val(u32 val, struct skl_wm_level *level)
{
	level->enable = val & PLANE_WM_EN;
	level->ignore_lines = val & PLANE_WM_IGNORE_LINES;
	level->blocks = val & PLANE_WM_BLOCKS_MASK;
	level->lines = REG_FIELD_GET(PLANE_WM_LINES_MASK, val);
}

void skl_pipe_wm_get_hw_state(struct intel_crtc *crtc,
			      struct skl_pipe_wm *out)
{
	struct drm_i915_private *dev_priv = to_i915(crtc->base.dev);
	enum pipe pipe = crtc->pipe;
	int level, max_level;
	enum plane_id plane_id;
	u32 val;

	max_level = ilk_wm_max_level(dev_priv);

	for_each_plane_id_on_crtc(crtc, plane_id) {
		struct skl_plane_wm *wm = &out->planes[plane_id];

		for (level = 0; level <= max_level; level++) {
			if (plane_id != PLANE_CURSOR)
				val = intel_uncore_read(&dev_priv->uncore, PLANE_WM(pipe, plane_id, level));
			else
				val = intel_uncore_read(&dev_priv->uncore, CUR_WM(pipe, level));

			skl_wm_level_from_reg_val(val, &wm->wm[level]);
		}

		if (plane_id != PLANE_CURSOR)
			val = intel_uncore_read(&dev_priv->uncore, PLANE_WM_TRANS(pipe, plane_id));
		else
			val = intel_uncore_read(&dev_priv->uncore, CUR_WM_TRANS(pipe));

		skl_wm_level_from_reg_val(val, &wm->trans_wm);

		if (HAS_HW_SAGV_WM(dev_priv)) {
			if (plane_id != PLANE_CURSOR)
				val = intel_uncore_read(&dev_priv->uncore,
							PLANE_WM_SAGV(pipe, plane_id));
			else
				val = intel_uncore_read(&dev_priv->uncore,
							CUR_WM_SAGV(pipe));

			skl_wm_level_from_reg_val(val, &wm->sagv.wm0);

			if (plane_id != PLANE_CURSOR)
				val = intel_uncore_read(&dev_priv->uncore,
							PLANE_WM_SAGV_TRANS(pipe, plane_id));
			else
				val = intel_uncore_read(&dev_priv->uncore,
							CUR_WM_SAGV_TRANS(pipe));

			skl_wm_level_from_reg_val(val, &wm->sagv.trans_wm);
		} else if (DISPLAY_VER(dev_priv) >= 12) {
			wm->sagv.wm0 = wm->wm[0];
			wm->sagv.trans_wm = wm->trans_wm;
		}
	}
}

void skl_wm_get_hw_state(struct drm_i915_private *dev_priv)
{
	struct intel_dbuf_state *dbuf_state =
		to_intel_dbuf_state(dev_priv->dbuf.obj.state);
	struct intel_crtc *crtc;

	if (IS_ALDERLAKE_P(dev_priv))
		dbuf_state->joined_mbus = intel_de_read(dev_priv, MBUS_CTL) & MBUS_JOIN;

	for_each_intel_crtc(&dev_priv->drm, crtc) {
		struct intel_crtc_state *crtc_state =
			to_intel_crtc_state(crtc->base.state);
		enum pipe pipe = crtc->pipe;
		unsigned int mbus_offset;
		enum plane_id plane_id;
		u8 slices;

		skl_pipe_wm_get_hw_state(crtc, &crtc_state->wm.skl.optimal);
		crtc_state->wm.skl.raw = crtc_state->wm.skl.optimal;

		memset(&dbuf_state->ddb[pipe], 0, sizeof(dbuf_state->ddb[pipe]));

		for_each_plane_id_on_crtc(crtc, plane_id) {
			struct skl_ddb_entry *ddb_y =
				&crtc_state->wm.skl.plane_ddb_y[plane_id];
			struct skl_ddb_entry *ddb_uv =
				&crtc_state->wm.skl.plane_ddb_uv[plane_id];

			skl_ddb_get_hw_plane_state(dev_priv, crtc->pipe,
						   plane_id, ddb_y, ddb_uv);

			skl_ddb_entry_union(&dbuf_state->ddb[pipe], ddb_y);
			skl_ddb_entry_union(&dbuf_state->ddb[pipe], ddb_uv);
		}

		dbuf_state->weight[pipe] = intel_crtc_ddb_weight(crtc_state);

		/*
		 * Used for checking overlaps, so we need absolute
		 * offsets instead of MBUS relative offsets.
		 */
		slices = skl_compute_dbuf_slices(crtc, dbuf_state->active_pipes,
						 dbuf_state->joined_mbus);
		mbus_offset = mbus_ddb_offset(dev_priv, slices);
		crtc_state->wm.skl.ddb.start = mbus_offset + dbuf_state->ddb[pipe].start;
		crtc_state->wm.skl.ddb.end = mbus_offset + dbuf_state->ddb[pipe].end;

		/* The slices actually used by the planes on the pipe */
		dbuf_state->slices[pipe] =
			skl_ddb_dbuf_slice_mask(dev_priv, &crtc_state->wm.skl.ddb);

		drm_dbg_kms(&dev_priv->drm,
			    "[CRTC:%d:%s] dbuf slices 0x%x, ddb (%d - %d), active pipes 0x%x, mbus joined: %s\n",
			    crtc->base.base.id, crtc->base.name,
			    dbuf_state->slices[pipe], dbuf_state->ddb[pipe].start,
			    dbuf_state->ddb[pipe].end, dbuf_state->active_pipes,
			    yesno(dbuf_state->joined_mbus));
	}

	dbuf_state->enabled_slices = dev_priv->dbuf.enabled_slices;
}

static bool skl_dbuf_is_misconfigured(struct drm_i915_private *i915)
{
	const struct intel_dbuf_state *dbuf_state =
		to_intel_dbuf_state(i915->dbuf.obj.state);
	struct skl_ddb_entry entries[I915_MAX_PIPES] = {};
	struct intel_crtc *crtc;

	for_each_intel_crtc(&i915->drm, crtc) {
		const struct intel_crtc_state *crtc_state =
			to_intel_crtc_state(crtc->base.state);

		entries[crtc->pipe] = crtc_state->wm.skl.ddb;
	}

	for_each_intel_crtc(&i915->drm, crtc) {
		const struct intel_crtc_state *crtc_state =
			to_intel_crtc_state(crtc->base.state);
		u8 slices;

		slices = skl_compute_dbuf_slices(crtc, dbuf_state->active_pipes,
						 dbuf_state->joined_mbus);
		if (dbuf_state->slices[crtc->pipe] & ~slices)
			return true;

		if (skl_ddb_allocation_overlaps(&crtc_state->wm.skl.ddb, entries,
						I915_MAX_PIPES, crtc->pipe))
			return true;
	}

	return false;
}

void skl_wm_sanitize(struct drm_i915_private *i915)
{
	struct intel_crtc *crtc;

	/*
	 * On TGL/RKL (at least) the BIOS likes to assign the planes
	 * to the wrong DBUF slices. This will cause an infinite loop
	 * in skl_commit_modeset_enables() as it can't find a way to
	 * transition between the old bogus DBUF layout to the new
	 * proper DBUF layout without DBUF allocation overlaps between
	 * the planes (which cannot be allowed or else the hardware
	 * may hang). If we detect a bogus DBUF layout just turn off
	 * all the planes so that skl_commit_modeset_enables() can
	 * simply ignore them.
	 */
	if (!skl_dbuf_is_misconfigured(i915))
		return;

	drm_dbg_kms(&i915->drm, "BIOS has misprogrammed the DBUF, disabling all planes\n");

	for_each_intel_crtc(&i915->drm, crtc) {
		struct intel_plane *plane = to_intel_plane(crtc->base.primary);
		const struct intel_plane_state *plane_state =
			to_intel_plane_state(plane->base.state);
		struct intel_crtc_state *crtc_state =
			to_intel_crtc_state(crtc->base.state);

		if (plane_state->uapi.visible)
			intel_plane_disable_noatomic(crtc, plane);

		drm_WARN_ON(&i915->drm, crtc_state->active_planes != 0);

		memset(&crtc_state->wm.skl.ddb, 0, sizeof(crtc_state->wm.skl.ddb));
	}
}

static void ilk_pipe_wm_get_hw_state(struct intel_crtc *crtc)
{
	struct drm_device *dev = crtc->base.dev;
	struct drm_i915_private *dev_priv = to_i915(dev);
	struct ilk_wm_values *hw = &dev_priv->wm.hw;
	struct intel_crtc_state *crtc_state = to_intel_crtc_state(crtc->base.state);
	struct intel_pipe_wm *active = &crtc_state->wm.ilk.optimal;
	enum pipe pipe = crtc->pipe;

	hw->wm_pipe[pipe] = intel_uncore_read(&dev_priv->uncore, WM0_PIPE_ILK(pipe));

	memset(active, 0, sizeof(*active));

	active->pipe_enabled = crtc->active;

	if (active->pipe_enabled) {
		u32 tmp = hw->wm_pipe[pipe];

		/*
		 * For active pipes LP0 watermark is marked as
		 * enabled, and LP1+ watermaks as disabled since
		 * we can't really reverse compute them in case
		 * multiple pipes are active.
		 */
		active->wm[0].enable = true;
		active->wm[0].pri_val = REG_FIELD_GET(WM0_PIPE_PRIMARY_MASK, tmp);
		active->wm[0].spr_val = REG_FIELD_GET(WM0_PIPE_SPRITE_MASK, tmp);
		active->wm[0].cur_val = REG_FIELD_GET(WM0_PIPE_CURSOR_MASK, tmp);
	} else {
		int level, max_level = ilk_wm_max_level(dev_priv);

		/*
		 * For inactive pipes, all watermark levels
		 * should be marked as enabled but zeroed,
		 * which is what we'd compute them to.
		 */
		for (level = 0; level <= max_level; level++)
			active->wm[level].enable = true;
	}

	crtc->wm.active.ilk = *active;
}

#define _FW_WM(value, plane) \
	(((value) & DSPFW_ ## plane ## _MASK) >> DSPFW_ ## plane ## _SHIFT)
#define _FW_WM_VLV(value, plane) \
	(((value) & DSPFW_ ## plane ## _MASK_VLV) >> DSPFW_ ## plane ## _SHIFT)

static void g4x_read_wm_values(struct drm_i915_private *dev_priv,
			       struct g4x_wm_values *wm)
{
	u32 tmp;

	tmp = intel_uncore_read(&dev_priv->uncore, DSPFW1);
	wm->sr.plane = _FW_WM(tmp, SR);
	wm->pipe[PIPE_B].plane[PLANE_CURSOR] = _FW_WM(tmp, CURSORB);
	wm->pipe[PIPE_B].plane[PLANE_PRIMARY] = _FW_WM(tmp, PLANEB);
	wm->pipe[PIPE_A].plane[PLANE_PRIMARY] = _FW_WM(tmp, PLANEA);

	tmp = intel_uncore_read(&dev_priv->uncore, DSPFW2);
	wm->fbc_en = tmp & DSPFW_FBC_SR_EN;
	wm->sr.fbc = _FW_WM(tmp, FBC_SR);
	wm->hpll.fbc = _FW_WM(tmp, FBC_HPLL_SR);
	wm->pipe[PIPE_B].plane[PLANE_SPRITE0] = _FW_WM(tmp, SPRITEB);
	wm->pipe[PIPE_A].plane[PLANE_CURSOR] = _FW_WM(tmp, CURSORA);
	wm->pipe[PIPE_A].plane[PLANE_SPRITE0] = _FW_WM(tmp, SPRITEA);

	tmp = intel_uncore_read(&dev_priv->uncore, DSPFW3);
	wm->hpll_en = tmp & DSPFW_HPLL_SR_EN;
	wm->sr.cursor = _FW_WM(tmp, CURSOR_SR);
	wm->hpll.cursor = _FW_WM(tmp, HPLL_CURSOR);
	wm->hpll.plane = _FW_WM(tmp, HPLL_SR);
}

static void vlv_read_wm_values(struct drm_i915_private *dev_priv,
			       struct vlv_wm_values *wm)
{
	enum pipe pipe;
	u32 tmp;

	for_each_pipe(dev_priv, pipe) {
		tmp = intel_uncore_read(&dev_priv->uncore, VLV_DDL(pipe));

		wm->ddl[pipe].plane[PLANE_PRIMARY] =
			(tmp >> DDL_PLANE_SHIFT) & (DDL_PRECISION_HIGH | DRAIN_LATENCY_MASK);
		wm->ddl[pipe].plane[PLANE_CURSOR] =
			(tmp >> DDL_CURSOR_SHIFT) & (DDL_PRECISION_HIGH | DRAIN_LATENCY_MASK);
		wm->ddl[pipe].plane[PLANE_SPRITE0] =
			(tmp >> DDL_SPRITE_SHIFT(0)) & (DDL_PRECISION_HIGH | DRAIN_LATENCY_MASK);
		wm->ddl[pipe].plane[PLANE_SPRITE1] =
			(tmp >> DDL_SPRITE_SHIFT(1)) & (DDL_PRECISION_HIGH | DRAIN_LATENCY_MASK);
	}

	tmp = intel_uncore_read(&dev_priv->uncore, DSPFW1);
	wm->sr.plane = _FW_WM(tmp, SR);
	wm->pipe[PIPE_B].plane[PLANE_CURSOR] = _FW_WM(tmp, CURSORB);
	wm->pipe[PIPE_B].plane[PLANE_PRIMARY] = _FW_WM_VLV(tmp, PLANEB);
	wm->pipe[PIPE_A].plane[PLANE_PRIMARY] = _FW_WM_VLV(tmp, PLANEA);

	tmp = intel_uncore_read(&dev_priv->uncore, DSPFW2);
	wm->pipe[PIPE_A].plane[PLANE_SPRITE1] = _FW_WM_VLV(tmp, SPRITEB);
	wm->pipe[PIPE_A].plane[PLANE_CURSOR] = _FW_WM(tmp, CURSORA);
	wm->pipe[PIPE_A].plane[PLANE_SPRITE0] = _FW_WM_VLV(tmp, SPRITEA);

	tmp = intel_uncore_read(&dev_priv->uncore, DSPFW3);
	wm->sr.cursor = _FW_WM(tmp, CURSOR_SR);

	if (IS_CHERRYVIEW(dev_priv)) {
		tmp = intel_uncore_read(&dev_priv->uncore, DSPFW7_CHV);
		wm->pipe[PIPE_B].plane[PLANE_SPRITE1] = _FW_WM_VLV(tmp, SPRITED);
		wm->pipe[PIPE_B].plane[PLANE_SPRITE0] = _FW_WM_VLV(tmp, SPRITEC);

		tmp = intel_uncore_read(&dev_priv->uncore, DSPFW8_CHV);
		wm->pipe[PIPE_C].plane[PLANE_SPRITE1] = _FW_WM_VLV(tmp, SPRITEF);
		wm->pipe[PIPE_C].plane[PLANE_SPRITE0] = _FW_WM_VLV(tmp, SPRITEE);

		tmp = intel_uncore_read(&dev_priv->uncore, DSPFW9_CHV);
		wm->pipe[PIPE_C].plane[PLANE_PRIMARY] = _FW_WM_VLV(tmp, PLANEC);
		wm->pipe[PIPE_C].plane[PLANE_CURSOR] = _FW_WM(tmp, CURSORC);

		tmp = intel_uncore_read(&dev_priv->uncore, DSPHOWM);
		wm->sr.plane |= _FW_WM(tmp, SR_HI) << 9;
		wm->pipe[PIPE_C].plane[PLANE_SPRITE1] |= _FW_WM(tmp, SPRITEF_HI) << 8;
		wm->pipe[PIPE_C].plane[PLANE_SPRITE0] |= _FW_WM(tmp, SPRITEE_HI) << 8;
		wm->pipe[PIPE_C].plane[PLANE_PRIMARY] |= _FW_WM(tmp, PLANEC_HI) << 8;
		wm->pipe[PIPE_B].plane[PLANE_SPRITE1] |= _FW_WM(tmp, SPRITED_HI) << 8;
		wm->pipe[PIPE_B].plane[PLANE_SPRITE0] |= _FW_WM(tmp, SPRITEC_HI) << 8;
		wm->pipe[PIPE_B].plane[PLANE_PRIMARY] |= _FW_WM(tmp, PLANEB_HI) << 8;
		wm->pipe[PIPE_A].plane[PLANE_SPRITE1] |= _FW_WM(tmp, SPRITEB_HI) << 8;
		wm->pipe[PIPE_A].plane[PLANE_SPRITE0] |= _FW_WM(tmp, SPRITEA_HI) << 8;
		wm->pipe[PIPE_A].plane[PLANE_PRIMARY] |= _FW_WM(tmp, PLANEA_HI) << 8;
	} else {
		tmp = intel_uncore_read(&dev_priv->uncore, DSPFW7);
		wm->pipe[PIPE_B].plane[PLANE_SPRITE1] = _FW_WM_VLV(tmp, SPRITED);
		wm->pipe[PIPE_B].plane[PLANE_SPRITE0] = _FW_WM_VLV(tmp, SPRITEC);

		tmp = intel_uncore_read(&dev_priv->uncore, DSPHOWM);
		wm->sr.plane |= _FW_WM(tmp, SR_HI) << 9;
		wm->pipe[PIPE_B].plane[PLANE_SPRITE1] |= _FW_WM(tmp, SPRITED_HI) << 8;
		wm->pipe[PIPE_B].plane[PLANE_SPRITE0] |= _FW_WM(tmp, SPRITEC_HI) << 8;
		wm->pipe[PIPE_B].plane[PLANE_PRIMARY] |= _FW_WM(tmp, PLANEB_HI) << 8;
		wm->pipe[PIPE_A].plane[PLANE_SPRITE1] |= _FW_WM(tmp, SPRITEB_HI) << 8;
		wm->pipe[PIPE_A].plane[PLANE_SPRITE0] |= _FW_WM(tmp, SPRITEA_HI) << 8;
		wm->pipe[PIPE_A].plane[PLANE_PRIMARY] |= _FW_WM(tmp, PLANEA_HI) << 8;
	}
}

#undef _FW_WM
#undef _FW_WM_VLV

void g4x_wm_get_hw_state(struct drm_i915_private *dev_priv)
{
	struct g4x_wm_values *wm = &dev_priv->wm.g4x;
	struct intel_crtc *crtc;

	g4x_read_wm_values(dev_priv, wm);

	wm->cxsr = intel_uncore_read(&dev_priv->uncore, FW_BLC_SELF) & FW_BLC_SELF_EN;

	for_each_intel_crtc(&dev_priv->drm, crtc) {
		struct intel_crtc_state *crtc_state =
			to_intel_crtc_state(crtc->base.state);
		struct g4x_wm_state *active = &crtc->wm.active.g4x;
		struct g4x_pipe_wm *raw;
		enum pipe pipe = crtc->pipe;
		enum plane_id plane_id;
		int level, max_level;

		active->cxsr = wm->cxsr;
		active->hpll_en = wm->hpll_en;
		active->fbc_en = wm->fbc_en;

		active->sr = wm->sr;
		active->hpll = wm->hpll;

		for_each_plane_id_on_crtc(crtc, plane_id) {
			active->wm.plane[plane_id] =
				wm->pipe[pipe].plane[plane_id];
		}

		if (wm->cxsr && wm->hpll_en)
			max_level = G4X_WM_LEVEL_HPLL;
		else if (wm->cxsr)
			max_level = G4X_WM_LEVEL_SR;
		else
			max_level = G4X_WM_LEVEL_NORMAL;

		level = G4X_WM_LEVEL_NORMAL;
		raw = &crtc_state->wm.g4x.raw[level];
		for_each_plane_id_on_crtc(crtc, plane_id)
			raw->plane[plane_id] = active->wm.plane[plane_id];

		level = G4X_WM_LEVEL_SR;
		if (level > max_level)
			goto out;

		raw = &crtc_state->wm.g4x.raw[level];
		raw->plane[PLANE_PRIMARY] = active->sr.plane;
		raw->plane[PLANE_CURSOR] = active->sr.cursor;
		raw->plane[PLANE_SPRITE0] = 0;
		raw->fbc = active->sr.fbc;

		level = G4X_WM_LEVEL_HPLL;
		if (level > max_level)
			goto out;

		raw = &crtc_state->wm.g4x.raw[level];
		raw->plane[PLANE_PRIMARY] = active->hpll.plane;
		raw->plane[PLANE_CURSOR] = active->hpll.cursor;
		raw->plane[PLANE_SPRITE0] = 0;
		raw->fbc = active->hpll.fbc;

		level++;
	out:
		for_each_plane_id_on_crtc(crtc, plane_id)
			g4x_raw_plane_wm_set(crtc_state, level,
					     plane_id, USHRT_MAX);
		g4x_raw_fbc_wm_set(crtc_state, level, USHRT_MAX);

		crtc_state->wm.g4x.optimal = *active;
		crtc_state->wm.g4x.intermediate = *active;

		drm_dbg_kms(&dev_priv->drm,
			    "Initial watermarks: pipe %c, plane=%d, cursor=%d, sprite=%d\n",
			    pipe_name(pipe),
			    wm->pipe[pipe].plane[PLANE_PRIMARY],
			    wm->pipe[pipe].plane[PLANE_CURSOR],
			    wm->pipe[pipe].plane[PLANE_SPRITE0]);
	}

	drm_dbg_kms(&dev_priv->drm,
		    "Initial SR watermarks: plane=%d, cursor=%d fbc=%d\n",
		    wm->sr.plane, wm->sr.cursor, wm->sr.fbc);
	drm_dbg_kms(&dev_priv->drm,
		    "Initial HPLL watermarks: plane=%d, SR cursor=%d fbc=%d\n",
		    wm->hpll.plane, wm->hpll.cursor, wm->hpll.fbc);
	drm_dbg_kms(&dev_priv->drm, "Initial SR=%s HPLL=%s FBC=%s\n",
		    yesno(wm->cxsr), yesno(wm->hpll_en), yesno(wm->fbc_en));
}

void g4x_wm_sanitize(struct drm_i915_private *dev_priv)
{
	struct intel_plane *plane;
	struct intel_crtc *crtc;

	mutex_lock(&dev_priv->wm.wm_mutex);

	for_each_intel_plane(&dev_priv->drm, plane) {
		struct intel_crtc *crtc =
			intel_crtc_for_pipe(dev_priv, plane->pipe);
		struct intel_crtc_state *crtc_state =
			to_intel_crtc_state(crtc->base.state);
		struct intel_plane_state *plane_state =
			to_intel_plane_state(plane->base.state);
		struct g4x_wm_state *wm_state = &crtc_state->wm.g4x.optimal;
		enum plane_id plane_id = plane->id;
		int level;

		if (plane_state->uapi.visible)
			continue;

		for (level = 0; level < 3; level++) {
			struct g4x_pipe_wm *raw =
				&crtc_state->wm.g4x.raw[level];

			raw->plane[plane_id] = 0;
			wm_state->wm.plane[plane_id] = 0;
		}

		if (plane_id == PLANE_PRIMARY) {
			for (level = 0; level < 3; level++) {
				struct g4x_pipe_wm *raw =
					&crtc_state->wm.g4x.raw[level];
				raw->fbc = 0;
			}

			wm_state->sr.fbc = 0;
			wm_state->hpll.fbc = 0;
			wm_state->fbc_en = false;
		}
	}

	for_each_intel_crtc(&dev_priv->drm, crtc) {
		struct intel_crtc_state *crtc_state =
			to_intel_crtc_state(crtc->base.state);

		crtc_state->wm.g4x.intermediate =
			crtc_state->wm.g4x.optimal;
		crtc->wm.active.g4x = crtc_state->wm.g4x.optimal;
	}

	g4x_program_watermarks(dev_priv);

	mutex_unlock(&dev_priv->wm.wm_mutex);
}

void vlv_wm_get_hw_state(struct drm_i915_private *dev_priv)
{
	struct vlv_wm_values *wm = &dev_priv->wm.vlv;
	struct intel_crtc *crtc;
	u32 val;

	vlv_read_wm_values(dev_priv, wm);

	wm->cxsr = intel_uncore_read(&dev_priv->uncore, FW_BLC_SELF_VLV) & FW_CSPWRDWNEN;
	wm->level = VLV_WM_LEVEL_PM2;

	if (IS_CHERRYVIEW(dev_priv)) {
		vlv_punit_get(dev_priv);

		val = vlv_punit_read(dev_priv, PUNIT_REG_DSPSSPM);
		if (val & DSP_MAXFIFO_PM5_ENABLE)
			wm->level = VLV_WM_LEVEL_PM5;

		/*
		 * If DDR DVFS is disabled in the BIOS, Punit
		 * will never ack the request. So if that happens
		 * assume we don't have to enable/disable DDR DVFS
		 * dynamically. To test that just set the REQ_ACK
		 * bit to poke the Punit, but don't change the
		 * HIGH/LOW bits so that we don't actually change
		 * the current state.
		 */
		val = vlv_punit_read(dev_priv, PUNIT_REG_DDR_SETUP2);
		val |= FORCE_DDR_FREQ_REQ_ACK;
		vlv_punit_write(dev_priv, PUNIT_REG_DDR_SETUP2, val);

		if (wait_for((vlv_punit_read(dev_priv, PUNIT_REG_DDR_SETUP2) &
			      FORCE_DDR_FREQ_REQ_ACK) == 0, 3)) {
			drm_dbg_kms(&dev_priv->drm,
				    "Punit not acking DDR DVFS request, "
				    "assuming DDR DVFS is disabled\n");
			dev_priv->wm.max_level = VLV_WM_LEVEL_PM5;
		} else {
			val = vlv_punit_read(dev_priv, PUNIT_REG_DDR_SETUP2);
			if ((val & FORCE_DDR_HIGH_FREQ) == 0)
				wm->level = VLV_WM_LEVEL_DDR_DVFS;
		}

		vlv_punit_put(dev_priv);
	}

	for_each_intel_crtc(&dev_priv->drm, crtc) {
		struct intel_crtc_state *crtc_state =
			to_intel_crtc_state(crtc->base.state);
		struct vlv_wm_state *active = &crtc->wm.active.vlv;
		const struct vlv_fifo_state *fifo_state =
			&crtc_state->wm.vlv.fifo_state;
		enum pipe pipe = crtc->pipe;
		enum plane_id plane_id;
		int level;

		vlv_get_fifo_size(crtc_state);

		active->num_levels = wm->level + 1;
		active->cxsr = wm->cxsr;

		for (level = 0; level < active->num_levels; level++) {
			struct g4x_pipe_wm *raw =
				&crtc_state->wm.vlv.raw[level];

			active->sr[level].plane = wm->sr.plane;
			active->sr[level].cursor = wm->sr.cursor;

			for_each_plane_id_on_crtc(crtc, plane_id) {
				active->wm[level].plane[plane_id] =
					wm->pipe[pipe].plane[plane_id];

				raw->plane[plane_id] =
					vlv_invert_wm_value(active->wm[level].plane[plane_id],
							    fifo_state->plane[plane_id]);
			}
		}

		for_each_plane_id_on_crtc(crtc, plane_id)
			vlv_raw_plane_wm_set(crtc_state, level,
					     plane_id, USHRT_MAX);
		vlv_invalidate_wms(crtc, active, level);

		crtc_state->wm.vlv.optimal = *active;
		crtc_state->wm.vlv.intermediate = *active;

		drm_dbg_kms(&dev_priv->drm,
			    "Initial watermarks: pipe %c, plane=%d, cursor=%d, sprite0=%d, sprite1=%d\n",
			    pipe_name(pipe),
			    wm->pipe[pipe].plane[PLANE_PRIMARY],
			    wm->pipe[pipe].plane[PLANE_CURSOR],
			    wm->pipe[pipe].plane[PLANE_SPRITE0],
			    wm->pipe[pipe].plane[PLANE_SPRITE1]);
	}

	drm_dbg_kms(&dev_priv->drm,
		    "Initial watermarks: SR plane=%d, SR cursor=%d level=%d cxsr=%d\n",
		    wm->sr.plane, wm->sr.cursor, wm->level, wm->cxsr);
}

void vlv_wm_sanitize(struct drm_i915_private *dev_priv)
{
	struct intel_plane *plane;
	struct intel_crtc *crtc;

	mutex_lock(&dev_priv->wm.wm_mutex);

	for_each_intel_plane(&dev_priv->drm, plane) {
		struct intel_crtc *crtc =
			intel_crtc_for_pipe(dev_priv, plane->pipe);
		struct intel_crtc_state *crtc_state =
			to_intel_crtc_state(crtc->base.state);
		struct intel_plane_state *plane_state =
			to_intel_plane_state(plane->base.state);
		struct vlv_wm_state *wm_state = &crtc_state->wm.vlv.optimal;
		const struct vlv_fifo_state *fifo_state =
			&crtc_state->wm.vlv.fifo_state;
		enum plane_id plane_id = plane->id;
		int level;

		if (plane_state->uapi.visible)
			continue;

		for (level = 0; level < wm_state->num_levels; level++) {
			struct g4x_pipe_wm *raw =
				&crtc_state->wm.vlv.raw[level];

			raw->plane[plane_id] = 0;

			wm_state->wm[level].plane[plane_id] =
				vlv_invert_wm_value(raw->plane[plane_id],
						    fifo_state->plane[plane_id]);
		}
	}

	for_each_intel_crtc(&dev_priv->drm, crtc) {
		struct intel_crtc_state *crtc_state =
			to_intel_crtc_state(crtc->base.state);

		crtc_state->wm.vlv.intermediate =
			crtc_state->wm.vlv.optimal;
		crtc->wm.active.vlv = crtc_state->wm.vlv.optimal;
	}

	vlv_program_watermarks(dev_priv);

	mutex_unlock(&dev_priv->wm.wm_mutex);
}

/*
 * FIXME should probably kill this and improve
 * the real watermark readout/sanitation instead
 */
static void ilk_init_lp_watermarks(struct drm_i915_private *dev_priv)
{
	intel_uncore_write(&dev_priv->uncore, WM3_LP_ILK, intel_uncore_read(&dev_priv->uncore, WM3_LP_ILK) & ~WM_LP_ENABLE);
	intel_uncore_write(&dev_priv->uncore, WM2_LP_ILK, intel_uncore_read(&dev_priv->uncore, WM2_LP_ILK) & ~WM_LP_ENABLE);
	intel_uncore_write(&dev_priv->uncore, WM1_LP_ILK, intel_uncore_read(&dev_priv->uncore, WM1_LP_ILK) & ~WM_LP_ENABLE);

	/*
	 * Don't touch WM_LP_SPRITE_ENABLE here.
	 * Doing so could cause underruns.
	 */
}

void ilk_wm_get_hw_state(struct drm_i915_private *dev_priv)
{
	struct ilk_wm_values *hw = &dev_priv->wm.hw;
	struct intel_crtc *crtc;

	ilk_init_lp_watermarks(dev_priv);

	for_each_intel_crtc(&dev_priv->drm, crtc)
		ilk_pipe_wm_get_hw_state(crtc);

	hw->wm_lp[0] = intel_uncore_read(&dev_priv->uncore, WM1_LP_ILK);
	hw->wm_lp[1] = intel_uncore_read(&dev_priv->uncore, WM2_LP_ILK);
	hw->wm_lp[2] = intel_uncore_read(&dev_priv->uncore, WM3_LP_ILK);

	hw->wm_lp_spr[0] = intel_uncore_read(&dev_priv->uncore, WM1S_LP_ILK);
	if (DISPLAY_VER(dev_priv) >= 7) {
		hw->wm_lp_spr[1] = intel_uncore_read(&dev_priv->uncore, WM2S_LP_IVB);
		hw->wm_lp_spr[2] = intel_uncore_read(&dev_priv->uncore, WM3S_LP_IVB);
	}

	if (IS_HASWELL(dev_priv) || IS_BROADWELL(dev_priv))
		hw->partitioning = (intel_uncore_read(&dev_priv->uncore, WM_MISC) & WM_MISC_DATA_PARTITION_5_6) ?
			INTEL_DDB_PART_5_6 : INTEL_DDB_PART_1_2;
	else if (IS_IVYBRIDGE(dev_priv))
		hw->partitioning = (intel_uncore_read(&dev_priv->uncore, DISP_ARB_CTL2) & DISP_DATA_PARTITION_5_6) ?
			INTEL_DDB_PART_5_6 : INTEL_DDB_PART_1_2;

	hw->enable_fbc_wm =
		!(intel_uncore_read(&dev_priv->uncore, DISP_ARB_CTL) & DISP_FBC_WM_DIS);
}

void intel_enable_ipc(struct drm_i915_private *dev_priv)
{
	u32 val;

	if (!HAS_IPC(dev_priv))
		return;

	val = intel_uncore_read(&dev_priv->uncore, DISP_ARB_CTL2);

	if (dev_priv->ipc_enabled)
		val |= DISP_IPC_ENABLE;
	else
		val &= ~DISP_IPC_ENABLE;

	intel_uncore_write(&dev_priv->uncore, DISP_ARB_CTL2, val);
}

static bool intel_can_enable_ipc(struct drm_i915_private *dev_priv)
{
	/* Display WA #0477 WaDisableIPC: skl */
	if (IS_SKYLAKE(dev_priv))
		return false;

	/* Display WA #1141: SKL:all KBL:all CFL */
	if (IS_KABYLAKE(dev_priv) ||
	    IS_COFFEELAKE(dev_priv) ||
	    IS_COMETLAKE(dev_priv))
		return dev_priv->dram_info.symmetric_memory;

	return true;
}

void intel_init_ipc(struct drm_i915_private *dev_priv)
{
	if (!HAS_IPC(dev_priv))
		return;

	dev_priv->ipc_enabled = intel_can_enable_ipc(dev_priv);

	intel_enable_ipc(dev_priv);
}

static void ibx_init_clock_gating(struct drm_i915_private *dev_priv)
{
	/*
	 * On Ibex Peak and Cougar Point, we need to disable clock
	 * gating for the panel power sequencer or it will fail to
	 * start up when no ports are active.
	 */
	intel_uncore_write(&dev_priv->uncore, SOUTH_DSPCLK_GATE_D, PCH_DPLSUNIT_CLOCK_GATE_DISABLE);
}

static void g4x_disable_trickle_feed(struct drm_i915_private *dev_priv)
{
	enum pipe pipe;

	for_each_pipe(dev_priv, pipe) {
		intel_uncore_write(&dev_priv->uncore, DSPCNTR(pipe),
			   intel_uncore_read(&dev_priv->uncore, DSPCNTR(pipe)) |
			   DISP_TRICKLE_FEED_DISABLE);

		intel_uncore_write(&dev_priv->uncore, DSPSURF(pipe), intel_uncore_read(&dev_priv->uncore, DSPSURF(pipe)));
		intel_uncore_posting_read(&dev_priv->uncore, DSPSURF(pipe));
	}
}

static void ilk_init_clock_gating(struct drm_i915_private *dev_priv)
{
	u32 dspclk_gate = ILK_VRHUNIT_CLOCK_GATE_DISABLE;

	/*
	 * Required for FBC
	 * WaFbcDisableDpfcClockGating:ilk
	 */
	dspclk_gate |= ILK_DPFCRUNIT_CLOCK_GATE_DISABLE |
		   ILK_DPFCUNIT_CLOCK_GATE_DISABLE |
		   ILK_DPFDUNIT_CLOCK_GATE_ENABLE;

	intel_uncore_write(&dev_priv->uncore, PCH_3DCGDIS0,
		   MARIUNIT_CLOCK_GATE_DISABLE |
		   SVSMUNIT_CLOCK_GATE_DISABLE);
	intel_uncore_write(&dev_priv->uncore, PCH_3DCGDIS1,
		   VFMUNIT_CLOCK_GATE_DISABLE);

	/*
	 * According to the spec the following bits should be set in
	 * order to enable memory self-refresh
	 * The bit 22/21 of 0x42004
	 * The bit 5 of 0x42020
	 * The bit 15 of 0x45000
	 */
	intel_uncore_write(&dev_priv->uncore, ILK_DISPLAY_CHICKEN2,
		   (intel_uncore_read(&dev_priv->uncore, ILK_DISPLAY_CHICKEN2) |
		    ILK_DPARB_GATE | ILK_VSDPFD_FULL));
	dspclk_gate |= ILK_DPARBUNIT_CLOCK_GATE_ENABLE;
	intel_uncore_write(&dev_priv->uncore, DISP_ARB_CTL,
		   (intel_uncore_read(&dev_priv->uncore, DISP_ARB_CTL) |
		    DISP_FBC_WM_DIS));

	/*
	 * Based on the document from hardware guys the following bits
	 * should be set unconditionally in order to enable FBC.
	 * The bit 22 of 0x42000
	 * The bit 22 of 0x42004
	 * The bit 7,8,9 of 0x42020.
	 */
	if (IS_IRONLAKE_M(dev_priv)) {
		/* WaFbcAsynchFlipDisableFbcQueue:ilk */
		intel_uncore_write(&dev_priv->uncore, ILK_DISPLAY_CHICKEN1,
			   intel_uncore_read(&dev_priv->uncore, ILK_DISPLAY_CHICKEN1) |
			   ILK_FBCQ_DIS);
		intel_uncore_write(&dev_priv->uncore, ILK_DISPLAY_CHICKEN2,
			   intel_uncore_read(&dev_priv->uncore, ILK_DISPLAY_CHICKEN2) |
			   ILK_DPARB_GATE);
	}

	intel_uncore_write(&dev_priv->uncore, ILK_DSPCLK_GATE_D, dspclk_gate);

	intel_uncore_write(&dev_priv->uncore, ILK_DISPLAY_CHICKEN2,
		   intel_uncore_read(&dev_priv->uncore, ILK_DISPLAY_CHICKEN2) |
		   ILK_ELPIN_409_SELECT);

	g4x_disable_trickle_feed(dev_priv);

	ibx_init_clock_gating(dev_priv);
}

static void cpt_init_clock_gating(struct drm_i915_private *dev_priv)
{
	enum pipe pipe;
	u32 val;

	/*
	 * On Ibex Peak and Cougar Point, we need to disable clock
	 * gating for the panel power sequencer or it will fail to
	 * start up when no ports are active.
	 */
	intel_uncore_write(&dev_priv->uncore, SOUTH_DSPCLK_GATE_D, PCH_DPLSUNIT_CLOCK_GATE_DISABLE |
		   PCH_DPLUNIT_CLOCK_GATE_DISABLE |
		   PCH_CPUNIT_CLOCK_GATE_DISABLE);
	intel_uncore_write(&dev_priv->uncore, SOUTH_CHICKEN2, intel_uncore_read(&dev_priv->uncore, SOUTH_CHICKEN2) |
		   DPLS_EDP_PPS_FIX_DIS);
	/* The below fixes the weird display corruption, a few pixels shifted
	 * downward, on (only) LVDS of some HP laptops with IVY.
	 */
	for_each_pipe(dev_priv, pipe) {
		val = intel_uncore_read(&dev_priv->uncore, TRANS_CHICKEN2(pipe));
		val |= TRANS_CHICKEN2_TIMING_OVERRIDE;
		val &= ~TRANS_CHICKEN2_FDI_POLARITY_REVERSED;
		if (dev_priv->vbt.fdi_rx_polarity_inverted)
			val |= TRANS_CHICKEN2_FDI_POLARITY_REVERSED;
		val &= ~TRANS_CHICKEN2_DISABLE_DEEP_COLOR_COUNTER;
		val &= ~TRANS_CHICKEN2_DISABLE_DEEP_COLOR_MODESWITCH;
		intel_uncore_write(&dev_priv->uncore, TRANS_CHICKEN2(pipe), val);
	}
	/* WADP0ClockGatingDisable */
	for_each_pipe(dev_priv, pipe) {
		intel_uncore_write(&dev_priv->uncore, TRANS_CHICKEN1(pipe),
			   TRANS_CHICKEN1_DP0UNIT_GC_DISABLE);
	}
}

static void gen6_check_mch_setup(struct drm_i915_private *dev_priv)
{
	u32 tmp;

	tmp = intel_uncore_read(&dev_priv->uncore, MCH_SSKPD);
	if (REG_FIELD_GET(SSKPD_WM0_MASK_SNB, tmp) != 12)
		drm_dbg_kms(&dev_priv->drm,
			    "Wrong MCH_SSKPD value: 0x%08x This can cause underruns.\n",
			    tmp);
}

static void gen6_init_clock_gating(struct drm_i915_private *dev_priv)
{
	u32 dspclk_gate = ILK_VRHUNIT_CLOCK_GATE_DISABLE;

	intel_uncore_write(&dev_priv->uncore, ILK_DSPCLK_GATE_D, dspclk_gate);

	intel_uncore_write(&dev_priv->uncore, ILK_DISPLAY_CHICKEN2,
		   intel_uncore_read(&dev_priv->uncore, ILK_DISPLAY_CHICKEN2) |
		   ILK_ELPIN_409_SELECT);

	intel_uncore_write(&dev_priv->uncore, GEN6_UCGCTL1,
		   intel_uncore_read(&dev_priv->uncore, GEN6_UCGCTL1) |
		   GEN6_BLBUNIT_CLOCK_GATE_DISABLE |
		   GEN6_CSUNIT_CLOCK_GATE_DISABLE);

	/* According to the BSpec vol1g, bit 12 (RCPBUNIT) clock
	 * gating disable must be set.  Failure to set it results in
	 * flickering pixels due to Z write ordering failures after
	 * some amount of runtime in the Mesa "fire" demo, and Unigine
	 * Sanctuary and Tropics, and apparently anything else with
	 * alpha test or pixel discard.
	 *
	 * According to the spec, bit 11 (RCCUNIT) must also be set,
	 * but we didn't debug actual testcases to find it out.
	 *
	 * WaDisableRCCUnitClockGating:snb
	 * WaDisableRCPBUnitClockGating:snb
	 */
	intel_uncore_write(&dev_priv->uncore, GEN6_UCGCTL2,
		   GEN6_RCPBUNIT_CLOCK_GATE_DISABLE |
		   GEN6_RCCUNIT_CLOCK_GATE_DISABLE);

	/*
	 * According to the spec the following bits should be
	 * set in order to enable memory self-refresh and fbc:
	 * The bit21 and bit22 of 0x42000
	 * The bit21 and bit22 of 0x42004
	 * The bit5 and bit7 of 0x42020
	 * The bit14 of 0x70180
	 * The bit14 of 0x71180
	 *
	 * WaFbcAsynchFlipDisableFbcQueue:snb
	 */
	intel_uncore_write(&dev_priv->uncore, ILK_DISPLAY_CHICKEN1,
		   intel_uncore_read(&dev_priv->uncore, ILK_DISPLAY_CHICKEN1) |
		   ILK_FBCQ_DIS | ILK_PABSTRETCH_DIS);
	intel_uncore_write(&dev_priv->uncore, ILK_DISPLAY_CHICKEN2,
		   intel_uncore_read(&dev_priv->uncore, ILK_DISPLAY_CHICKEN2) |
		   ILK_DPARB_GATE | ILK_VSDPFD_FULL);
	intel_uncore_write(&dev_priv->uncore, ILK_DSPCLK_GATE_D,
		   intel_uncore_read(&dev_priv->uncore, ILK_DSPCLK_GATE_D) |
		   ILK_DPARBUNIT_CLOCK_GATE_ENABLE  |
		   ILK_DPFDUNIT_CLOCK_GATE_ENABLE);

	g4x_disable_trickle_feed(dev_priv);

	cpt_init_clock_gating(dev_priv);

	gen6_check_mch_setup(dev_priv);
}

static void lpt_init_clock_gating(struct drm_i915_private *dev_priv)
{
	/*
	 * TODO: this bit should only be enabled when really needed, then
	 * disabled when not needed anymore in order to save power.
	 */
	if (HAS_PCH_LPT_LP(dev_priv))
		intel_uncore_write(&dev_priv->uncore, SOUTH_DSPCLK_GATE_D,
			   intel_uncore_read(&dev_priv->uncore, SOUTH_DSPCLK_GATE_D) |
			   PCH_LP_PARTITION_LEVEL_DISABLE);

	/* WADPOClockGatingDisable:hsw */
	intel_uncore_write(&dev_priv->uncore, TRANS_CHICKEN1(PIPE_A),
		   intel_uncore_read(&dev_priv->uncore, TRANS_CHICKEN1(PIPE_A)) |
		   TRANS_CHICKEN1_DP0UNIT_GC_DISABLE);
}

static void lpt_suspend_hw(struct drm_i915_private *dev_priv)
{
	if (HAS_PCH_LPT_LP(dev_priv)) {
		u32 val = intel_uncore_read(&dev_priv->uncore, SOUTH_DSPCLK_GATE_D);

		val &= ~PCH_LP_PARTITION_LEVEL_DISABLE;
		intel_uncore_write(&dev_priv->uncore, SOUTH_DSPCLK_GATE_D, val);
	}
}

static void gen8_set_l3sqc_credits(struct drm_i915_private *dev_priv,
				   int general_prio_credits,
				   int high_prio_credits)
{
	u32 misccpctl;
	u32 val;

	/* WaTempDisableDOPClkGating:bdw */
	misccpctl = intel_uncore_read(&dev_priv->uncore, GEN7_MISCCPCTL);
	intel_uncore_write(&dev_priv->uncore, GEN7_MISCCPCTL, misccpctl & ~GEN7_DOP_CLOCK_GATE_ENABLE);

	val = intel_uncore_read(&dev_priv->uncore, GEN8_L3SQCREG1);
	val &= ~L3_PRIO_CREDITS_MASK;
	val |= L3_GENERAL_PRIO_CREDITS(general_prio_credits);
	val |= L3_HIGH_PRIO_CREDITS(high_prio_credits);
	intel_uncore_write(&dev_priv->uncore, GEN8_L3SQCREG1, val);

	/*
	 * Wait at least 100 clocks before re-enabling clock gating.
	 * See the definition of L3SQCREG1 in BSpec.
	 */
	intel_uncore_posting_read(&dev_priv->uncore, GEN8_L3SQCREG1);
	udelay(1);
	intel_uncore_write(&dev_priv->uncore, GEN7_MISCCPCTL, misccpctl);
}

static void icl_init_clock_gating(struct drm_i915_private *dev_priv)
{
	/* Wa_1409120013:icl,ehl */
	intel_uncore_write(&dev_priv->uncore, ILK_DPFC_CHICKEN(INTEL_FBC_A),
			   DPFC_CHICKEN_COMP_DUMMY_PIXEL);

	/*Wa_14010594013:icl, ehl */
	intel_uncore_rmw(&dev_priv->uncore, GEN8_CHICKEN_DCPR_1,
			 0, ICL_DELAY_PMRSP);
}

static void gen12lp_init_clock_gating(struct drm_i915_private *dev_priv)
{
	/* Wa_1409120013:tgl,rkl,adl-s,dg1,dg2 */
	if (IS_TIGERLAKE(dev_priv) || IS_ROCKETLAKE(dev_priv) ||
	    IS_ALDERLAKE_S(dev_priv) || IS_DG1(dev_priv) || IS_DG2(dev_priv))
		intel_uncore_write(&dev_priv->uncore, ILK_DPFC_CHICKEN(INTEL_FBC_A),
				   DPFC_CHICKEN_COMP_DUMMY_PIXEL);

	/* Wa_1409825376:tgl (pre-prod)*/
	if (IS_TGL_DISPLAY_STEP(dev_priv, STEP_A0, STEP_C0))
		intel_uncore_write(&dev_priv->uncore, GEN9_CLKGATE_DIS_3, intel_uncore_read(&dev_priv->uncore, GEN9_CLKGATE_DIS_3) |
			   TGL_VRH_GATING_DIS);

	/* Wa_14013723622:tgl,rkl,dg1,adl-s */
	if (DISPLAY_VER(dev_priv) == 12)
		intel_uncore_rmw(&dev_priv->uncore, CLKREQ_POLICY,
				 CLKREQ_POLICY_MEM_UP_OVRD, 0);
}

static void adlp_init_clock_gating(struct drm_i915_private *dev_priv)
{
	gen12lp_init_clock_gating(dev_priv);

	/* Wa_22011091694:adlp */
	intel_de_rmw(dev_priv, GEN9_CLKGATE_DIS_5, 0, DPCE_GATING_DIS);
}

static void dg1_init_clock_gating(struct drm_i915_private *dev_priv)
{
	gen12lp_init_clock_gating(dev_priv);

	/* Wa_1409836686:dg1[a0] */
	if (IS_DG1_GRAPHICS_STEP(dev_priv, STEP_A0, STEP_B0))
		intel_uncore_write(&dev_priv->uncore, GEN9_CLKGATE_DIS_3, intel_uncore_read(&dev_priv->uncore, GEN9_CLKGATE_DIS_3) |
			   DPT_GATING_DIS);
}

static void xehpsdv_init_clock_gating(struct drm_i915_private *dev_priv)
{
	/* Wa_22010146351:xehpsdv */
	if (IS_XEHPSDV_GRAPHICS_STEP(dev_priv, STEP_A0, STEP_B0))
		intel_uncore_rmw(&dev_priv->uncore, XEHP_CLOCK_GATE_DIS, 0, SGR_DIS);
}

static void dg2_init_clock_gating(struct drm_i915_private *i915)
{
	/* Wa_22010954014:dg2_g10 */
	if (IS_DG2_G10(i915))
		intel_uncore_rmw(&i915->uncore, XEHP_CLOCK_GATE_DIS, 0,
				 SGSI_SIDECLK_DIS);

	/*
	 * Wa_14010733611:dg2_g10
	 * Wa_22010146351:dg2_g10
	 */
	if (IS_DG2_GRAPHICS_STEP(i915, G10, STEP_A0, STEP_B0))
		intel_uncore_rmw(&i915->uncore, XEHP_CLOCK_GATE_DIS, 0,
				 SGR_DIS | SGGI_DIS);
}

static void cnp_init_clock_gating(struct drm_i915_private *dev_priv)
{
	if (!HAS_PCH_CNP(dev_priv))
		return;

	/* Display WA #1181 WaSouthDisplayDisablePWMCGEGating: cnp */
	intel_uncore_write(&dev_priv->uncore, SOUTH_DSPCLK_GATE_D, intel_uncore_read(&dev_priv->uncore, SOUTH_DSPCLK_GATE_D) |
		   CNP_PWM_CGE_GATING_DISABLE);
}

static void cfl_init_clock_gating(struct drm_i915_private *dev_priv)
{
	cnp_init_clock_gating(dev_priv);
	gen9_init_clock_gating(dev_priv);

	/* WAC6entrylatency:cfl */
	intel_uncore_write(&dev_priv->uncore, FBC_LLC_READ_CTRL, intel_uncore_read(&dev_priv->uncore, FBC_LLC_READ_CTRL) |
		   FBC_LLC_FULLY_OPEN);

	/*
	 * WaFbcTurnOffFbcWatermark:cfl
	 * Display WA #0562: cfl
	 */
	intel_uncore_write(&dev_priv->uncore, DISP_ARB_CTL, intel_uncore_read(&dev_priv->uncore, DISP_ARB_CTL) |
		   DISP_FBC_WM_DIS);

	/*
	 * WaFbcNukeOnHostModify:cfl
	 * Display WA #0873: cfl
	 */
	intel_uncore_write(&dev_priv->uncore, ILK_DPFC_CHICKEN(INTEL_FBC_A),
			   intel_uncore_read(&dev_priv->uncore, ILK_DPFC_CHICKEN(INTEL_FBC_A)) |
			   DPFC_NUKE_ON_ANY_MODIFICATION);
}

static void kbl_init_clock_gating(struct drm_i915_private *dev_priv)
{
	gen9_init_clock_gating(dev_priv);

	/* WAC6entrylatency:kbl */
	intel_uncore_write(&dev_priv->uncore, FBC_LLC_READ_CTRL, intel_uncore_read(&dev_priv->uncore, FBC_LLC_READ_CTRL) |
		   FBC_LLC_FULLY_OPEN);

	/* WaDisableSDEUnitClockGating:kbl */
	if (IS_KBL_GRAPHICS_STEP(dev_priv, 0, STEP_C0))
		intel_uncore_write(&dev_priv->uncore, GEN8_UCGCTL6, intel_uncore_read(&dev_priv->uncore, GEN8_UCGCTL6) |
			   GEN8_SDEUNIT_CLOCK_GATE_DISABLE);

	/* WaDisableGamClockGating:kbl */
	if (IS_KBL_GRAPHICS_STEP(dev_priv, 0, STEP_C0))
		intel_uncore_write(&dev_priv->uncore, GEN6_UCGCTL1, intel_uncore_read(&dev_priv->uncore, GEN6_UCGCTL1) |
			   GEN6_GAMUNIT_CLOCK_GATE_DISABLE);

	/*
	 * WaFbcTurnOffFbcWatermark:kbl
	 * Display WA #0562: kbl
	 */
	intel_uncore_write(&dev_priv->uncore, DISP_ARB_CTL, intel_uncore_read(&dev_priv->uncore, DISP_ARB_CTL) |
		   DISP_FBC_WM_DIS);

	/*
	 * WaFbcNukeOnHostModify:kbl
	 * Display WA #0873: kbl
	 */
	intel_uncore_write(&dev_priv->uncore, ILK_DPFC_CHICKEN(INTEL_FBC_A),
			   intel_uncore_read(&dev_priv->uncore, ILK_DPFC_CHICKEN(INTEL_FBC_A)) |
			   DPFC_NUKE_ON_ANY_MODIFICATION);
}

static void skl_init_clock_gating(struct drm_i915_private *dev_priv)
{
	gen9_init_clock_gating(dev_priv);

	/* WaDisableDopClockGating:skl */
	intel_uncore_write(&dev_priv->uncore, GEN7_MISCCPCTL, intel_uncore_read(&dev_priv->uncore, GEN7_MISCCPCTL) &
		   ~GEN7_DOP_CLOCK_GATE_ENABLE);

	/* WAC6entrylatency:skl */
	intel_uncore_write(&dev_priv->uncore, FBC_LLC_READ_CTRL, intel_uncore_read(&dev_priv->uncore, FBC_LLC_READ_CTRL) |
		   FBC_LLC_FULLY_OPEN);

	/*
	 * WaFbcTurnOffFbcWatermark:skl
	 * Display WA #0562: skl
	 */
	intel_uncore_write(&dev_priv->uncore, DISP_ARB_CTL, intel_uncore_read(&dev_priv->uncore, DISP_ARB_CTL) |
		   DISP_FBC_WM_DIS);

	/*
	 * WaFbcNukeOnHostModify:skl
	 * Display WA #0873: skl
	 */
	intel_uncore_write(&dev_priv->uncore, ILK_DPFC_CHICKEN(INTEL_FBC_A),
			   intel_uncore_read(&dev_priv->uncore, ILK_DPFC_CHICKEN(INTEL_FBC_A)) |
			   DPFC_NUKE_ON_ANY_MODIFICATION);

	/*
	 * WaFbcHighMemBwCorruptionAvoidance:skl
	 * Display WA #0883: skl
	 */
	intel_uncore_write(&dev_priv->uncore, ILK_DPFC_CHICKEN(INTEL_FBC_A),
			   intel_uncore_read(&dev_priv->uncore, ILK_DPFC_CHICKEN(INTEL_FBC_A)) |
			   DPFC_DISABLE_DUMMY0);
}

static void bdw_init_clock_gating(struct drm_i915_private *dev_priv)
{
	enum pipe pipe;

	/* WaFbcAsynchFlipDisableFbcQueue:hsw,bdw */
	intel_uncore_write(&dev_priv->uncore, CHICKEN_PIPESL_1(PIPE_A),
		   intel_uncore_read(&dev_priv->uncore, CHICKEN_PIPESL_1(PIPE_A)) |
		   HSW_FBCQ_DIS);

	/* WaSwitchSolVfFArbitrationPriority:bdw */
	intel_uncore_write(&dev_priv->uncore, GAM_ECOCHK, intel_uncore_read(&dev_priv->uncore, GAM_ECOCHK) | HSW_ECOCHK_ARB_PRIO_SOL);

	/* WaPsrDPAMaskVBlankInSRD:bdw */
	intel_uncore_write(&dev_priv->uncore, CHICKEN_PAR1_1,
		   intel_uncore_read(&dev_priv->uncore, CHICKEN_PAR1_1) | DPA_MASK_VBLANK_SRD);

	for_each_pipe(dev_priv, pipe) {
		/* WaPsrDPRSUnmaskVBlankInSRD:bdw */
		intel_uncore_write(&dev_priv->uncore, CHICKEN_PIPESL_1(pipe),
			   intel_uncore_read(&dev_priv->uncore, CHICKEN_PIPESL_1(pipe)) |
			   BDW_DPRS_MASK_VBLANK_SRD);
	}

	/* WaVSRefCountFullforceMissDisable:bdw */
	/* WaDSRefCountFullforceMissDisable:bdw */
	intel_uncore_write(&dev_priv->uncore, GEN7_FF_THREAD_MODE,
		   intel_uncore_read(&dev_priv->uncore, GEN7_FF_THREAD_MODE) &
		   ~(GEN8_FF_DS_REF_CNT_FFME | GEN7_FF_VS_REF_CNT_FFME));

	intel_uncore_write(&dev_priv->uncore, RING_PSMI_CTL(RENDER_RING_BASE),
		   _MASKED_BIT_ENABLE(GEN8_RC_SEMA_IDLE_MSG_DISABLE));

	/* WaDisableSDEUnitClockGating:bdw */
	intel_uncore_write(&dev_priv->uncore, GEN8_UCGCTL6, intel_uncore_read(&dev_priv->uncore, GEN8_UCGCTL6) |
		   GEN8_SDEUNIT_CLOCK_GATE_DISABLE);

	/* WaProgramL3SqcReg1Default:bdw */
	gen8_set_l3sqc_credits(dev_priv, 30, 2);

	/* WaKVMNotificationOnConfigChange:bdw */
	intel_uncore_write(&dev_priv->uncore, CHICKEN_PAR2_1, intel_uncore_read(&dev_priv->uncore, CHICKEN_PAR2_1)
		   | KVM_CONFIG_CHANGE_NOTIFICATION_SELECT);

	lpt_init_clock_gating(dev_priv);

	/* WaDisableDopClockGating:bdw
	 *
	 * Also see the CHICKEN2 write in bdw_init_workarounds() to disable DOP
	 * clock gating.
	 */
	intel_uncore_write(&dev_priv->uncore, GEN6_UCGCTL1,
		   intel_uncore_read(&dev_priv->uncore, GEN6_UCGCTL1) | GEN6_EU_TCUNIT_CLOCK_GATE_DISABLE);
}

static void hsw_init_clock_gating(struct drm_i915_private *dev_priv)
{
	/* WaFbcAsynchFlipDisableFbcQueue:hsw,bdw */
	intel_uncore_write(&dev_priv->uncore, CHICKEN_PIPESL_1(PIPE_A),
		   intel_uncore_read(&dev_priv->uncore, CHICKEN_PIPESL_1(PIPE_A)) |
		   HSW_FBCQ_DIS);

	/* This is required by WaCatErrorRejectionIssue:hsw */
	intel_uncore_write(&dev_priv->uncore, GEN7_SQ_CHICKEN_MBCUNIT_CONFIG,
		   intel_uncore_read(&dev_priv->uncore, GEN7_SQ_CHICKEN_MBCUNIT_CONFIG) |
		   GEN7_SQ_CHICKEN_MBCUNIT_SQINTMOB);

	/* WaSwitchSolVfFArbitrationPriority:hsw */
	intel_uncore_write(&dev_priv->uncore, GAM_ECOCHK, intel_uncore_read(&dev_priv->uncore, GAM_ECOCHK) | HSW_ECOCHK_ARB_PRIO_SOL);

	lpt_init_clock_gating(dev_priv);
}

static void ivb_init_clock_gating(struct drm_i915_private *dev_priv)
{
	u32 snpcr;

	intel_uncore_write(&dev_priv->uncore, ILK_DSPCLK_GATE_D, ILK_VRHUNIT_CLOCK_GATE_DISABLE);

	/* WaFbcAsynchFlipDisableFbcQueue:ivb */
	intel_uncore_write(&dev_priv->uncore, ILK_DISPLAY_CHICKEN1,
		   intel_uncore_read(&dev_priv->uncore, ILK_DISPLAY_CHICKEN1) |
		   ILK_FBCQ_DIS);

	/* WaDisableBackToBackFlipFix:ivb */
	intel_uncore_write(&dev_priv->uncore, IVB_CHICKEN3,
		   CHICKEN3_DGMG_REQ_OUT_FIX_DISABLE |
		   CHICKEN3_DGMG_DONE_FIX_DISABLE);

	if (IS_IVB_GT1(dev_priv))
		intel_uncore_write(&dev_priv->uncore, GEN7_ROW_CHICKEN2,
			   _MASKED_BIT_ENABLE(DOP_CLOCK_GATING_DISABLE));
	else {
		/* must write both registers */
		intel_uncore_write(&dev_priv->uncore, GEN7_ROW_CHICKEN2,
			   _MASKED_BIT_ENABLE(DOP_CLOCK_GATING_DISABLE));
		intel_uncore_write(&dev_priv->uncore, GEN7_ROW_CHICKEN2_GT2,
			   _MASKED_BIT_ENABLE(DOP_CLOCK_GATING_DISABLE));
	}

	/*
	 * According to the spec, bit 13 (RCZUNIT) must be set on IVB.
	 * This implements the WaDisableRCZUnitClockGating:ivb workaround.
	 */
	intel_uncore_write(&dev_priv->uncore, GEN6_UCGCTL2,
		   GEN6_RCZUNIT_CLOCK_GATE_DISABLE);

	/* This is required by WaCatErrorRejectionIssue:ivb */
	intel_uncore_write(&dev_priv->uncore, GEN7_SQ_CHICKEN_MBCUNIT_CONFIG,
			intel_uncore_read(&dev_priv->uncore, GEN7_SQ_CHICKEN_MBCUNIT_CONFIG) |
			GEN7_SQ_CHICKEN_MBCUNIT_SQINTMOB);

	g4x_disable_trickle_feed(dev_priv);

	snpcr = intel_uncore_read(&dev_priv->uncore, GEN6_MBCUNIT_SNPCR);
	snpcr &= ~GEN6_MBC_SNPCR_MASK;
	snpcr |= GEN6_MBC_SNPCR_MED;
	intel_uncore_write(&dev_priv->uncore, GEN6_MBCUNIT_SNPCR, snpcr);

	if (!HAS_PCH_NOP(dev_priv))
		cpt_init_clock_gating(dev_priv);

	gen6_check_mch_setup(dev_priv);
}

static void vlv_init_clock_gating(struct drm_i915_private *dev_priv)
{
	/* WaDisableBackToBackFlipFix:vlv */
	intel_uncore_write(&dev_priv->uncore, IVB_CHICKEN3,
		   CHICKEN3_DGMG_REQ_OUT_FIX_DISABLE |
		   CHICKEN3_DGMG_DONE_FIX_DISABLE);

	/* WaDisableDopClockGating:vlv */
	intel_uncore_write(&dev_priv->uncore, GEN7_ROW_CHICKEN2,
		   _MASKED_BIT_ENABLE(DOP_CLOCK_GATING_DISABLE));

	/* This is required by WaCatErrorRejectionIssue:vlv */
	intel_uncore_write(&dev_priv->uncore, GEN7_SQ_CHICKEN_MBCUNIT_CONFIG,
		   intel_uncore_read(&dev_priv->uncore, GEN7_SQ_CHICKEN_MBCUNIT_CONFIG) |
		   GEN7_SQ_CHICKEN_MBCUNIT_SQINTMOB);

	/*
	 * According to the spec, bit 13 (RCZUNIT) must be set on IVB.
	 * This implements the WaDisableRCZUnitClockGating:vlv workaround.
	 */
	intel_uncore_write(&dev_priv->uncore, GEN6_UCGCTL2,
		   GEN6_RCZUNIT_CLOCK_GATE_DISABLE);

	/* WaDisableL3Bank2xClockGate:vlv
	 * Disabling L3 clock gating- MMIO 940c[25] = 1
	 * Set bit 25, to disable L3_BANK_2x_CLK_GATING */
	intel_uncore_write(&dev_priv->uncore, GEN7_UCGCTL4,
		   intel_uncore_read(&dev_priv->uncore, GEN7_UCGCTL4) | GEN7_L3BANK2X_CLOCK_GATE_DISABLE);

	/*
	 * WaDisableVLVClockGating_VBIIssue:vlv
	 * Disable clock gating on th GCFG unit to prevent a delay
	 * in the reporting of vblank events.
	 */
	intel_uncore_write(&dev_priv->uncore, VLV_GUNIT_CLOCK_GATE, GCFG_DIS);
}

static void chv_init_clock_gating(struct drm_i915_private *dev_priv)
{
	/* WaVSRefCountFullforceMissDisable:chv */
	/* WaDSRefCountFullforceMissDisable:chv */
	intel_uncore_write(&dev_priv->uncore, GEN7_FF_THREAD_MODE,
		   intel_uncore_read(&dev_priv->uncore, GEN7_FF_THREAD_MODE) &
		   ~(GEN8_FF_DS_REF_CNT_FFME | GEN7_FF_VS_REF_CNT_FFME));

	/* WaDisableSemaphoreAndSyncFlipWait:chv */
	intel_uncore_write(&dev_priv->uncore, RING_PSMI_CTL(RENDER_RING_BASE),
		   _MASKED_BIT_ENABLE(GEN8_RC_SEMA_IDLE_MSG_DISABLE));

	/* WaDisableCSUnitClockGating:chv */
	intel_uncore_write(&dev_priv->uncore, GEN6_UCGCTL1, intel_uncore_read(&dev_priv->uncore, GEN6_UCGCTL1) |
		   GEN6_CSUNIT_CLOCK_GATE_DISABLE);

	/* WaDisableSDEUnitClockGating:chv */
	intel_uncore_write(&dev_priv->uncore, GEN8_UCGCTL6, intel_uncore_read(&dev_priv->uncore, GEN8_UCGCTL6) |
		   GEN8_SDEUNIT_CLOCK_GATE_DISABLE);

	/*
	 * WaProgramL3SqcReg1Default:chv
	 * See gfxspecs/Related Documents/Performance Guide/
	 * LSQC Setting Recommendations.
	 */
	gen8_set_l3sqc_credits(dev_priv, 38, 2);
}

static void g4x_init_clock_gating(struct drm_i915_private *dev_priv)
{
	u32 dspclk_gate;

	intel_uncore_write(&dev_priv->uncore, RENCLK_GATE_D1, 0);
	intel_uncore_write(&dev_priv->uncore, RENCLK_GATE_D2, VF_UNIT_CLOCK_GATE_DISABLE |
		   GS_UNIT_CLOCK_GATE_DISABLE |
		   CL_UNIT_CLOCK_GATE_DISABLE);
	intel_uncore_write(&dev_priv->uncore, RAMCLK_GATE_D, 0);
	dspclk_gate = VRHUNIT_CLOCK_GATE_DISABLE |
		OVRUNIT_CLOCK_GATE_DISABLE |
		OVCUNIT_CLOCK_GATE_DISABLE;
	if (IS_GM45(dev_priv))
		dspclk_gate |= DSSUNIT_CLOCK_GATE_DISABLE;
	intel_uncore_write(&dev_priv->uncore, DSPCLK_GATE_D, dspclk_gate);

	g4x_disable_trickle_feed(dev_priv);
}

static void i965gm_init_clock_gating(struct drm_i915_private *dev_priv)
{
	struct intel_uncore *uncore = &dev_priv->uncore;

	intel_uncore_write(uncore, RENCLK_GATE_D1, I965_RCC_CLOCK_GATE_DISABLE);
	intel_uncore_write(uncore, RENCLK_GATE_D2, 0);
	intel_uncore_write(uncore, DSPCLK_GATE_D, 0);
	intel_uncore_write(uncore, RAMCLK_GATE_D, 0);
	intel_uncore_write16(uncore, DEUC, 0);
	intel_uncore_write(uncore,
			   MI_ARB_STATE,
			   _MASKED_BIT_ENABLE(MI_ARB_DISPLAY_TRICKLE_FEED_DISABLE));
}

static void i965g_init_clock_gating(struct drm_i915_private *dev_priv)
{
	intel_uncore_write(&dev_priv->uncore, RENCLK_GATE_D1, I965_RCZ_CLOCK_GATE_DISABLE |
		   I965_RCC_CLOCK_GATE_DISABLE |
		   I965_RCPB_CLOCK_GATE_DISABLE |
		   I965_ISC_CLOCK_GATE_DISABLE |
		   I965_FBC_CLOCK_GATE_DISABLE);
	intel_uncore_write(&dev_priv->uncore, RENCLK_GATE_D2, 0);
	intel_uncore_write(&dev_priv->uncore, MI_ARB_STATE,
		   _MASKED_BIT_ENABLE(MI_ARB_DISPLAY_TRICKLE_FEED_DISABLE));
}

static void gen3_init_clock_gating(struct drm_i915_private *dev_priv)
{
	u32 dstate = intel_uncore_read(&dev_priv->uncore, D_STATE);

	dstate |= DSTATE_PLL_D3_OFF | DSTATE_GFX_CLOCK_GATING |
		DSTATE_DOT_CLOCK_GATING;
	intel_uncore_write(&dev_priv->uncore, D_STATE, dstate);

	if (IS_PINEVIEW(dev_priv))
		intel_uncore_write(&dev_priv->uncore, ECOSKPD(RENDER_RING_BASE),
				   _MASKED_BIT_ENABLE(ECO_GATING_CX_ONLY));

	/* IIR "flip pending" means done if this bit is set */
	intel_uncore_write(&dev_priv->uncore, ECOSKPD(RENDER_RING_BASE),
			   _MASKED_BIT_DISABLE(ECO_FLIP_DONE));

	/* interrupts should cause a wake up from C3 */
	intel_uncore_write(&dev_priv->uncore, INSTPM, _MASKED_BIT_ENABLE(INSTPM_AGPBUSY_INT_EN));

	/* On GEN3 we really need to make sure the ARB C3 LP bit is set */
	intel_uncore_write(&dev_priv->uncore, MI_ARB_STATE, _MASKED_BIT_ENABLE(MI_ARB_C3_LP_WRITE_ENABLE));

	intel_uncore_write(&dev_priv->uncore, MI_ARB_STATE,
		   _MASKED_BIT_ENABLE(MI_ARB_DISPLAY_TRICKLE_FEED_DISABLE));
}

static void i85x_init_clock_gating(struct drm_i915_private *dev_priv)
{
	intel_uncore_write(&dev_priv->uncore, RENCLK_GATE_D1, SV_CLOCK_GATE_DISABLE);

	/* interrupts should cause a wake up from C3 */
	intel_uncore_write(&dev_priv->uncore, MI_STATE, _MASKED_BIT_ENABLE(MI_AGPBUSY_INT_EN) |
		   _MASKED_BIT_DISABLE(MI_AGPBUSY_830_MODE));

	intel_uncore_write(&dev_priv->uncore, MEM_MODE,
		   _MASKED_BIT_ENABLE(MEM_DISPLAY_TRICKLE_FEED_DISABLE));

	/*
	 * Have FBC ignore 3D activity since we use software
	 * render tracking, and otherwise a pure 3D workload
	 * (even if it just renders a single frame and then does
	 * abosultely nothing) would not allow FBC to recompress
	 * until a 2D blit occurs.
	 */
	intel_uncore_write(&dev_priv->uncore, SCPD0,
		   _MASKED_BIT_ENABLE(SCPD_FBC_IGNORE_3D));
}

static void i830_init_clock_gating(struct drm_i915_private *dev_priv)
{
	intel_uncore_write(&dev_priv->uncore, MEM_MODE,
		   _MASKED_BIT_ENABLE(MEM_DISPLAY_A_TRICKLE_FEED_DISABLE) |
		   _MASKED_BIT_ENABLE(MEM_DISPLAY_B_TRICKLE_FEED_DISABLE));
}

void intel_init_clock_gating(struct drm_i915_private *dev_priv)
{
	dev_priv->clock_gating_funcs->init_clock_gating(dev_priv);
}

void intel_suspend_hw(struct drm_i915_private *dev_priv)
{
	if (HAS_PCH_LPT(dev_priv))
		lpt_suspend_hw(dev_priv);
}

static void nop_init_clock_gating(struct drm_i915_private *dev_priv)
{
	drm_dbg_kms(&dev_priv->drm,
		    "No clock gating settings or workarounds applied.\n");
}

#define CG_FUNCS(platform)						\
static const struct drm_i915_clock_gating_funcs platform##_clock_gating_funcs = { \
	.init_clock_gating = platform##_init_clock_gating,		\
}

CG_FUNCS(dg2);
CG_FUNCS(xehpsdv);
CG_FUNCS(adlp);
CG_FUNCS(dg1);
CG_FUNCS(gen12lp);
CG_FUNCS(icl);
CG_FUNCS(cfl);
CG_FUNCS(skl);
CG_FUNCS(kbl);
CG_FUNCS(bxt);
CG_FUNCS(glk);
CG_FUNCS(bdw);
CG_FUNCS(chv);
CG_FUNCS(hsw);
CG_FUNCS(ivb);
CG_FUNCS(vlv);
CG_FUNCS(gen6);
CG_FUNCS(ilk);
CG_FUNCS(g4x);
CG_FUNCS(i965gm);
CG_FUNCS(i965g);
CG_FUNCS(gen3);
CG_FUNCS(i85x);
CG_FUNCS(i830);
CG_FUNCS(nop);
#undef CG_FUNCS

/**
 * intel_init_clock_gating_hooks - setup the clock gating hooks
 * @dev_priv: device private
 *
 * Setup the hooks that configure which clocks of a given platform can be
 * gated and also apply various GT and display specific workarounds for these
 * platforms. Note that some GT specific workarounds are applied separately
 * when GPU contexts or batchbuffers start their execution.
 */
void intel_init_clock_gating_hooks(struct drm_i915_private *dev_priv)
{
	if (IS_DG2(dev_priv))
		dev_priv->clock_gating_funcs = &dg2_clock_gating_funcs;
	else if (IS_XEHPSDV(dev_priv))
		dev_priv->clock_gating_funcs = &xehpsdv_clock_gating_funcs;
	else if (IS_ALDERLAKE_P(dev_priv))
		dev_priv->clock_gating_funcs = &adlp_clock_gating_funcs;
	else if (IS_DG1(dev_priv))
		dev_priv->clock_gating_funcs = &dg1_clock_gating_funcs;
	else if (GRAPHICS_VER(dev_priv) == 12)
		dev_priv->clock_gating_funcs = &gen12lp_clock_gating_funcs;
	else if (GRAPHICS_VER(dev_priv) == 11)
		dev_priv->clock_gating_funcs = &icl_clock_gating_funcs;
	else if (IS_COFFEELAKE(dev_priv) || IS_COMETLAKE(dev_priv))
		dev_priv->clock_gating_funcs = &cfl_clock_gating_funcs;
	else if (IS_SKYLAKE(dev_priv))
		dev_priv->clock_gating_funcs = &skl_clock_gating_funcs;
	else if (IS_KABYLAKE(dev_priv))
		dev_priv->clock_gating_funcs = &kbl_clock_gating_funcs;
	else if (IS_BROXTON(dev_priv))
		dev_priv->clock_gating_funcs = &bxt_clock_gating_funcs;
	else if (IS_GEMINILAKE(dev_priv))
		dev_priv->clock_gating_funcs = &glk_clock_gating_funcs;
	else if (IS_BROADWELL(dev_priv))
		dev_priv->clock_gating_funcs = &bdw_clock_gating_funcs;
	else if (IS_CHERRYVIEW(dev_priv))
		dev_priv->clock_gating_funcs = &chv_clock_gating_funcs;
	else if (IS_HASWELL(dev_priv))
		dev_priv->clock_gating_funcs = &hsw_clock_gating_funcs;
	else if (IS_IVYBRIDGE(dev_priv))
		dev_priv->clock_gating_funcs = &ivb_clock_gating_funcs;
	else if (IS_VALLEYVIEW(dev_priv))
		dev_priv->clock_gating_funcs = &vlv_clock_gating_funcs;
	else if (GRAPHICS_VER(dev_priv) == 6)
		dev_priv->clock_gating_funcs = &gen6_clock_gating_funcs;
	else if (GRAPHICS_VER(dev_priv) == 5)
		dev_priv->clock_gating_funcs = &ilk_clock_gating_funcs;
	else if (IS_G4X(dev_priv))
		dev_priv->clock_gating_funcs = &g4x_clock_gating_funcs;
	else if (IS_I965GM(dev_priv))
		dev_priv->clock_gating_funcs = &i965gm_clock_gating_funcs;
	else if (IS_I965G(dev_priv))
		dev_priv->clock_gating_funcs = &i965g_clock_gating_funcs;
	else if (GRAPHICS_VER(dev_priv) == 3)
		dev_priv->clock_gating_funcs = &gen3_clock_gating_funcs;
	else if (IS_I85X(dev_priv) || IS_I865G(dev_priv))
		dev_priv->clock_gating_funcs = &i85x_clock_gating_funcs;
	else if (GRAPHICS_VER(dev_priv) == 2)
		dev_priv->clock_gating_funcs = &i830_clock_gating_funcs;
	else {
		MISSING_CASE(INTEL_DEVID(dev_priv));
		dev_priv->clock_gating_funcs = &nop_clock_gating_funcs;
	}
}

static const struct drm_i915_wm_disp_funcs skl_wm_funcs = {
	.compute_global_watermarks = skl_compute_wm,
};

static const struct drm_i915_wm_disp_funcs ilk_wm_funcs = {
	.compute_pipe_wm = ilk_compute_pipe_wm,
	.compute_intermediate_wm = ilk_compute_intermediate_wm,
	.initial_watermarks = ilk_initial_watermarks,
	.optimize_watermarks = ilk_optimize_watermarks,
};

static const struct drm_i915_wm_disp_funcs vlv_wm_funcs = {
	.compute_pipe_wm = vlv_compute_pipe_wm,
	.compute_intermediate_wm = vlv_compute_intermediate_wm,
	.initial_watermarks = vlv_initial_watermarks,
	.optimize_watermarks = vlv_optimize_watermarks,
	.atomic_update_watermarks = vlv_atomic_update_fifo,
};

static const struct drm_i915_wm_disp_funcs g4x_wm_funcs = {
	.compute_pipe_wm = g4x_compute_pipe_wm,
	.compute_intermediate_wm = g4x_compute_intermediate_wm,
	.initial_watermarks = g4x_initial_watermarks,
	.optimize_watermarks = g4x_optimize_watermarks,
};

static const struct drm_i915_wm_disp_funcs pnv_wm_funcs = {
	.update_wm = pnv_update_wm,
};

static const struct drm_i915_wm_disp_funcs i965_wm_funcs = {
	.update_wm = i965_update_wm,
};

static const struct drm_i915_wm_disp_funcs i9xx_wm_funcs = {
	.update_wm = i9xx_update_wm,
};

static const struct drm_i915_wm_disp_funcs i845_wm_funcs = {
	.update_wm = i845_update_wm,
};

static const struct drm_i915_wm_disp_funcs nop_funcs = {
};

/* Set up chip specific power management-related functions */
void intel_init_pm(struct drm_i915_private *dev_priv)
{
	/* For cxsr */
	if (IS_PINEVIEW(dev_priv))
		pnv_get_mem_freq(dev_priv);
	else if (GRAPHICS_VER(dev_priv) == 5)
		ilk_get_mem_freq(dev_priv);

	if (intel_has_sagv(dev_priv))
		skl_setup_sagv_block_time(dev_priv);

	/* For FIFO watermark updates */
	if (DISPLAY_VER(dev_priv) >= 9) {
		skl_setup_wm_latency(dev_priv);
		dev_priv->wm_disp = &skl_wm_funcs;
	} else if (HAS_PCH_SPLIT(dev_priv)) {
		ilk_setup_wm_latency(dev_priv);

		if ((DISPLAY_VER(dev_priv) == 5 && dev_priv->wm.pri_latency[1] &&
		     dev_priv->wm.spr_latency[1] && dev_priv->wm.cur_latency[1]) ||
		    (DISPLAY_VER(dev_priv) != 5 && dev_priv->wm.pri_latency[0] &&
		     dev_priv->wm.spr_latency[0] && dev_priv->wm.cur_latency[0])) {
			dev_priv->wm_disp = &ilk_wm_funcs;
		} else {
			drm_dbg_kms(&dev_priv->drm,
				    "Failed to read display plane latency. "
				    "Disable CxSR\n");
			dev_priv->wm_disp = &nop_funcs;
		}
	} else if (IS_VALLEYVIEW(dev_priv) || IS_CHERRYVIEW(dev_priv)) {
		vlv_setup_wm_latency(dev_priv);
		dev_priv->wm_disp = &vlv_wm_funcs;
	} else if (IS_G4X(dev_priv)) {
		g4x_setup_wm_latency(dev_priv);
		dev_priv->wm_disp = &g4x_wm_funcs;
	} else if (IS_PINEVIEW(dev_priv)) {
		if (!intel_get_cxsr_latency(!IS_MOBILE(dev_priv),
					    dev_priv->is_ddr3,
					    dev_priv->fsb_freq,
					    dev_priv->mem_freq)) {
			drm_info(&dev_priv->drm,
				 "failed to find known CxSR latency "
				 "(found ddr%s fsb freq %d, mem freq %d), "
				 "disabling CxSR\n",
				 (dev_priv->is_ddr3 == 1) ? "3" : "2",
				 dev_priv->fsb_freq, dev_priv->mem_freq);
			/* Disable CxSR and never update its watermark again */
			intel_set_memory_cxsr(dev_priv, false);
			dev_priv->wm_disp = &nop_funcs;
		} else
			dev_priv->wm_disp = &pnv_wm_funcs;
	} else if (DISPLAY_VER(dev_priv) == 4) {
		dev_priv->wm_disp = &i965_wm_funcs;
	} else if (DISPLAY_VER(dev_priv) == 3) {
		dev_priv->wm_disp = &i9xx_wm_funcs;
	} else if (DISPLAY_VER(dev_priv) == 2) {
		if (INTEL_NUM_PIPES(dev_priv) == 1)
			dev_priv->wm_disp = &i845_wm_funcs;
		else
			dev_priv->wm_disp = &i9xx_wm_funcs;
	} else {
		drm_err(&dev_priv->drm,
			"unexpected fall-through in %s\n", __func__);
		dev_priv->wm_disp = &nop_funcs;
	}
}

void intel_pm_setup(struct drm_i915_private *dev_priv)
{
	dev_priv->runtime_pm.suspended = false;
	atomic_set(&dev_priv->runtime_pm.wakeref_count, 0);
}

static struct intel_global_state *intel_dbuf_duplicate_state(struct intel_global_obj *obj)
{
	struct intel_dbuf_state *dbuf_state;

	dbuf_state = kmemdup(obj->state, sizeof(*dbuf_state), GFP_KERNEL);
	if (!dbuf_state)
		return NULL;

	return &dbuf_state->base;
}

static void intel_dbuf_destroy_state(struct intel_global_obj *obj,
				     struct intel_global_state *state)
{
	kfree(state);
}

static const struct intel_global_state_funcs intel_dbuf_funcs = {
	.atomic_duplicate_state = intel_dbuf_duplicate_state,
	.atomic_destroy_state = intel_dbuf_destroy_state,
};

struct intel_dbuf_state *
intel_atomic_get_dbuf_state(struct intel_atomic_state *state)
{
	struct drm_i915_private *dev_priv = to_i915(state->base.dev);
	struct intel_global_state *dbuf_state;

	dbuf_state = intel_atomic_get_global_obj_state(state, &dev_priv->dbuf.obj);
	if (IS_ERR(dbuf_state))
		return ERR_CAST(dbuf_state);

	return to_intel_dbuf_state(dbuf_state);
}

int intel_dbuf_init(struct drm_i915_private *dev_priv)
{
	struct intel_dbuf_state *dbuf_state;

	dbuf_state = kzalloc(sizeof(*dbuf_state), GFP_KERNEL);
	if (!dbuf_state)
		return -ENOMEM;

	intel_atomic_global_obj_init(dev_priv, &dev_priv->dbuf.obj,
				     &dbuf_state->base, &intel_dbuf_funcs);

	return 0;
}

/*
 * Configure MBUS_CTL and all DBUF_CTL_S of each slice to join_mbus state before
 * update the request state of all DBUS slices.
 */
static void update_mbus_pre_enable(struct intel_atomic_state *state)
{
	struct drm_i915_private *dev_priv = to_i915(state->base.dev);
	u32 mbus_ctl, dbuf_min_tracker_val;
	enum dbuf_slice slice;
	const struct intel_dbuf_state *dbuf_state =
		intel_atomic_get_new_dbuf_state(state);

	if (!IS_ALDERLAKE_P(dev_priv))
		return;

	/*
	 * TODO: Implement vblank synchronized MBUS joining changes.
	 * Must be properly coordinated with dbuf reprogramming.
	 */
	if (dbuf_state->joined_mbus) {
		mbus_ctl = MBUS_HASHING_MODE_1x4 | MBUS_JOIN |
			MBUS_JOIN_PIPE_SELECT_NONE;
		dbuf_min_tracker_val = DBUF_MIN_TRACKER_STATE_SERVICE(3);
	} else {
		mbus_ctl = MBUS_HASHING_MODE_2x2 |
			MBUS_JOIN_PIPE_SELECT_NONE;
		dbuf_min_tracker_val = DBUF_MIN_TRACKER_STATE_SERVICE(1);
	}

	intel_de_rmw(dev_priv, MBUS_CTL,
		     MBUS_HASHING_MODE_MASK | MBUS_JOIN |
		     MBUS_JOIN_PIPE_SELECT_MASK, mbus_ctl);

	for_each_dbuf_slice(dev_priv, slice)
		intel_de_rmw(dev_priv, DBUF_CTL_S(slice),
			     DBUF_MIN_TRACKER_STATE_SERVICE_MASK,
			     dbuf_min_tracker_val);
}

void intel_dbuf_pre_plane_update(struct intel_atomic_state *state)
{
	struct drm_i915_private *dev_priv = to_i915(state->base.dev);
	const struct intel_dbuf_state *new_dbuf_state =
		intel_atomic_get_new_dbuf_state(state);
	const struct intel_dbuf_state *old_dbuf_state =
		intel_atomic_get_old_dbuf_state(state);

	if (!new_dbuf_state ||
	    ((new_dbuf_state->enabled_slices == old_dbuf_state->enabled_slices)
	    && (new_dbuf_state->joined_mbus == old_dbuf_state->joined_mbus)))
		return;

	WARN_ON(!new_dbuf_state->base.changed);

	update_mbus_pre_enable(state);
	gen9_dbuf_slices_update(dev_priv,
				old_dbuf_state->enabled_slices |
				new_dbuf_state->enabled_slices);
}

void intel_dbuf_post_plane_update(struct intel_atomic_state *state)
{
	struct drm_i915_private *dev_priv = to_i915(state->base.dev);
	const struct intel_dbuf_state *new_dbuf_state =
		intel_atomic_get_new_dbuf_state(state);
	const struct intel_dbuf_state *old_dbuf_state =
		intel_atomic_get_old_dbuf_state(state);

	if (!new_dbuf_state ||
	    ((new_dbuf_state->enabled_slices == old_dbuf_state->enabled_slices)
	    && (new_dbuf_state->joined_mbus == old_dbuf_state->joined_mbus)))
		return;

	WARN_ON(!new_dbuf_state->base.changed);

	gen9_dbuf_slices_update(dev_priv,
				new_dbuf_state->enabled_slices);
}<|MERGE_RESOLUTION|>--- conflicted
+++ resolved
@@ -4844,11 +4844,7 @@
 {
 	int i;
 
-<<<<<<< HEAD
-	for (i = 0; i < dbuf_slices[i].active_pipes; i++) {
-=======
 	for (i = 0; dbuf_slices[i].active_pipes != 0; i++) {
->>>>>>> 95cd2cdc
 		if (dbuf_slices[i].active_pipes == active_pipes &&
 		    dbuf_slices[i].join_mbus == join_mbus)
 			return dbuf_slices[i].dbuf_mask[pipe];
