// SPDX-License-Identifier: GPL-2.0-only
/*
 *  linux/drivers/mmc/core/mmc.c
 *
 *  Copyright (C) 2003-2004 Russell King, All Rights Reserved.
 *  Copyright (C) 2005-2007 Pierre Ossman, All Rights Reserved.
 *  MMCv4 support Copyright (C) 2006 Philip Langdale, All Rights Reserved.
 */

#include <linux/err.h>
#include <linux/of.h>
#include <linux/slab.h>
#include <linux/stat.h>
#include <linux/pm_runtime.h>
#include <linux/sysfs.h>

#include <linux/mmc/host.h>
#include <linux/mmc/card.h>
#include <linux/mmc/mmc.h>

#include "core.h"
#include "card.h"
#include "host.h"
#include "bus.h"
#include "mmc_ops.h"
#include "quirks.h"
#include "sd_ops.h"
#include "pwrseq.h"

#define DEFAULT_CMD6_TIMEOUT_MS	500
#define MIN_CACHE_EN_TIMEOUT_MS 1600
#define CACHE_FLUSH_TIMEOUT_MS 30000 /* 30s */

static const unsigned int tran_exp[] = {
	10000,		100000,		1000000,	10000000,
	0,		0,		0,		0
};

static const unsigned char tran_mant[] = {
	0,	10,	12,	13,	15,	20,	25,	30,
	35,	40,	45,	50,	55,	60,	70,	80,
};

static const unsigned int taac_exp[] = {
	1,	10,	100,	1000,	10000,	100000,	1000000, 10000000,
};

static const unsigned int taac_mant[] = {
	0,	10,	12,	13,	15,	20,	25,	30,
	35,	40,	45,	50,	55,	60,	70,	80,
};

#define UNSTUFF_BITS(resp,start,size)					\
	({								\
		const int __size = size;				\
		const u32 __mask = (__size < 32 ? 1 << __size : 0) - 1;	\
		const int __off = 3 - ((start) / 32);			\
		const int __shft = (start) & 31;			\
		u32 __res;						\
									\
		__res = resp[__off] >> __shft;				\
		if (__size + __shft > 32)				\
			__res |= resp[__off-1] << ((32 - __shft) % 32);	\
		__res & __mask;						\
	})

/*
 * Given the decoded CSD structure, decode the raw CID to our CID structure.
 */
static int mmc_decode_cid(struct mmc_card *card)
{
	u32 *resp = card->raw_cid;

	/*
	 * The selection of the format here is based upon published
	 * specs from sandisk and from what people have reported.
	 */
	switch (card->csd.mmca_vsn) {
	case 0: /* MMC v1.0 - v1.2 */
	case 1: /* MMC v1.4 */
		card->cid.manfid	= UNSTUFF_BITS(resp, 104, 24);
		card->cid.prod_name[0]	= UNSTUFF_BITS(resp, 96, 8);
		card->cid.prod_name[1]	= UNSTUFF_BITS(resp, 88, 8);
		card->cid.prod_name[2]	= UNSTUFF_BITS(resp, 80, 8);
		card->cid.prod_name[3]	= UNSTUFF_BITS(resp, 72, 8);
		card->cid.prod_name[4]	= UNSTUFF_BITS(resp, 64, 8);
		card->cid.prod_name[5]	= UNSTUFF_BITS(resp, 56, 8);
		card->cid.prod_name[6]	= UNSTUFF_BITS(resp, 48, 8);
		card->cid.hwrev		= UNSTUFF_BITS(resp, 44, 4);
		card->cid.fwrev		= UNSTUFF_BITS(resp, 40, 4);
		card->cid.serial	= UNSTUFF_BITS(resp, 16, 24);
		card->cid.month		= UNSTUFF_BITS(resp, 12, 4);
		card->cid.year		= UNSTUFF_BITS(resp, 8, 4) + 1997;
		break;

	case 2: /* MMC v2.0 - v2.2 */
	case 3: /* MMC v3.1 - v3.3 */
	case 4: /* MMC v4 */
		card->cid.manfid	= UNSTUFF_BITS(resp, 120, 8);
		card->cid.oemid		= UNSTUFF_BITS(resp, 104, 16);
		card->cid.prod_name[0]	= UNSTUFF_BITS(resp, 96, 8);
		card->cid.prod_name[1]	= UNSTUFF_BITS(resp, 88, 8);
		card->cid.prod_name[2]	= UNSTUFF_BITS(resp, 80, 8);
		card->cid.prod_name[3]	= UNSTUFF_BITS(resp, 72, 8);
		card->cid.prod_name[4]	= UNSTUFF_BITS(resp, 64, 8);
		card->cid.prod_name[5]	= UNSTUFF_BITS(resp, 56, 8);
		card->cid.prv		= UNSTUFF_BITS(resp, 48, 8);
		card->cid.serial	= UNSTUFF_BITS(resp, 16, 32);
		card->cid.month		= UNSTUFF_BITS(resp, 12, 4);
		card->cid.year		= UNSTUFF_BITS(resp, 8, 4) + 1997;
		break;

	default:
		pr_err("%s: card has unknown MMCA version %d\n",
			mmc_hostname(card->host), card->csd.mmca_vsn);
		return -EINVAL;
	}

	return 0;
}

static void mmc_set_erase_size(struct mmc_card *card)
{
	if (card->ext_csd.erase_group_def & 1)
		card->erase_size = card->ext_csd.hc_erase_size;
	else
		card->erase_size = card->csd.erase_size;

	mmc_init_erase(card);
}

/*
 * Given a 128-bit response, decode to our card CSD structure.
 */
static int mmc_decode_csd(struct mmc_card *card)
{
	struct mmc_csd *csd = &card->csd;
	unsigned int e, m, a, b;
	u32 *resp = card->raw_csd;

	/*
	 * We only understand CSD structure v1.1 and v1.2.
	 * v1.2 has extra information in bits 15, 11 and 10.
	 * We also support eMMC v4.4 & v4.41.
	 */
	csd->structure = UNSTUFF_BITS(resp, 126, 2);
	if (csd->structure == 0) {
		pr_err("%s: unrecognised CSD structure version %d\n",
			mmc_hostname(card->host), csd->structure);
		return -EINVAL;
	}

	csd->mmca_vsn	 = UNSTUFF_BITS(resp, 122, 4);
	m = UNSTUFF_BITS(resp, 115, 4);
	e = UNSTUFF_BITS(resp, 112, 3);
	csd->taac_ns	 = (taac_exp[e] * taac_mant[m] + 9) / 10;
	csd->taac_clks	 = UNSTUFF_BITS(resp, 104, 8) * 100;

	m = UNSTUFF_BITS(resp, 99, 4);
	e = UNSTUFF_BITS(resp, 96, 3);
	csd->max_dtr	  = tran_exp[e] * tran_mant[m];
	csd->cmdclass	  = UNSTUFF_BITS(resp, 84, 12);

	e = UNSTUFF_BITS(resp, 47, 3);
	m = UNSTUFF_BITS(resp, 62, 12);
	csd->capacity	  = (1 + m) << (e + 2);

	csd->read_blkbits = UNSTUFF_BITS(resp, 80, 4);
	csd->read_partial = UNSTUFF_BITS(resp, 79, 1);
	csd->write_misalign = UNSTUFF_BITS(resp, 78, 1);
	csd->read_misalign = UNSTUFF_BITS(resp, 77, 1);
	csd->dsr_imp = UNSTUFF_BITS(resp, 76, 1);
	csd->r2w_factor = UNSTUFF_BITS(resp, 26, 3);
	csd->write_blkbits = UNSTUFF_BITS(resp, 22, 4);
	csd->write_partial = UNSTUFF_BITS(resp, 21, 1);

	if (csd->write_blkbits >= 9) {
		a = UNSTUFF_BITS(resp, 42, 5);
		b = UNSTUFF_BITS(resp, 37, 5);
		csd->erase_size = (a + 1) * (b + 1);
		csd->erase_size <<= csd->write_blkbits - 9;
	}

	return 0;
}

static void mmc_select_card_type(struct mmc_card *card)
{
	struct mmc_host *host = card->host;
	u8 card_type = card->ext_csd.raw_card_type;
	u32 caps = host->caps, caps2 = host->caps2;
	unsigned int hs_max_dtr = 0, hs200_max_dtr = 0;
	unsigned int avail_type = 0;

	if (caps & MMC_CAP_MMC_HIGHSPEED &&
	    card_type & EXT_CSD_CARD_TYPE_HS_26) {
		hs_max_dtr = MMC_HIGH_26_MAX_DTR;
		avail_type |= EXT_CSD_CARD_TYPE_HS_26;
	}

	if (caps & MMC_CAP_MMC_HIGHSPEED &&
	    card_type & EXT_CSD_CARD_TYPE_HS_52) {
		hs_max_dtr = MMC_HIGH_52_MAX_DTR;
		avail_type |= EXT_CSD_CARD_TYPE_HS_52;
	}

	if (caps & (MMC_CAP_1_8V_DDR | MMC_CAP_3_3V_DDR) &&
	    card_type & EXT_CSD_CARD_TYPE_DDR_1_8V) {
		hs_max_dtr = MMC_HIGH_DDR_MAX_DTR;
		avail_type |= EXT_CSD_CARD_TYPE_DDR_1_8V;
	}

	if (caps & MMC_CAP_1_2V_DDR &&
	    card_type & EXT_CSD_CARD_TYPE_DDR_1_2V) {
		hs_max_dtr = MMC_HIGH_DDR_MAX_DTR;
		avail_type |= EXT_CSD_CARD_TYPE_DDR_1_2V;
	}

	if (caps2 & MMC_CAP2_HS200_1_8V_SDR &&
	    card_type & EXT_CSD_CARD_TYPE_HS200_1_8V) {
		hs200_max_dtr = MMC_HS200_MAX_DTR;
		avail_type |= EXT_CSD_CARD_TYPE_HS200_1_8V;
	}

	if (caps2 & MMC_CAP2_HS200_1_2V_SDR &&
	    card_type & EXT_CSD_CARD_TYPE_HS200_1_2V) {
		hs200_max_dtr = MMC_HS200_MAX_DTR;
		avail_type |= EXT_CSD_CARD_TYPE_HS200_1_2V;
	}

	if (caps2 & MMC_CAP2_HS400_1_8V &&
	    card_type & EXT_CSD_CARD_TYPE_HS400_1_8V) {
		hs200_max_dtr = MMC_HS200_MAX_DTR;
		avail_type |= EXT_CSD_CARD_TYPE_HS400_1_8V;
	}

	if (caps2 & MMC_CAP2_HS400_1_2V &&
	    card_type & EXT_CSD_CARD_TYPE_HS400_1_2V) {
		hs200_max_dtr = MMC_HS200_MAX_DTR;
		avail_type |= EXT_CSD_CARD_TYPE_HS400_1_2V;
	}

	if ((caps2 & MMC_CAP2_HS400_ES) &&
	    card->ext_csd.strobe_support &&
	    (avail_type & EXT_CSD_CARD_TYPE_HS400))
		avail_type |= EXT_CSD_CARD_TYPE_HS400ES;

	card->ext_csd.hs_max_dtr = hs_max_dtr;
	card->ext_csd.hs200_max_dtr = hs200_max_dtr;
	card->mmc_avail_type = avail_type;
}

static void mmc_manage_enhanced_area(struct mmc_card *card, u8 *ext_csd)
{
	u8 hc_erase_grp_sz, hc_wp_grp_sz;

	/*
	 * Disable these attributes by default
	 */
	card->ext_csd.enhanced_area_offset = -EINVAL;
	card->ext_csd.enhanced_area_size = -EINVAL;

	/*
	 * Enhanced area feature support -- check whether the eMMC
	 * card has the Enhanced area enabled.  If so, export enhanced
	 * area offset and size to user by adding sysfs interface.
	 */
	if ((ext_csd[EXT_CSD_PARTITION_SUPPORT] & 0x2) &&
	    (ext_csd[EXT_CSD_PARTITION_ATTRIBUTE] & 0x1)) {
		if (card->ext_csd.partition_setting_completed) {
			hc_erase_grp_sz =
				ext_csd[EXT_CSD_HC_ERASE_GRP_SIZE];
			hc_wp_grp_sz =
				ext_csd[EXT_CSD_HC_WP_GRP_SIZE];

			/*
			 * calculate the enhanced data area offset, in bytes
			 */
			card->ext_csd.enhanced_area_offset =
				(((unsigned long long)ext_csd[139]) << 24) +
				(((unsigned long long)ext_csd[138]) << 16) +
				(((unsigned long long)ext_csd[137]) << 8) +
				(((unsigned long long)ext_csd[136]));
			if (mmc_card_blockaddr(card))
				card->ext_csd.enhanced_area_offset <<= 9;
			/*
			 * calculate the enhanced data area size, in kilobytes
			 */
			card->ext_csd.enhanced_area_size =
				(ext_csd[142] << 16) + (ext_csd[141] << 8) +
				ext_csd[140];
			card->ext_csd.enhanced_area_size *=
				(size_t)(hc_erase_grp_sz * hc_wp_grp_sz);
			card->ext_csd.enhanced_area_size <<= 9;
		} else {
			pr_warn("%s: defines enhanced area without partition setting complete\n",
				mmc_hostname(card->host));
		}
	}
}

static void mmc_part_add(struct mmc_card *card, u64 size,
			 unsigned int part_cfg, char *name, int idx, bool ro,
			 int area_type)
{
	card->part[card->nr_parts].size = size;
	card->part[card->nr_parts].part_cfg = part_cfg;
	sprintf(card->part[card->nr_parts].name, name, idx);
	card->part[card->nr_parts].force_ro = ro;
	card->part[card->nr_parts].area_type = area_type;
	card->nr_parts++;
}

static void mmc_manage_gp_partitions(struct mmc_card *card, u8 *ext_csd)
{
	int idx;
	u8 hc_erase_grp_sz, hc_wp_grp_sz;
	u64 part_size;

	/*
	 * General purpose partition feature support --
	 * If ext_csd has the size of general purpose partitions,
	 * set size, part_cfg, partition name in mmc_part.
	 */
	if (ext_csd[EXT_CSD_PARTITION_SUPPORT] &
	    EXT_CSD_PART_SUPPORT_PART_EN) {
		hc_erase_grp_sz =
			ext_csd[EXT_CSD_HC_ERASE_GRP_SIZE];
		hc_wp_grp_sz =
			ext_csd[EXT_CSD_HC_WP_GRP_SIZE];

		for (idx = 0; idx < MMC_NUM_GP_PARTITION; idx++) {
			if (!ext_csd[EXT_CSD_GP_SIZE_MULT + idx * 3] &&
			    !ext_csd[EXT_CSD_GP_SIZE_MULT + idx * 3 + 1] &&
			    !ext_csd[EXT_CSD_GP_SIZE_MULT + idx * 3 + 2])
				continue;
			if (card->ext_csd.partition_setting_completed == 0) {
				pr_warn("%s: has partition size defined without partition complete\n",
					mmc_hostname(card->host));
				break;
			}
			part_size =
				(ext_csd[EXT_CSD_GP_SIZE_MULT + idx * 3 + 2]
				<< 16) +
				(ext_csd[EXT_CSD_GP_SIZE_MULT + idx * 3 + 1]
				<< 8) +
				ext_csd[EXT_CSD_GP_SIZE_MULT + idx * 3];
			part_size *= (hc_erase_grp_sz * hc_wp_grp_sz);
			mmc_part_add(card, part_size << 19,
				EXT_CSD_PART_CONFIG_ACC_GP0 + idx,
				"gp%d", idx, false,
				MMC_BLK_DATA_AREA_GP);
		}
	}
}

/* Minimum partition switch timeout in milliseconds */
#define MMC_MIN_PART_SWITCH_TIME	300

/*
 * Decode extended CSD.
 */
static int mmc_decode_ext_csd(struct mmc_card *card, u8 *ext_csd)
{
	int err = 0, idx;
	u64 part_size;
	struct device_node *np;
	bool broken_hpi = false;

	/* Version is coded in the CSD_STRUCTURE byte in the EXT_CSD register */
	card->ext_csd.raw_ext_csd_structure = ext_csd[EXT_CSD_STRUCTURE];
	if (card->csd.structure == 3) {
		if (card->ext_csd.raw_ext_csd_structure > 2) {
			pr_err("%s: unrecognised EXT_CSD structure "
				"version %d\n", mmc_hostname(card->host),
					card->ext_csd.raw_ext_csd_structure);
			err = -EINVAL;
			goto out;
		}
	}

	np = mmc_of_find_child_device(card->host, 0);
	if (np && of_device_is_compatible(np, "mmc-card"))
		broken_hpi = of_property_read_bool(np, "broken-hpi");
	of_node_put(np);

	/*
	 * The EXT_CSD format is meant to be forward compatible. As long
	 * as CSD_STRUCTURE does not change, all values for EXT_CSD_REV
	 * are authorized, see JEDEC JESD84-B50 section B.8.
	 */
	card->ext_csd.rev = ext_csd[EXT_CSD_REV];

	/* fixup device after ext_csd revision field is updated */
	mmc_fixup_device(card, mmc_ext_csd_fixups);

	card->ext_csd.raw_sectors[0] = ext_csd[EXT_CSD_SEC_CNT + 0];
	card->ext_csd.raw_sectors[1] = ext_csd[EXT_CSD_SEC_CNT + 1];
	card->ext_csd.raw_sectors[2] = ext_csd[EXT_CSD_SEC_CNT + 2];
	card->ext_csd.raw_sectors[3] = ext_csd[EXT_CSD_SEC_CNT + 3];
	if (card->ext_csd.rev >= 2) {
		card->ext_csd.sectors =
			ext_csd[EXT_CSD_SEC_CNT + 0] << 0 |
			ext_csd[EXT_CSD_SEC_CNT + 1] << 8 |
			ext_csd[EXT_CSD_SEC_CNT + 2] << 16 |
			ext_csd[EXT_CSD_SEC_CNT + 3] << 24;

		/* Cards with density > 2GiB are sector addressed */
		if (card->ext_csd.sectors > (2u * 1024 * 1024 * 1024) / 512)
			mmc_card_set_blockaddr(card);
	}

	card->ext_csd.strobe_support = ext_csd[EXT_CSD_STROBE_SUPPORT];
	card->ext_csd.raw_card_type = ext_csd[EXT_CSD_CARD_TYPE];
	mmc_select_card_type(card);

	card->ext_csd.raw_s_a_timeout = ext_csd[EXT_CSD_S_A_TIMEOUT];
	card->ext_csd.raw_erase_timeout_mult =
		ext_csd[EXT_CSD_ERASE_TIMEOUT_MULT];
	card->ext_csd.raw_hc_erase_grp_size =
		ext_csd[EXT_CSD_HC_ERASE_GRP_SIZE];
	card->ext_csd.raw_boot_mult =
		ext_csd[EXT_CSD_BOOT_MULT];
	if (card->ext_csd.rev >= 3) {
		u8 sa_shift = ext_csd[EXT_CSD_S_A_TIMEOUT];
		card->ext_csd.part_config = ext_csd[EXT_CSD_PART_CONFIG];

		/* EXT_CSD value is in units of 10ms, but we store in ms */
		card->ext_csd.part_time = 10 * ext_csd[EXT_CSD_PART_SWITCH_TIME];

		/* Sleep / awake timeout in 100ns units */
		if (sa_shift > 0 && sa_shift <= 0x17)
			card->ext_csd.sa_timeout =
					1 << ext_csd[EXT_CSD_S_A_TIMEOUT];
		card->ext_csd.erase_group_def =
			ext_csd[EXT_CSD_ERASE_GROUP_DEF];
		card->ext_csd.hc_erase_timeout = 300 *
			ext_csd[EXT_CSD_ERASE_TIMEOUT_MULT];
		card->ext_csd.hc_erase_size =
			ext_csd[EXT_CSD_HC_ERASE_GRP_SIZE] << 10;

		card->ext_csd.rel_sectors = ext_csd[EXT_CSD_REL_WR_SEC_C];

		/*
		 * There are two boot regions of equal size, defined in
		 * multiples of 128K.
		 */
		if (ext_csd[EXT_CSD_BOOT_MULT] && mmc_boot_partition_access(card->host)) {
			for (idx = 0; idx < MMC_NUM_BOOT_PARTITION; idx++) {
				part_size = ext_csd[EXT_CSD_BOOT_MULT] << 17;
				mmc_part_add(card, part_size,
					EXT_CSD_PART_CONFIG_ACC_BOOT0 + idx,
					"boot%d", idx, true,
					MMC_BLK_DATA_AREA_BOOT);
			}
		}
	}

	card->ext_csd.raw_hc_erase_gap_size =
		ext_csd[EXT_CSD_HC_WP_GRP_SIZE];
	card->ext_csd.raw_sec_trim_mult =
		ext_csd[EXT_CSD_SEC_TRIM_MULT];
	card->ext_csd.raw_sec_erase_mult =
		ext_csd[EXT_CSD_SEC_ERASE_MULT];
	card->ext_csd.raw_sec_feature_support =
		ext_csd[EXT_CSD_SEC_FEATURE_SUPPORT];
	card->ext_csd.raw_trim_mult =
		ext_csd[EXT_CSD_TRIM_MULT];
	card->ext_csd.raw_partition_support = ext_csd[EXT_CSD_PARTITION_SUPPORT];
	card->ext_csd.raw_driver_strength = ext_csd[EXT_CSD_DRIVER_STRENGTH];
	if (card->ext_csd.rev >= 4) {
		if (ext_csd[EXT_CSD_PARTITION_SETTING_COMPLETED] &
		    EXT_CSD_PART_SETTING_COMPLETED)
			card->ext_csd.partition_setting_completed = 1;
		else
			card->ext_csd.partition_setting_completed = 0;

		mmc_manage_enhanced_area(card, ext_csd);

		mmc_manage_gp_partitions(card, ext_csd);

		card->ext_csd.sec_trim_mult =
			ext_csd[EXT_CSD_SEC_TRIM_MULT];
		card->ext_csd.sec_erase_mult =
			ext_csd[EXT_CSD_SEC_ERASE_MULT];
		card->ext_csd.sec_feature_support =
			ext_csd[EXT_CSD_SEC_FEATURE_SUPPORT];
		card->ext_csd.trim_timeout = 300 *
			ext_csd[EXT_CSD_TRIM_MULT];

		/*
		 * Note that the call to mmc_part_add above defaults to read
		 * only. If this default assumption is changed, the call must
		 * take into account the value of boot_locked below.
		 */
		card->ext_csd.boot_ro_lock = ext_csd[EXT_CSD_BOOT_WP];
		card->ext_csd.boot_ro_lockable = true;

		/* Save power class values */
		card->ext_csd.raw_pwr_cl_52_195 =
			ext_csd[EXT_CSD_PWR_CL_52_195];
		card->ext_csd.raw_pwr_cl_26_195 =
			ext_csd[EXT_CSD_PWR_CL_26_195];
		card->ext_csd.raw_pwr_cl_52_360 =
			ext_csd[EXT_CSD_PWR_CL_52_360];
		card->ext_csd.raw_pwr_cl_26_360 =
			ext_csd[EXT_CSD_PWR_CL_26_360];
		card->ext_csd.raw_pwr_cl_200_195 =
			ext_csd[EXT_CSD_PWR_CL_200_195];
		card->ext_csd.raw_pwr_cl_200_360 =
			ext_csd[EXT_CSD_PWR_CL_200_360];
		card->ext_csd.raw_pwr_cl_ddr_52_195 =
			ext_csd[EXT_CSD_PWR_CL_DDR_52_195];
		card->ext_csd.raw_pwr_cl_ddr_52_360 =
			ext_csd[EXT_CSD_PWR_CL_DDR_52_360];
		card->ext_csd.raw_pwr_cl_ddr_200_360 =
			ext_csd[EXT_CSD_PWR_CL_DDR_200_360];
	}

	if (card->ext_csd.rev >= 5) {
		/* Adjust production date as per JEDEC JESD84-B451 */
		if (card->cid.year < 2010)
			card->cid.year += 16;

		/* check whether the eMMC card supports BKOPS */
		if (ext_csd[EXT_CSD_BKOPS_SUPPORT] & 0x1) {
			card->ext_csd.bkops = 1;
			card->ext_csd.man_bkops_en =
					(ext_csd[EXT_CSD_BKOPS_EN] &
						EXT_CSD_MANUAL_BKOPS_MASK);
			card->ext_csd.raw_bkops_status =
				ext_csd[EXT_CSD_BKOPS_STATUS];
			if (card->ext_csd.man_bkops_en)
				pr_debug("%s: MAN_BKOPS_EN bit is set\n",
					mmc_hostname(card->host));
			card->ext_csd.auto_bkops_en =
					(ext_csd[EXT_CSD_BKOPS_EN] &
						EXT_CSD_AUTO_BKOPS_MASK);
			if (card->ext_csd.auto_bkops_en)
				pr_debug("%s: AUTO_BKOPS_EN bit is set\n",
					mmc_hostname(card->host));
		}

		/* check whether the eMMC card supports HPI */
		if (!mmc_card_broken_hpi(card) &&
		    !broken_hpi && (ext_csd[EXT_CSD_HPI_FEATURES] & 0x1)) {
			card->ext_csd.hpi = 1;
			if (ext_csd[EXT_CSD_HPI_FEATURES] & 0x2)
				card->ext_csd.hpi_cmd =	MMC_STOP_TRANSMISSION;
			else
				card->ext_csd.hpi_cmd = MMC_SEND_STATUS;
			/*
			 * Indicate the maximum timeout to close
			 * a command interrupted by HPI
			 */
			card->ext_csd.out_of_int_time =
				ext_csd[EXT_CSD_OUT_OF_INTERRUPT_TIME] * 10;
		}

		card->ext_csd.rel_param = ext_csd[EXT_CSD_WR_REL_PARAM];
		card->ext_csd.rst_n_function = ext_csd[EXT_CSD_RST_N_FUNCTION];

		/*
		 * RPMB regions are defined in multiples of 128K.
		 */
		card->ext_csd.raw_rpmb_size_mult = ext_csd[EXT_CSD_RPMB_MULT];
		if (ext_csd[EXT_CSD_RPMB_MULT] && mmc_host_cmd23(card->host)) {
			mmc_part_add(card, ext_csd[EXT_CSD_RPMB_MULT] << 17,
				EXT_CSD_PART_CONFIG_ACC_RPMB,
				"rpmb", 0, false,
				MMC_BLK_DATA_AREA_RPMB);
		}
	}

	card->ext_csd.raw_erased_mem_count = ext_csd[EXT_CSD_ERASED_MEM_CONT];
	if (ext_csd[EXT_CSD_ERASED_MEM_CONT])
		card->erased_byte = 0xFF;
	else
		card->erased_byte = 0x0;

	/* eMMC v4.5 or later */
	card->ext_csd.generic_cmd6_time = DEFAULT_CMD6_TIMEOUT_MS;
	if (card->ext_csd.rev >= 6) {
		card->ext_csd.feature_support |= MMC_DISCARD_FEATURE;

		card->ext_csd.generic_cmd6_time = 10 *
			ext_csd[EXT_CSD_GENERIC_CMD6_TIME];
		card->ext_csd.power_off_longtime = 10 *
			ext_csd[EXT_CSD_POWER_OFF_LONG_TIME];

		card->ext_csd.cache_size =
			ext_csd[EXT_CSD_CACHE_SIZE + 0] << 0 |
			ext_csd[EXT_CSD_CACHE_SIZE + 1] << 8 |
			ext_csd[EXT_CSD_CACHE_SIZE + 2] << 16 |
			ext_csd[EXT_CSD_CACHE_SIZE + 3] << 24;

		if (ext_csd[EXT_CSD_DATA_SECTOR_SIZE] == 1)
			card->ext_csd.data_sector_size = 4096;
		else
			card->ext_csd.data_sector_size = 512;

		if ((ext_csd[EXT_CSD_DATA_TAG_SUPPORT] & 1) &&
		    (ext_csd[EXT_CSD_TAG_UNIT_SIZE] <= 8)) {
			card->ext_csd.data_tag_unit_size =
			((unsigned int) 1 << ext_csd[EXT_CSD_TAG_UNIT_SIZE]) *
			(card->ext_csd.data_sector_size);
		} else {
			card->ext_csd.data_tag_unit_size = 0;
		}

		card->ext_csd.max_packed_writes =
			ext_csd[EXT_CSD_MAX_PACKED_WRITES];
		card->ext_csd.max_packed_reads =
			ext_csd[EXT_CSD_MAX_PACKED_READS];
	} else {
		card->ext_csd.data_sector_size = 512;
	}

	/*
	 * GENERIC_CMD6_TIME is to be used "unless a specific timeout is defined
	 * when accessing a specific field", so use it here if there is no
	 * PARTITION_SWITCH_TIME.
	 */
	if (!card->ext_csd.part_time)
		card->ext_csd.part_time = card->ext_csd.generic_cmd6_time;
	/* Some eMMC set the value too low so set a minimum */
	if (card->ext_csd.part_time < MMC_MIN_PART_SWITCH_TIME)
		card->ext_csd.part_time = MMC_MIN_PART_SWITCH_TIME;

	/* eMMC v5 or later */
	if (card->ext_csd.rev >= 7) {
		memcpy(card->ext_csd.fwrev, &ext_csd[EXT_CSD_FIRMWARE_VERSION],
		       MMC_FIRMWARE_LEN);
		card->ext_csd.ffu_capable =
			(ext_csd[EXT_CSD_SUPPORTED_MODE] & 0x1) &&
			!(ext_csd[EXT_CSD_FW_CONFIG] & 0x1);

		card->ext_csd.pre_eol_info = ext_csd[EXT_CSD_PRE_EOL_INFO];
		card->ext_csd.device_life_time_est_typ_a =
			ext_csd[EXT_CSD_DEVICE_LIFE_TIME_EST_TYP_A];
		card->ext_csd.device_life_time_est_typ_b =
			ext_csd[EXT_CSD_DEVICE_LIFE_TIME_EST_TYP_B];
	}

	/* eMMC v5.1 or later */
	if (card->ext_csd.rev >= 8) {
		card->ext_csd.cmdq_support = ext_csd[EXT_CSD_CMDQ_SUPPORT] &
					     EXT_CSD_CMDQ_SUPPORTED;
		card->ext_csd.cmdq_depth = (ext_csd[EXT_CSD_CMDQ_DEPTH] &
					    EXT_CSD_CMDQ_DEPTH_MASK) + 1;
		/* Exclude inefficiently small queue depths */
		if (card->ext_csd.cmdq_depth <= 2) {
			card->ext_csd.cmdq_support = false;
			card->ext_csd.cmdq_depth = 0;
		}
		if (card->ext_csd.cmdq_support) {
			pr_debug("%s: Command Queue supported depth %u\n",
				 mmc_hostname(card->host),
				 card->ext_csd.cmdq_depth);
		}
		card->ext_csd.enhanced_rpmb_supported =
					(card->ext_csd.rel_param &
					 EXT_CSD_WR_REL_PARAM_EN_RPMB_REL_WR);
	}
out:
	return err;
}

static int mmc_read_ext_csd(struct mmc_card *card)
{
	u8 *ext_csd;
	int err;

	if (!mmc_can_ext_csd(card))
		return 0;

	err = mmc_get_ext_csd(card, &ext_csd);
	if (err) {
		/* If the host or the card can't do the switch,
		 * fail more gracefully. */
		if ((err != -EINVAL)
		 && (err != -ENOSYS)
		 && (err != -EFAULT))
			return err;

		/*
		 * High capacity cards should have this "magic" size
		 * stored in their CSD.
		 */
		if (card->csd.capacity == (4096 * 512)) {
			pr_err("%s: unable to read EXT_CSD on a possible high capacity card. Card will be ignored.\n",
				mmc_hostname(card->host));
		} else {
			pr_warn("%s: unable to read EXT_CSD, performance might suffer\n",
				mmc_hostname(card->host));
			err = 0;
		}

		return err;
	}

	err = mmc_decode_ext_csd(card, ext_csd);
	kfree(ext_csd);
	return err;
}

static int mmc_compare_ext_csds(struct mmc_card *card, unsigned bus_width)
{
	u8 *bw_ext_csd;
	int err;

	if (bus_width == MMC_BUS_WIDTH_1)
		return 0;

	err = mmc_get_ext_csd(card, &bw_ext_csd);
	if (err)
		return err;

	/* only compare read only fields */
	err = !((card->ext_csd.raw_partition_support ==
			bw_ext_csd[EXT_CSD_PARTITION_SUPPORT]) &&
		(card->ext_csd.raw_erased_mem_count ==
			bw_ext_csd[EXT_CSD_ERASED_MEM_CONT]) &&
		(card->ext_csd.rev ==
			bw_ext_csd[EXT_CSD_REV]) &&
		(card->ext_csd.raw_ext_csd_structure ==
			bw_ext_csd[EXT_CSD_STRUCTURE]) &&
		(card->ext_csd.raw_card_type ==
			bw_ext_csd[EXT_CSD_CARD_TYPE]) &&
		(card->ext_csd.raw_s_a_timeout ==
			bw_ext_csd[EXT_CSD_S_A_TIMEOUT]) &&
		(card->ext_csd.raw_hc_erase_gap_size ==
			bw_ext_csd[EXT_CSD_HC_WP_GRP_SIZE]) &&
		(card->ext_csd.raw_erase_timeout_mult ==
			bw_ext_csd[EXT_CSD_ERASE_TIMEOUT_MULT]) &&
		(card->ext_csd.raw_hc_erase_grp_size ==
			bw_ext_csd[EXT_CSD_HC_ERASE_GRP_SIZE]) &&
		(card->ext_csd.raw_sec_trim_mult ==
			bw_ext_csd[EXT_CSD_SEC_TRIM_MULT]) &&
		(card->ext_csd.raw_sec_erase_mult ==
			bw_ext_csd[EXT_CSD_SEC_ERASE_MULT]) &&
		(card->ext_csd.raw_sec_feature_support ==
			bw_ext_csd[EXT_CSD_SEC_FEATURE_SUPPORT]) &&
		(card->ext_csd.raw_trim_mult ==
			bw_ext_csd[EXT_CSD_TRIM_MULT]) &&
		(card->ext_csd.raw_sectors[0] ==
			bw_ext_csd[EXT_CSD_SEC_CNT + 0]) &&
		(card->ext_csd.raw_sectors[1] ==
			bw_ext_csd[EXT_CSD_SEC_CNT + 1]) &&
		(card->ext_csd.raw_sectors[2] ==
			bw_ext_csd[EXT_CSD_SEC_CNT + 2]) &&
		(card->ext_csd.raw_sectors[3] ==
			bw_ext_csd[EXT_CSD_SEC_CNT + 3]) &&
		(card->ext_csd.raw_pwr_cl_52_195 ==
			bw_ext_csd[EXT_CSD_PWR_CL_52_195]) &&
		(card->ext_csd.raw_pwr_cl_26_195 ==
			bw_ext_csd[EXT_CSD_PWR_CL_26_195]) &&
		(card->ext_csd.raw_pwr_cl_52_360 ==
			bw_ext_csd[EXT_CSD_PWR_CL_52_360]) &&
		(card->ext_csd.raw_pwr_cl_26_360 ==
			bw_ext_csd[EXT_CSD_PWR_CL_26_360]) &&
		(card->ext_csd.raw_pwr_cl_200_195 ==
			bw_ext_csd[EXT_CSD_PWR_CL_200_195]) &&
		(card->ext_csd.raw_pwr_cl_200_360 ==
			bw_ext_csd[EXT_CSD_PWR_CL_200_360]) &&
		(card->ext_csd.raw_pwr_cl_ddr_52_195 ==
			bw_ext_csd[EXT_CSD_PWR_CL_DDR_52_195]) &&
		(card->ext_csd.raw_pwr_cl_ddr_52_360 ==
			bw_ext_csd[EXT_CSD_PWR_CL_DDR_52_360]) &&
		(card->ext_csd.raw_pwr_cl_ddr_200_360 ==
			bw_ext_csd[EXT_CSD_PWR_CL_DDR_200_360]));

	if (err)
		err = -EINVAL;

	kfree(bw_ext_csd);
	return err;
}

MMC_DEV_ATTR(cid, "%08x%08x%08x%08x\n", card->raw_cid[0], card->raw_cid[1],
	card->raw_cid[2], card->raw_cid[3]);
MMC_DEV_ATTR(csd, "%08x%08x%08x%08x\n", card->raw_csd[0], card->raw_csd[1],
	card->raw_csd[2], card->raw_csd[3]);
MMC_DEV_ATTR(date, "%02d/%04d\n", card->cid.month, card->cid.year);
MMC_DEV_ATTR(erase_size, "%u\n", card->erase_size << 9);
MMC_DEV_ATTR(preferred_erase_size, "%u\n", card->pref_erase << 9);
MMC_DEV_ATTR(ffu_capable, "%d\n", card->ext_csd.ffu_capable);
MMC_DEV_ATTR(hwrev, "0x%x\n", card->cid.hwrev);
MMC_DEV_ATTR(manfid, "0x%06x\n", card->cid.manfid);
MMC_DEV_ATTR(name, "%s\n", card->cid.prod_name);
MMC_DEV_ATTR(oemid, "0x%04x\n", card->cid.oemid);
MMC_DEV_ATTR(prv, "0x%x\n", card->cid.prv);
MMC_DEV_ATTR(rev, "0x%x\n", card->ext_csd.rev);
MMC_DEV_ATTR(pre_eol_info, "0x%02x\n", card->ext_csd.pre_eol_info);
MMC_DEV_ATTR(life_time, "0x%02x 0x%02x\n",
	card->ext_csd.device_life_time_est_typ_a,
	card->ext_csd.device_life_time_est_typ_b);
MMC_DEV_ATTR(serial, "0x%08x\n", card->cid.serial);
MMC_DEV_ATTR(enhanced_area_offset, "%llu\n",
		card->ext_csd.enhanced_area_offset);
MMC_DEV_ATTR(enhanced_area_size, "%u\n", card->ext_csd.enhanced_area_size);
MMC_DEV_ATTR(raw_rpmb_size_mult, "%#x\n", card->ext_csd.raw_rpmb_size_mult);
MMC_DEV_ATTR(enhanced_rpmb_supported, "%#x\n",
	card->ext_csd.enhanced_rpmb_supported);
MMC_DEV_ATTR(rel_sectors, "%#x\n", card->ext_csd.rel_sectors);
MMC_DEV_ATTR(ocr, "0x%08x\n", card->ocr);
MMC_DEV_ATTR(rca, "0x%04x\n", card->rca);
MMC_DEV_ATTR(cmdq_en, "%d\n", card->ext_csd.cmdq_en);

static ssize_t mmc_fwrev_show(struct device *dev,
			      struct device_attribute *attr,
			      char *buf)
{
	struct mmc_card *card = mmc_dev_to_card(dev);

	if (card->ext_csd.rev < 7)
		return sysfs_emit(buf, "0x%x\n", card->cid.fwrev);
	else
		return sysfs_emit(buf, "0x%*phN\n", MMC_FIRMWARE_LEN,
				  card->ext_csd.fwrev);
}

static DEVICE_ATTR(fwrev, S_IRUGO, mmc_fwrev_show, NULL);

static ssize_t mmc_dsr_show(struct device *dev,
			    struct device_attribute *attr,
			    char *buf)
{
	struct mmc_card *card = mmc_dev_to_card(dev);
	struct mmc_host *host = card->host;

	if (card->csd.dsr_imp && host->dsr_req)
		return sysfs_emit(buf, "0x%x\n", host->dsr);
	else
		/* return default DSR value */
		return sysfs_emit(buf, "0x%x\n", 0x404);
}

static DEVICE_ATTR(dsr, S_IRUGO, mmc_dsr_show, NULL);

static struct attribute *mmc_std_attrs[] = {
	&dev_attr_cid.attr,
	&dev_attr_csd.attr,
	&dev_attr_date.attr,
	&dev_attr_erase_size.attr,
	&dev_attr_preferred_erase_size.attr,
	&dev_attr_fwrev.attr,
	&dev_attr_ffu_capable.attr,
	&dev_attr_hwrev.attr,
	&dev_attr_manfid.attr,
	&dev_attr_name.attr,
	&dev_attr_oemid.attr,
	&dev_attr_prv.attr,
	&dev_attr_rev.attr,
	&dev_attr_pre_eol_info.attr,
	&dev_attr_life_time.attr,
	&dev_attr_serial.attr,
	&dev_attr_enhanced_area_offset.attr,
	&dev_attr_enhanced_area_size.attr,
	&dev_attr_raw_rpmb_size_mult.attr,
	&dev_attr_enhanced_rpmb_supported.attr,
	&dev_attr_rel_sectors.attr,
	&dev_attr_ocr.attr,
	&dev_attr_rca.attr,
	&dev_attr_dsr.attr,
	&dev_attr_cmdq_en.attr,
	NULL,
};
ATTRIBUTE_GROUPS(mmc_std);

static struct device_type mmc_type = {
	.groups = mmc_std_groups,
};

/*
 * Select the PowerClass for the current bus width
 * If power class is defined for 4/8 bit bus in the
 * extended CSD register, select it by executing the
 * mmc_switch command.
 */
static int __mmc_select_powerclass(struct mmc_card *card,
				   unsigned int bus_width)
{
	struct mmc_host *host = card->host;
	struct mmc_ext_csd *ext_csd = &card->ext_csd;
	unsigned int pwrclass_val = 0;
	int err = 0;

	switch (1 << host->ios.vdd) {
	case MMC_VDD_165_195:
		if (host->ios.clock <= MMC_HIGH_26_MAX_DTR)
			pwrclass_val = ext_csd->raw_pwr_cl_26_195;
		else if (host->ios.clock <= MMC_HIGH_52_MAX_DTR)
			pwrclass_val = (bus_width <= EXT_CSD_BUS_WIDTH_8) ?
				ext_csd->raw_pwr_cl_52_195 :
				ext_csd->raw_pwr_cl_ddr_52_195;
		else if (host->ios.clock <= MMC_HS200_MAX_DTR)
			pwrclass_val = ext_csd->raw_pwr_cl_200_195;
		break;
	case MMC_VDD_27_28:
	case MMC_VDD_28_29:
	case MMC_VDD_29_30:
	case MMC_VDD_30_31:
	case MMC_VDD_31_32:
	case MMC_VDD_32_33:
	case MMC_VDD_33_34:
	case MMC_VDD_34_35:
	case MMC_VDD_35_36:
		if (host->ios.clock <= MMC_HIGH_26_MAX_DTR)
			pwrclass_val = ext_csd->raw_pwr_cl_26_360;
		else if (host->ios.clock <= MMC_HIGH_52_MAX_DTR)
			pwrclass_val = (bus_width <= EXT_CSD_BUS_WIDTH_8) ?
				ext_csd->raw_pwr_cl_52_360 :
				ext_csd->raw_pwr_cl_ddr_52_360;
		else if (host->ios.clock <= MMC_HS200_MAX_DTR)
			pwrclass_val = (bus_width == EXT_CSD_DDR_BUS_WIDTH_8) ?
				ext_csd->raw_pwr_cl_ddr_200_360 :
				ext_csd->raw_pwr_cl_200_360;
		break;
	default:
		pr_warn("%s: Voltage range not supported for power class\n",
			mmc_hostname(host));
		return -EINVAL;
	}

	if (bus_width & (EXT_CSD_BUS_WIDTH_8 | EXT_CSD_DDR_BUS_WIDTH_8))
		pwrclass_val = (pwrclass_val & EXT_CSD_PWR_CL_8BIT_MASK) >>
				EXT_CSD_PWR_CL_8BIT_SHIFT;
	else
		pwrclass_val = (pwrclass_val & EXT_CSD_PWR_CL_4BIT_MASK) >>
				EXT_CSD_PWR_CL_4BIT_SHIFT;

	/* If the power class is different from the default value */
	if (pwrclass_val > 0) {
		err = mmc_switch(card, EXT_CSD_CMD_SET_NORMAL,
				 EXT_CSD_POWER_CLASS,
				 pwrclass_val,
				 card->ext_csd.generic_cmd6_time);
	}

	return err;
}

static int mmc_select_powerclass(struct mmc_card *card)
{
	struct mmc_host *host = card->host;
	u32 bus_width, ext_csd_bits;
	int err, ddr;

	/* Power class selection is supported for versions >= 4.0 */
	if (!mmc_can_ext_csd(card))
		return 0;

	bus_width = host->ios.bus_width;
	/* Power class values are defined only for 4/8 bit bus */
	if (bus_width == MMC_BUS_WIDTH_1)
		return 0;

	ddr = card->mmc_avail_type & EXT_CSD_CARD_TYPE_DDR_52;
	if (ddr)
		ext_csd_bits = (bus_width == MMC_BUS_WIDTH_8) ?
			EXT_CSD_DDR_BUS_WIDTH_8 : EXT_CSD_DDR_BUS_WIDTH_4;
	else
		ext_csd_bits = (bus_width == MMC_BUS_WIDTH_8) ?
			EXT_CSD_BUS_WIDTH_8 :  EXT_CSD_BUS_WIDTH_4;

	err = __mmc_select_powerclass(card, ext_csd_bits);
	if (err)
		pr_warn("%s: power class selection to bus width %d ddr %d failed\n",
			mmc_hostname(host), 1 << bus_width, ddr);

	return err;
}

/*
 * Set the bus speed for the selected speed mode.
 */
static void mmc_set_bus_speed(struct mmc_card *card)
{
	unsigned int max_dtr = (unsigned int)-1;

	if ((mmc_card_hs200(card) || mmc_card_hs400(card)) &&
	     max_dtr > card->ext_csd.hs200_max_dtr)
		max_dtr = card->ext_csd.hs200_max_dtr;
	else if (mmc_card_hs(card) && max_dtr > card->ext_csd.hs_max_dtr)
		max_dtr = card->ext_csd.hs_max_dtr;
	else if (max_dtr > card->csd.max_dtr)
		max_dtr = card->csd.max_dtr;

	mmc_set_clock(card->host, max_dtr);
}

/*
 * Select the bus width amoung 4-bit and 8-bit(SDR).
 * If the bus width is changed successfully, return the selected width value.
 * Zero is returned instead of error value if the wide width is not supported.
 */
static int mmc_select_bus_width(struct mmc_card *card)
{
	static unsigned ext_csd_bits[] = {
		EXT_CSD_BUS_WIDTH_8,
		EXT_CSD_BUS_WIDTH_4,
	};
	static unsigned bus_widths[] = {
		MMC_BUS_WIDTH_8,
		MMC_BUS_WIDTH_4,
	};
	struct mmc_host *host = card->host;
	unsigned idx, bus_width = 0;
	int err = 0;

	if (!mmc_can_ext_csd(card) ||
	    !(host->caps & (MMC_CAP_4_BIT_DATA | MMC_CAP_8_BIT_DATA)))
		return 0;

	idx = (host->caps & MMC_CAP_8_BIT_DATA) ? 0 : 1;

	/*
	 * Unlike SD, MMC cards dont have a configuration register to notify
	 * supported bus width. So bus test command should be run to identify
	 * the supported bus width or compare the ext csd values of current
	 * bus width and ext csd values of 1 bit mode read earlier.
	 */
	for (; idx < ARRAY_SIZE(bus_widths); idx++) {
		/*
		 * Host is capable of 8bit transfer, then switch
		 * the device to work in 8bit transfer mode. If the
		 * mmc switch command returns error then switch to
		 * 4bit transfer mode. On success set the corresponding
		 * bus width on the host.
		 */
		err = mmc_switch(card, EXT_CSD_CMD_SET_NORMAL,
				 EXT_CSD_BUS_WIDTH,
				 ext_csd_bits[idx],
				 card->ext_csd.generic_cmd6_time);
		if (err)
			continue;

		bus_width = bus_widths[idx];
		mmc_set_bus_width(host, bus_width);

		/*
		 * If controller can't handle bus width test,
		 * compare ext_csd previously read in 1 bit mode
		 * against ext_csd at new bus width
		 */
		if (!(host->caps & MMC_CAP_BUS_WIDTH_TEST))
			err = mmc_compare_ext_csds(card, bus_width);
		else
			err = mmc_bus_test(card, bus_width);

		if (!err) {
			err = bus_width;
			break;
		} else {
			pr_warn("%s: switch to bus width %d failed\n",
				mmc_hostname(host), 1 << bus_width);
		}
	}

	return err;
}

/*
 * Switch to the high-speed mode
 */
static int mmc_select_hs(struct mmc_card *card)
{
	int err;

	err = __mmc_switch(card, EXT_CSD_CMD_SET_NORMAL,
			   EXT_CSD_HS_TIMING, EXT_CSD_TIMING_HS,
			   card->ext_csd.generic_cmd6_time, MMC_TIMING_MMC_HS,
			   true, true, MMC_CMD_RETRIES);
	if (err)
		pr_warn("%s: switch to high-speed failed, err:%d\n",
			mmc_hostname(card->host), err);

	return err;
}

/*
 * Activate wide bus and DDR if supported.
 */
static int mmc_select_hs_ddr(struct mmc_card *card)
{
	struct mmc_host *host = card->host;
	u32 bus_width, ext_csd_bits;
	int err = 0;

	if (!(card->mmc_avail_type & EXT_CSD_CARD_TYPE_DDR_52))
		return 0;

	bus_width = host->ios.bus_width;
	if (bus_width == MMC_BUS_WIDTH_1)
		return 0;

	ext_csd_bits = (bus_width == MMC_BUS_WIDTH_8) ?
		EXT_CSD_DDR_BUS_WIDTH_8 : EXT_CSD_DDR_BUS_WIDTH_4;

	err = __mmc_switch(card, EXT_CSD_CMD_SET_NORMAL,
			   EXT_CSD_BUS_WIDTH,
			   ext_csd_bits,
			   card->ext_csd.generic_cmd6_time,
			   MMC_TIMING_MMC_DDR52,
			   true, true, MMC_CMD_RETRIES);
	if (err) {
		pr_err("%s: switch to bus width %d ddr failed\n",
			mmc_hostname(host), 1 << bus_width);
		return err;
	}

	/*
	 * eMMC cards can support 3.3V to 1.2V i/o (vccq)
	 * signaling.
	 *
	 * EXT_CSD_CARD_TYPE_DDR_1_8V means 3.3V or 1.8V vccq.
	 *
	 * 1.8V vccq at 3.3V core voltage (vcc) is not required
	 * in the JEDEC spec for DDR.
	 *
	 * Even (e)MMC card can support 3.3v to 1.2v vccq, but not all
	 * host controller can support this, like some of the SDHCI
	 * controller which connect to an eMMC device. Some of these
	 * host controller still needs to use 1.8v vccq for supporting
	 * DDR mode.
	 *
	 * So the sequence will be:
	 * if (host and device can both support 1.2v IO)
	 *	use 1.2v IO;
	 * else if (host and device can both support 1.8v IO)
	 *	use 1.8v IO;
	 * so if host and device can only support 3.3v IO, this is the
	 * last choice.
	 *
	 * WARNING: eMMC rules are NOT the same as SD DDR
	 */
	if (card->mmc_avail_type & EXT_CSD_CARD_TYPE_DDR_1_2V) {
		err = mmc_set_signal_voltage(host, MMC_SIGNAL_VOLTAGE_120);
		if (!err)
			return 0;
	}

	if (card->mmc_avail_type & EXT_CSD_CARD_TYPE_DDR_1_8V &&
	    host->caps & MMC_CAP_1_8V_DDR)
		err = mmc_set_signal_voltage(host, MMC_SIGNAL_VOLTAGE_180);

	/* make sure vccq is 3.3v after switching disaster */
	if (err)
		err = mmc_set_signal_voltage(host, MMC_SIGNAL_VOLTAGE_330);

	return err;
}

static int mmc_select_hs400(struct mmc_card *card)
{
	struct mmc_host *host = card->host;
	unsigned int max_dtr;
	int err = 0;
	u8 val;

	/*
	 * HS400 mode requires 8-bit bus width
	 */
	if (!(card->mmc_avail_type & EXT_CSD_CARD_TYPE_HS400 &&
	      host->ios.bus_width == MMC_BUS_WIDTH_8))
		return 0;

	/* Switch card to HS mode */
	val = EXT_CSD_TIMING_HS;
	err = __mmc_switch(card, EXT_CSD_CMD_SET_NORMAL,
			   EXT_CSD_HS_TIMING, val,
			   card->ext_csd.generic_cmd6_time, 0,
			   false, true, MMC_CMD_RETRIES);
	if (err) {
		pr_err("%s: switch to high-speed from hs200 failed, err:%d\n",
			mmc_hostname(host), err);
		return err;
	}

	/* Prepare host to downgrade to HS timing */
	if (host->ops->hs400_downgrade)
		host->ops->hs400_downgrade(host);

	/* Set host controller to HS timing */
	mmc_set_timing(host, MMC_TIMING_MMC_HS);

	/* Reduce frequency to HS frequency */
	max_dtr = card->ext_csd.hs_max_dtr;
	mmc_set_clock(host, max_dtr);

	err = mmc_switch_status(card, true);
	if (err)
		goto out_err;

	if (host->ops->hs400_prepare_ddr)
		host->ops->hs400_prepare_ddr(host);

	/* Switch card to DDR */
	err = mmc_switch(card, EXT_CSD_CMD_SET_NORMAL,
			 EXT_CSD_BUS_WIDTH,
			 EXT_CSD_DDR_BUS_WIDTH_8,
			 card->ext_csd.generic_cmd6_time);
	if (err) {
		pr_err("%s: switch to bus width for hs400 failed, err:%d\n",
			mmc_hostname(host), err);
		return err;
	}

	/* Switch card to HS400 */
	val = EXT_CSD_TIMING_HS400 |
	      card->drive_strength << EXT_CSD_DRV_STR_SHIFT;
	err = __mmc_switch(card, EXT_CSD_CMD_SET_NORMAL,
			   EXT_CSD_HS_TIMING, val,
			   card->ext_csd.generic_cmd6_time, 0,
			   false, true, MMC_CMD_RETRIES);
	if (err) {
		pr_err("%s: switch to hs400 failed, err:%d\n",
			 mmc_hostname(host), err);
		return err;
	}

	/* Set host controller to HS400 timing and frequency */
	mmc_set_timing(host, MMC_TIMING_MMC_HS400);
	mmc_set_bus_speed(card);

	if (host->ops->execute_hs400_tuning) {
		mmc_retune_disable(host);
		err = host->ops->execute_hs400_tuning(host, card);
		mmc_retune_enable(host);
		if (err)
			goto out_err;
	}

	if (host->ops->hs400_complete)
		host->ops->hs400_complete(host);

	err = mmc_switch_status(card, true);
	if (err)
		goto out_err;

	return 0;

out_err:
	pr_err("%s: %s failed, error %d\n", mmc_hostname(card->host),
	       __func__, err);
	return err;
}

int mmc_hs200_to_hs400(struct mmc_card *card)
{
	return mmc_select_hs400(card);
}

int mmc_hs400_to_hs200(struct mmc_card *card)
{
	struct mmc_host *host = card->host;
	unsigned int max_dtr;
	int err;
	u8 val;

	/* Reduce frequency to HS */
	max_dtr = card->ext_csd.hs_max_dtr;
	mmc_set_clock(host, max_dtr);

	/* Switch HS400 to HS DDR */
	val = EXT_CSD_TIMING_HS;
	err = __mmc_switch(card, EXT_CSD_CMD_SET_NORMAL, EXT_CSD_HS_TIMING,
			   val, card->ext_csd.generic_cmd6_time, 0,
			   false, true, MMC_CMD_RETRIES);
	if (err)
		goto out_err;

	if (host->ops->hs400_downgrade)
		host->ops->hs400_downgrade(host);

	mmc_set_timing(host, MMC_TIMING_MMC_DDR52);

	err = mmc_switch_status(card, true);
	if (err)
		goto out_err;

	/* Switch HS DDR to HS */
	err = __mmc_switch(card, EXT_CSD_CMD_SET_NORMAL, EXT_CSD_BUS_WIDTH,
			   EXT_CSD_BUS_WIDTH_8, card->ext_csd.generic_cmd6_time,
			   0, false, true, MMC_CMD_RETRIES);
	if (err)
		goto out_err;

	mmc_set_timing(host, MMC_TIMING_MMC_HS);

	err = mmc_switch_status(card, true);
	if (err)
		goto out_err;

	/* Switch HS to HS200 */
	val = EXT_CSD_TIMING_HS200 |
	      card->drive_strength << EXT_CSD_DRV_STR_SHIFT;
	err = __mmc_switch(card, EXT_CSD_CMD_SET_NORMAL, EXT_CSD_HS_TIMING,
			   val, card->ext_csd.generic_cmd6_time, 0,
			   false, true, MMC_CMD_RETRIES);
	if (err)
		goto out_err;

	mmc_set_timing(host, MMC_TIMING_MMC_HS200);

	/*
	 * For HS200, CRC errors are not a reliable way to know the switch
	 * failed. If there really is a problem, we would expect tuning will
	 * fail and the result ends up the same.
	 */
	err = mmc_switch_status(card, false);
	if (err)
		goto out_err;

	mmc_set_bus_speed(card);

	/* Prepare tuning for HS400 mode. */
	if (host->ops->prepare_hs400_tuning)
		host->ops->prepare_hs400_tuning(host, &host->ios);

	return 0;

out_err:
	pr_err("%s: %s failed, error %d\n", mmc_hostname(card->host),
	       __func__, err);
	return err;
}

static void mmc_select_driver_type(struct mmc_card *card)
{
	int card_drv_type, drive_strength, drv_type = 0;
	int fixed_drv_type = card->host->fixed_drv_type;

	card_drv_type = card->ext_csd.raw_driver_strength |
			mmc_driver_type_mask(0);

	if (fixed_drv_type >= 0)
		drive_strength = card_drv_type & mmc_driver_type_mask(fixed_drv_type)
				 ? fixed_drv_type : 0;
	else
		drive_strength = mmc_select_drive_strength(card,
							   card->ext_csd.hs200_max_dtr,
							   card_drv_type, &drv_type);

	card->drive_strength = drive_strength;

	if (drv_type)
		mmc_set_driver_type(card->host, drv_type);
}

static int mmc_select_hs400es(struct mmc_card *card)
{
	struct mmc_host *host = card->host;
	int err = -EINVAL;
	u8 val;

	if (card->mmc_avail_type & EXT_CSD_CARD_TYPE_HS400_1_2V)
		err = mmc_set_signal_voltage(host, MMC_SIGNAL_VOLTAGE_120);

	if (err && card->mmc_avail_type & EXT_CSD_CARD_TYPE_HS400_1_8V)
		err = mmc_set_signal_voltage(host, MMC_SIGNAL_VOLTAGE_180);

	/* If fails try again during next card power cycle */
	if (err)
		goto out_err;

	err = mmc_select_bus_width(card);
	if (err != MMC_BUS_WIDTH_8) {
		pr_err("%s: switch to 8bit bus width failed, err:%d\n",
			mmc_hostname(host), err);
		err = err < 0 ? err : -ENOTSUPP;
		goto out_err;
	}

	/* Switch card to HS mode */
	err = __mmc_switch(card, EXT_CSD_CMD_SET_NORMAL,
			   EXT_CSD_HS_TIMING, EXT_CSD_TIMING_HS,
			   card->ext_csd.generic_cmd6_time, 0,
			   false, true, MMC_CMD_RETRIES);
	if (err) {
		pr_err("%s: switch to hs for hs400es failed, err:%d\n",
			mmc_hostname(host), err);
		goto out_err;
	}

	mmc_set_timing(host, MMC_TIMING_MMC_HS);
	err = mmc_switch_status(card, true);
	if (err)
		goto out_err;

	mmc_set_clock(host, card->ext_csd.hs_max_dtr);

	/* Switch card to DDR with strobe bit */
	val = EXT_CSD_DDR_BUS_WIDTH_8 | EXT_CSD_BUS_WIDTH_STROBE;
	err = mmc_switch(card, EXT_CSD_CMD_SET_NORMAL,
			 EXT_CSD_BUS_WIDTH,
			 val,
			 card->ext_csd.generic_cmd6_time);
	if (err) {
		pr_err("%s: switch to bus width for hs400es failed, err:%d\n",
			mmc_hostname(host), err);
		goto out_err;
	}

	mmc_select_driver_type(card);

	/* Switch card to HS400 */
	val = EXT_CSD_TIMING_HS400 |
	      card->drive_strength << EXT_CSD_DRV_STR_SHIFT;
	err = __mmc_switch(card, EXT_CSD_CMD_SET_NORMAL,
			   EXT_CSD_HS_TIMING, val,
			   card->ext_csd.generic_cmd6_time, 0,
			   false, true, MMC_CMD_RETRIES);
	if (err) {
		pr_err("%s: switch to hs400es failed, err:%d\n",
			mmc_hostname(host), err);
		goto out_err;
	}

	/* Set host controller to HS400 timing and frequency */
	mmc_set_timing(host, MMC_TIMING_MMC_HS400);

	/* Controller enable enhanced strobe function */
	host->ios.enhanced_strobe = true;
	if (host->ops->hs400_enhanced_strobe)
		host->ops->hs400_enhanced_strobe(host, &host->ios);

	err = mmc_switch_status(card, true);
	if (err)
		goto out_err;

	return 0;

out_err:
	pr_err("%s: %s failed, error %d\n", mmc_hostname(card->host),
	       __func__, err);
	return err;
}

/*
 * For device supporting HS200 mode, the following sequence
 * should be done before executing the tuning process.
 * 1. set the desired bus width(4-bit or 8-bit, 1-bit is not supported)
 * 2. switch to HS200 mode
 * 3. set the clock to > 52Mhz and <=200MHz
 */
static int mmc_select_hs200(struct mmc_card *card)
{
	struct mmc_host *host = card->host;
	unsigned int old_timing, old_signal_voltage;
	int err = -EINVAL;
	u8 val;

	old_signal_voltage = host->ios.signal_voltage;
	if (card->mmc_avail_type & EXT_CSD_CARD_TYPE_HS200_1_2V)
		err = mmc_set_signal_voltage(host, MMC_SIGNAL_VOLTAGE_120);

	if (err && card->mmc_avail_type & EXT_CSD_CARD_TYPE_HS200_1_8V)
		err = mmc_set_signal_voltage(host, MMC_SIGNAL_VOLTAGE_180);

	/* If fails try again during next card power cycle */
	if (err)
		return err;

	mmc_select_driver_type(card);

	/*
	 * Set the bus width(4 or 8) with host's support and
	 * switch to HS200 mode if bus width is set successfully.
	 */
	err = mmc_select_bus_width(card);
	if (err > 0) {
		val = EXT_CSD_TIMING_HS200 |
		      card->drive_strength << EXT_CSD_DRV_STR_SHIFT;
		err = __mmc_switch(card, EXT_CSD_CMD_SET_NORMAL,
				   EXT_CSD_HS_TIMING, val,
				   card->ext_csd.generic_cmd6_time, 0,
				   false, true, MMC_CMD_RETRIES);
		if (err)
			goto err;
		old_timing = host->ios.timing;
		mmc_set_timing(host, MMC_TIMING_MMC_HS200);

		/*
		 * For HS200, CRC errors are not a reliable way to know the
		 * switch failed. If there really is a problem, we would expect
		 * tuning will fail and the result ends up the same.
		 */
		err = mmc_switch_status(card, false);

		/*
		 * mmc_select_timing() assumes timing has not changed if
		 * it is a switch error.
		 */
		if (err == -EBADMSG)
			mmc_set_timing(host, old_timing);
	}
err:
	if (err) {
		/* fall back to the old signal voltage, if fails report error */
		if (mmc_set_signal_voltage(host, old_signal_voltage))
			err = -EIO;

		pr_err("%s: %s failed, error %d\n", mmc_hostname(card->host),
		       __func__, err);
	}
	return err;
}

/*
 * Activate High Speed, HS200 or HS400ES mode if supported.
 */
static int mmc_select_timing(struct mmc_card *card)
{
	int err = 0;

	if (!mmc_can_ext_csd(card))
		goto bus_speed;

	if (card->mmc_avail_type & EXT_CSD_CARD_TYPE_HS400ES) {
		err = mmc_select_hs400es(card);
		goto out;
	}

	if (card->mmc_avail_type & EXT_CSD_CARD_TYPE_HS200) {
		err = mmc_select_hs200(card);
		if (err == -EBADMSG)
			card->mmc_avail_type &= ~EXT_CSD_CARD_TYPE_HS200;
		else
			goto out;
	}

	if (card->mmc_avail_type & EXT_CSD_CARD_TYPE_HS)
		err = mmc_select_hs(card);

out:
	if (err && err != -EBADMSG)
		return err;

bus_speed:
	/*
	 * Set the bus speed to the selected bus timing.
	 * If timing is not selected, backward compatible is the default.
	 */
	mmc_set_bus_speed(card);
	return 0;
}

/*
 * Execute tuning sequence to seek the proper bus operating
 * conditions for HS200 and HS400, which sends CMD21 to the device.
 */
static int mmc_hs200_tuning(struct mmc_card *card)
{
	struct mmc_host *host = card->host;

	/*
	 * Timing should be adjusted to the HS400 target
	 * operation frequency for tuning process
	 */
	if (card->mmc_avail_type & EXT_CSD_CARD_TYPE_HS400 &&
	    host->ios.bus_width == MMC_BUS_WIDTH_8)
		if (host->ops->prepare_hs400_tuning)
			host->ops->prepare_hs400_tuning(host, &host->ios);

	return mmc_execute_tuning(card);
}

/*
 * Handle the detection and initialisation of a card.
 *
 * In the case of a resume, "oldcard" will contain the card
 * we're trying to reinitialise.
 */
static int mmc_init_card(struct mmc_host *host, u32 ocr,
	struct mmc_card *oldcard)
{
	struct mmc_card *card;
	int err;
	u32 cid[4];
	u32 rocr;

	WARN_ON(!host->claimed);

	/* Set correct bus mode for MMC before attempting init */
	if (!mmc_host_is_spi(host))
		mmc_set_bus_mode(host, MMC_BUSMODE_OPENDRAIN);

	/*
	 * Since we're changing the OCR value, we seem to
	 * need to tell some cards to go back to the idle
	 * state.  We wait 1ms to give cards time to
	 * respond.
	 * mmc_go_idle is needed for eMMC that are asleep
	 */
	mmc_go_idle(host);

	/* The extra bit indicates that we support high capacity */
	err = mmc_send_op_cond(host, ocr | (1 << 30), &rocr);
	if (err)
		goto err;

	/*
	 * For SPI, enable CRC as appropriate.
	 */
	if (mmc_host_is_spi(host)) {
		err = mmc_spi_set_crc(host, use_spi_crc);
		if (err)
			goto err;
	}

	/*
	 * Fetch CID from card.
	 */
	err = mmc_send_cid(host, cid);
	if (err)
		goto err;

	if (oldcard) {
		if (memcmp(cid, oldcard->raw_cid, sizeof(cid)) != 0) {
			pr_debug("%s: Perhaps the card was replaced\n",
				mmc_hostname(host));
			err = -ENOENT;
			goto err;
		}

		card = oldcard;
	} else {
		/*
		 * Allocate card structure.
		 */
		card = mmc_alloc_card(host, &mmc_type);
		if (IS_ERR(card)) {
			err = PTR_ERR(card);
			goto err;
		}

		card->ocr = ocr;
		card->type = MMC_TYPE_MMC;
		card->rca = 1;
		memcpy(card->raw_cid, cid, sizeof(card->raw_cid));
	}

	/*
	 * Call the optional HC's init_card function to handle quirks.
	 */
	if (host->ops->init_card)
		host->ops->init_card(host, card);

	/*
	 * For native busses:  set card RCA and quit open drain mode.
	 */
	if (!mmc_host_is_spi(host)) {
		err = mmc_set_relative_addr(card);
		if (err)
			goto free_card;

		mmc_set_bus_mode(host, MMC_BUSMODE_PUSHPULL);
	}

	if (!oldcard) {
		/*
		 * Fetch CSD from card.
		 */
		err = mmc_send_csd(card, card->raw_csd);
		if (err)
			goto free_card;

		err = mmc_decode_csd(card);
		if (err)
			goto free_card;
		err = mmc_decode_cid(card);
		if (err)
			goto free_card;
	}

	/*
	 * handling only for cards supporting DSR and hosts requesting
	 * DSR configuration
	 */
	if (card->csd.dsr_imp && host->dsr_req)
		mmc_set_dsr(host);

	/*
	 * Select card, as all following commands rely on that.
	 */
	if (!mmc_host_is_spi(host)) {
		err = mmc_select_card(card);
		if (err)
			goto free_card;
	}

	if (!oldcard) {
		/* Read extended CSD. */
		err = mmc_read_ext_csd(card);
		if (err)
			goto free_card;

		/*
		 * If doing byte addressing, check if required to do sector
		 * addressing.  Handle the case of <2GB cards needing sector
		 * addressing.  See section 8.1 JEDEC Standard JED84-A441;
		 * ocr register has bit 30 set for sector addressing.
		 */
		if (rocr & BIT(30))
			mmc_card_set_blockaddr(card);

		/* Erase size depends on CSD and Extended CSD */
		mmc_set_erase_size(card);
	}

	/* Enable ERASE_GRP_DEF. This bit is lost after a reset or power off. */
	if (card->ext_csd.rev >= 3) {
		err = mmc_switch(card, EXT_CSD_CMD_SET_NORMAL,
				 EXT_CSD_ERASE_GROUP_DEF, 1,
				 card->ext_csd.generic_cmd6_time);

		if (err && err != -EBADMSG)
			goto free_card;

		if (err) {
			/*
			 * Just disable enhanced area off & sz
			 * will try to enable ERASE_GROUP_DEF
			 * during next time reinit
			 */
			card->ext_csd.enhanced_area_offset = -EINVAL;
			card->ext_csd.enhanced_area_size = -EINVAL;
		} else {
			card->ext_csd.erase_group_def = 1;
			/*
			 * enable ERASE_GRP_DEF successfully.
			 * This will affect the erase size, so
			 * here need to reset erase size
			 */
			mmc_set_erase_size(card);
		}
	}

	/*
	 * Ensure eMMC user default partition is enabled
	 */
	if (card->ext_csd.part_config & EXT_CSD_PART_CONFIG_ACC_MASK) {
		card->ext_csd.part_config &= ~EXT_CSD_PART_CONFIG_ACC_MASK;
		err = mmc_switch(card, EXT_CSD_CMD_SET_NORMAL, EXT_CSD_PART_CONFIG,
				 card->ext_csd.part_config,
				 card->ext_csd.part_time);
		if (err && err != -EBADMSG)
			goto free_card;
	}

	/*
	 * Enable power_off_notification byte in the ext_csd register
	 */
	if (card->ext_csd.rev >= 6) {
		err = mmc_switch(card, EXT_CSD_CMD_SET_NORMAL,
				 EXT_CSD_POWER_OFF_NOTIFICATION,
				 EXT_CSD_POWER_ON,
				 card->ext_csd.generic_cmd6_time);
		if (err && err != -EBADMSG)
			goto free_card;

		/*
		 * The err can be -EBADMSG or 0,
		 * so check for success and update the flag
		 */
		if (!err)
			card->ext_csd.power_off_notification = EXT_CSD_POWER_ON;
	}

	/* set erase_arg */
	if (mmc_can_discard(card))
		card->erase_arg = MMC_DISCARD_ARG;
	else if (mmc_can_trim(card))
		card->erase_arg = MMC_TRIM_ARG;
	else
		card->erase_arg = MMC_ERASE_ARG;

	/*
	 * Select timing interface
	 */
	err = mmc_select_timing(card);
	if (err)
		goto free_card;

	if (mmc_card_hs200(card)) {
		host->doing_init_tune = 1;

		err = mmc_hs200_tuning(card);
		if (!err)
			err = mmc_select_hs400(card);

		host->doing_init_tune = 0;

		if (err)
			goto free_card;

	} else if (!mmc_card_hs400es(card)) {
		/* Select the desired bus width optionally */
		err = mmc_select_bus_width(card);
		if (err > 0 && mmc_card_hs(card)) {
			err = mmc_select_hs_ddr(card);
			if (err)
				goto free_card;
		}
	}

	/*
	 * Choose the power class with selected bus interface
	 */
	mmc_select_powerclass(card);

	/*
	 * Enable HPI feature (if supported)
	 */
	if (card->ext_csd.hpi) {
		err = mmc_switch(card, EXT_CSD_CMD_SET_NORMAL,
				EXT_CSD_HPI_MGMT, 1,
				card->ext_csd.generic_cmd6_time);
		if (err && err != -EBADMSG)
			goto free_card;
		if (err) {
			pr_warn("%s: Enabling HPI failed\n",
				mmc_hostname(card->host));
			card->ext_csd.hpi_en = 0;
		} else {
			card->ext_csd.hpi_en = 1;
		}
	}

	/*
	 * If cache size is higher than 0, this indicates the existence of cache
	 * and it can be turned on. Note that some eMMCs from Micron has been
	 * reported to need ~800 ms timeout, while enabling the cache after
	 * sudden power failure tests. Let's extend the timeout to a minimum of
	 * DEFAULT_CACHE_EN_TIMEOUT_MS and do it for all cards.
	 */
	if (card->ext_csd.cache_size > 0) {
		unsigned int timeout_ms = MIN_CACHE_EN_TIMEOUT_MS;

		timeout_ms = max(card->ext_csd.generic_cmd6_time, timeout_ms);
		err = mmc_switch(card, EXT_CSD_CMD_SET_NORMAL,
				EXT_CSD_CACHE_CTRL, 1, timeout_ms);
		if (err && err != -EBADMSG)
			goto free_card;

		/*
		 * Only if no error, cache is turned on successfully.
		 */
		if (err) {
			pr_warn("%s: Cache is supported, but failed to turn on (%d)\n",
				mmc_hostname(card->host), err);
			card->ext_csd.cache_ctrl = 0;
		} else {
			card->ext_csd.cache_ctrl = 1;
		}
	}

	/*
	 * Enable Command Queue if supported. Note that Packed Commands cannot
	 * be used with Command Queue.
	 */
	card->ext_csd.cmdq_en = false;
	if (card->ext_csd.cmdq_support && host->caps2 & MMC_CAP2_CQE) {
		err = mmc_cmdq_enable(card);
		if (err && err != -EBADMSG)
			goto free_card;
		if (err) {
			pr_warn("%s: Enabling CMDQ failed\n",
				mmc_hostname(card->host));
			card->ext_csd.cmdq_support = false;
			card->ext_csd.cmdq_depth = 0;
		}
	}
	/*
	 * In some cases (e.g. RPMB or mmc_test), the Command Queue must be
	 * disabled for a time, so a flag is needed to indicate to re-enable the
	 * Command Queue.
	 */
	card->reenable_cmdq = card->ext_csd.cmdq_en;

	if (host->cqe_ops && !host->cqe_enabled) {
		err = host->cqe_ops->cqe_enable(host, card);
		if (!err) {
			host->cqe_enabled = true;

			if (card->ext_csd.cmdq_en) {
				pr_info("%s: Command Queue Engine enabled\n",
					mmc_hostname(host));
			} else {
				host->hsq_enabled = true;
				pr_info("%s: Host Software Queue enabled\n",
					mmc_hostname(host));
			}
		}
	}

	if (host->caps2 & MMC_CAP2_AVOID_3_3V &&
	    host->ios.signal_voltage == MMC_SIGNAL_VOLTAGE_330) {
		pr_err("%s: Host failed to negotiate down from 3.3V\n",
			mmc_hostname(host));
		err = -EINVAL;
		goto free_card;
	}

	if (!oldcard)
		host->card = card;

	return 0;

free_card:
	if (!oldcard)
		mmc_remove_card(card);
err:
	return err;
}

static int mmc_can_sleep(struct mmc_card *card)
{
	return card->ext_csd.rev >= 3;
}

static int mmc_sleep_busy_cb(void *cb_data, bool *busy)
{
	struct mmc_host *host = cb_data;

	*busy = host->ops->card_busy(host);
	return 0;
}

static int mmc_sleep(struct mmc_host *host)
{
	struct mmc_command cmd = {};
	struct mmc_card *card = host->card;
	unsigned int timeout_ms = DIV_ROUND_UP(card->ext_csd.sa_timeout, 10000);
	bool use_r1b_resp;
	int err;

	/* Re-tuning can't be done once the card is deselected */
	mmc_retune_hold(host);

	err = mmc_deselect_cards(host);
	if (err)
		goto out_release;

	cmd.opcode = MMC_SLEEP_AWAKE;
	cmd.arg = card->rca << 16;
	cmd.arg |= 1 << 15;
	use_r1b_resp = mmc_prepare_busy_cmd(host, &cmd, timeout_ms);

	err = mmc_wait_for_cmd(host, &cmd, 0);
	if (err)
		goto out_release;

	/*
	 * If the host does not wait while the card signals busy, then we can
	 * try to poll, but only if the host supports HW polling, as the
	 * SEND_STATUS cmd is not allowed. If we can't poll, then we simply need
	 * to wait the sleep/awake timeout.
	 */
	if (host->caps & MMC_CAP_WAIT_WHILE_BUSY && use_r1b_resp)
		goto out_release;

	if (!host->ops->card_busy) {
		mmc_delay(timeout_ms);
		goto out_release;
	}

<<<<<<< HEAD
	err = __mmc_poll_for_busy(host, timeout_ms, &mmc_sleep_busy_cb, host);
=======
	err = __mmc_poll_for_busy(host, 0, timeout_ms, &mmc_sleep_busy_cb, host);
>>>>>>> 95cd2cdc

out_release:
	mmc_retune_release(host);
	return err;
}

static int mmc_can_poweroff_notify(const struct mmc_card *card)
{
	return card &&
		mmc_card_mmc(card) &&
		(card->ext_csd.power_off_notification == EXT_CSD_POWER_ON);
}

static int mmc_poweroff_notify(struct mmc_card *card, unsigned int notify_type)
{
	unsigned int timeout = card->ext_csd.generic_cmd6_time;
	int err;

	/* Use EXT_CSD_POWER_OFF_SHORT as default notification type. */
	if (notify_type == EXT_CSD_POWER_OFF_LONG)
		timeout = card->ext_csd.power_off_longtime;

	err = __mmc_switch(card, EXT_CSD_CMD_SET_NORMAL,
			EXT_CSD_POWER_OFF_NOTIFICATION,
			notify_type, timeout, 0, false, false, MMC_CMD_RETRIES);
	if (err)
		pr_err("%s: Power Off Notification timed out, %u\n",
		       mmc_hostname(card->host), timeout);

	/* Disable the power off notification after the switch operation. */
	card->ext_csd.power_off_notification = EXT_CSD_NO_POWER_NOTIFICATION;

	return err;
}

/*
 * Host is being removed. Free up the current card.
 */
static void mmc_remove(struct mmc_host *host)
{
	mmc_remove_card(host->card);
	host->card = NULL;
}

/*
 * Card detection - card is alive.
 */
static int mmc_alive(struct mmc_host *host)
{
	return mmc_send_status(host->card, NULL);
}

/*
 * Card detection callback from host.
 */
static void mmc_detect(struct mmc_host *host)
{
	int err;

	mmc_get_card(host->card, NULL);

	/*
	 * Just check if our card has been removed.
	 */
	err = _mmc_detect_card_removed(host);

	mmc_put_card(host->card, NULL);

	if (err) {
		mmc_remove(host);

		mmc_claim_host(host);
		mmc_detach_bus(host);
		mmc_power_off(host);
		mmc_release_host(host);
	}
}

static bool _mmc_cache_enabled(struct mmc_host *host)
{
	return host->card->ext_csd.cache_size > 0 &&
	       host->card->ext_csd.cache_ctrl & 1;
}

/*
 * Flush the internal cache of the eMMC to non-volatile storage.
 */
static int _mmc_flush_cache(struct mmc_host *host)
{
	int err = 0;

	if (_mmc_cache_enabled(host)) {
		err = mmc_switch(host->card, EXT_CSD_CMD_SET_NORMAL,
				 EXT_CSD_FLUSH_CACHE, 1,
				 CACHE_FLUSH_TIMEOUT_MS);
		if (err)
			pr_err("%s: cache flush error %d\n",
			       mmc_hostname(host), err);
	}

	return err;
}

static int _mmc_suspend(struct mmc_host *host, bool is_suspend)
{
	int err = 0;
	unsigned int notify_type = is_suspend ? EXT_CSD_POWER_OFF_SHORT :
					EXT_CSD_POWER_OFF_LONG;

	mmc_claim_host(host);

	if (mmc_card_suspended(host->card))
		goto out;

	err = _mmc_flush_cache(host);
	if (err)
		goto out;

	if (mmc_can_poweroff_notify(host->card) &&
	    ((host->caps2 & MMC_CAP2_FULL_PWR_CYCLE) || !is_suspend ||
	     (host->caps2 & MMC_CAP2_FULL_PWR_CYCLE_IN_SUSPEND)))
		err = mmc_poweroff_notify(host->card, notify_type);
	else if (mmc_can_sleep(host->card))
		err = mmc_sleep(host);
	else if (!mmc_host_is_spi(host))
		err = mmc_deselect_cards(host);

	if (!err) {
		mmc_power_off(host);
		mmc_card_set_suspended(host->card);
	}
out:
	mmc_release_host(host);
	return err;
}

/*
 * Suspend callback
 */
static int mmc_suspend(struct mmc_host *host)
{
	int err;

	err = _mmc_suspend(host, true);
	if (!err) {
		pm_runtime_disable(&host->card->dev);
		pm_runtime_set_suspended(&host->card->dev);
	}

	return err;
}

/*
 * This function tries to determine if the same card is still present
 * and, if so, restore all state to it.
 */
static int _mmc_resume(struct mmc_host *host)
{
	int err = 0;

	mmc_claim_host(host);

	if (!mmc_card_suspended(host->card))
		goto out;

	mmc_power_up(host, host->card->ocr);
	err = mmc_init_card(host, host->card->ocr, host->card);
	mmc_card_clr_suspended(host->card);

out:
	mmc_release_host(host);
	return err;
}

/*
 * Shutdown callback
 */
static int mmc_shutdown(struct mmc_host *host)
{
	int err = 0;

	/*
	 * In a specific case for poweroff notify, we need to resume the card
	 * before we can shutdown it properly.
	 */
	if (mmc_can_poweroff_notify(host->card) &&
		!(host->caps2 & MMC_CAP2_FULL_PWR_CYCLE))
		err = _mmc_resume(host);

	if (!err)
		err = _mmc_suspend(host, false);

	return err;
}

/*
 * Callback for resume.
 */
static int mmc_resume(struct mmc_host *host)
{
	pm_runtime_enable(&host->card->dev);
	return 0;
}

/*
 * Callback for runtime_suspend.
 */
static int mmc_runtime_suspend(struct mmc_host *host)
{
	int err;

	if (!(host->caps & MMC_CAP_AGGRESSIVE_PM))
		return 0;

	err = _mmc_suspend(host, true);
	if (err)
		pr_err("%s: error %d doing aggressive suspend\n",
			mmc_hostname(host), err);

	return err;
}

/*
 * Callback for runtime_resume.
 */
static int mmc_runtime_resume(struct mmc_host *host)
{
	int err;

	err = _mmc_resume(host);
	if (err && err != -ENOMEDIUM)
		pr_err("%s: error %d doing runtime resume\n",
			mmc_hostname(host), err);

	return 0;
}

static int mmc_can_reset(struct mmc_card *card)
{
	u8 rst_n_function;

	rst_n_function = card->ext_csd.rst_n_function;
	if ((rst_n_function & EXT_CSD_RST_N_EN_MASK) != EXT_CSD_RST_N_ENABLED)
		return 0;
	return 1;
}

static int _mmc_hw_reset(struct mmc_host *host)
{
	struct mmc_card *card = host->card;

	/*
	 * In the case of recovery, we can't expect flushing the cache to work
	 * always, but we have a go and ignore errors.
	 */
	_mmc_flush_cache(host);

	if ((host->caps & MMC_CAP_HW_RESET) && host->ops->hw_reset &&
	     mmc_can_reset(card)) {
		/* If the card accept RST_n signal, send it. */
		mmc_set_clock(host, host->f_init);
		host->ops->hw_reset(host);
		/* Set initial state and call mmc_set_ios */
		mmc_set_initial_state(host);
	} else {
		/* Do a brute force power cycle */
		mmc_power_cycle(host, card->ocr);
		mmc_pwrseq_reset(host);
	}
	return mmc_init_card(host, card->ocr, card);
}

static const struct mmc_bus_ops mmc_ops = {
	.remove = mmc_remove,
	.detect = mmc_detect,
	.suspend = mmc_suspend,
	.resume = mmc_resume,
	.runtime_suspend = mmc_runtime_suspend,
	.runtime_resume = mmc_runtime_resume,
	.alive = mmc_alive,
	.shutdown = mmc_shutdown,
	.hw_reset = _mmc_hw_reset,
	.cache_enabled = _mmc_cache_enabled,
	.flush_cache = _mmc_flush_cache,
};

/*
 * Starting point for MMC card init.
 */
int mmc_attach_mmc(struct mmc_host *host)
{
	int err;
	u32 ocr, rocr;

	WARN_ON(!host->claimed);

	/* Set correct bus mode for MMC before attempting attach */
	if (!mmc_host_is_spi(host))
		mmc_set_bus_mode(host, MMC_BUSMODE_OPENDRAIN);

	err = mmc_send_op_cond(host, 0, &ocr);
	if (err)
		return err;

	mmc_attach_bus(host, &mmc_ops);
	if (host->ocr_avail_mmc)
		host->ocr_avail = host->ocr_avail_mmc;

	/*
	 * We need to get OCR a different way for SPI.
	 */
	if (mmc_host_is_spi(host)) {
		err = mmc_spi_read_ocr(host, 1, &ocr);
		if (err)
			goto err;
	}

	rocr = mmc_select_voltage(host, ocr);

	/*
	 * Can we support the voltage of the card?
	 */
	if (!rocr) {
		err = -EINVAL;
		goto err;
	}

	/*
	 * Detect and init the card.
	 */
	err = mmc_init_card(host, rocr, NULL);
	if (err)
		goto err;

	mmc_release_host(host);
	err = mmc_add_card(host->card);
	if (err)
		goto remove_card;

	mmc_claim_host(host);
	return 0;

remove_card:
	mmc_remove_card(host->card);
	mmc_claim_host(host);
	host->card = NULL;
err:
	mmc_detach_bus(host);

	pr_err("%s: error %d whilst initialising MMC card\n",
		mmc_hostname(host), err);

	return err;
}<|MERGE_RESOLUTION|>--- conflicted
+++ resolved
@@ -1967,11 +1967,7 @@
 		goto out_release;
 	}
 
-<<<<<<< HEAD
-	err = __mmc_poll_for_busy(host, timeout_ms, &mmc_sleep_busy_cb, host);
-=======
 	err = __mmc_poll_for_busy(host, 0, timeout_ms, &mmc_sleep_busy_cb, host);
->>>>>>> 95cd2cdc
 
 out_release:
 	mmc_retune_release(host);
