--- conflicted
+++ resolved
@@ -125,20 +125,6 @@
 	spin_unlock(&ie->list_lock);
 
 	if (found)
-<<<<<<< HEAD
-		complete_desc(found, IDXD_COMPLETE_ABORT);
-
-	/*
-	 * complete_desc() will return desc to allocator and the desc can be
-	 * acquired by a different process and the desc->list can be modified.
-	 * Delete desc from list so the list trasversing does not get corrupted
-	 * by the other process.
-	 */
-	list_for_each_entry_safe(d, t, &flist, list) {
-		list_del_init(&d->list);
-		complete_desc(d, IDXD_COMPLETE_NORMAL);
-	}
-=======
 		idxd_dma_complete_txd(found, IDXD_COMPLETE_ABORT, false);
 
 	/*
@@ -174,7 +160,6 @@
 	} while (retries++ < wq->enqcmds_retries);
 
 	return rc;
->>>>>>> bbd0ff07
 }
 
 int idxd_submit_desc(struct idxd_wq *wq, struct idxd_desc *desc)
