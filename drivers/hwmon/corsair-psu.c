--- conflicted
+++ resolved
@@ -355,11 +355,7 @@
 		return 0444;
 	default:
 		return 0;
-<<<<<<< HEAD
-	};
-=======
-	}
->>>>>>> 8e0eb2fb
+	}
 }
 
 static umode_t corsairpsu_hwmon_in_is_visible(const struct corsairpsu_data *priv, u32 attr,
@@ -380,11 +376,7 @@
 		break;
 	default:
 		break;
-<<<<<<< HEAD
-	};
-=======
-	}
->>>>>>> 8e0eb2fb
+	}
 
 	return res;
 }
@@ -393,7 +385,6 @@
 						int channel)
 {
 	umode_t res = 0444;
-<<<<<<< HEAD
 
 	switch (attr) {
 	case hwmon_curr_input:
@@ -450,64 +441,6 @@
 		break;
 	}
 
-=======
-
-	switch (attr) {
-	case hwmon_curr_input:
-		if (channel == 0 && !priv->in_curr_cmd_support)
-			res = 0;
-		break;
-	case hwmon_curr_label:
-	case hwmon_curr_crit:
-		if (channel > 0 && !(priv->curr_crit_support & BIT(channel - 1)))
-			res = 0;
-		break;
-	default:
-		break;
-	}
-
-	return res;
-}
-
-static umode_t corsairpsu_hwmon_ops_is_visible(const void *data, enum hwmon_sensor_types type,
-					       u32 attr, int channel)
-{
-	const struct corsairpsu_data *priv = data;
-
-	switch (type) {
-	case hwmon_temp:
-		return corsairpsu_hwmon_temp_is_visible(priv, attr, channel);
-	case hwmon_fan:
-		return corsairpsu_hwmon_fan_is_visible(priv, attr, channel);
-	case hwmon_power:
-		return corsairpsu_hwmon_power_is_visible(priv, attr, channel);
-	case hwmon_in:
-		return corsairpsu_hwmon_in_is_visible(priv, attr, channel);
-	case hwmon_curr:
-		return corsairpsu_hwmon_curr_is_visible(priv, attr, channel);
-	default:
-		return 0;
-	}
-}
-
-static int corsairpsu_hwmon_temp_read(struct corsairpsu_data *priv, u32 attr, int channel,
-				      long *val)
-{
-	int err = -EOPNOTSUPP;
-
-	switch (attr) {
-	case hwmon_temp_input:
-		return corsairpsu_get_value(priv, channel ? PSU_CMD_TEMP1 : PSU_CMD_TEMP0,
-					    channel, val);
-	case hwmon_temp_crit:
-		*val = priv->temp_crit[channel];
-		err = 0;
-		break;
-	default:
-		break;
-	}
-
->>>>>>> 8e0eb2fb
 	return err;
 }
 
