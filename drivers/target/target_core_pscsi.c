// SPDX-License-Identifier: GPL-2.0-or-later
/*******************************************************************************
 * Filename:  target_core_pscsi.c
 *
 * This file contains the generic target mode <-> Linux SCSI subsystem plugin.
 *
 * (c) Copyright 2003-2013 Datera, Inc.
 *
 * Nicholas A. Bellinger <nab@kernel.org>
 *
 ******************************************************************************/

#include <linux/string.h>
#include <linux/parser.h>
#include <linux/timer.h>
#include <linux/blkdev.h>
#include <linux/blk_types.h>
#include <linux/slab.h>
#include <linux/spinlock.h>
#include <linux/cdrom.h>
#include <linux/ratelimit.h>
#include <linux/module.h>
#include <asm/unaligned.h>

#include <scsi/scsi_device.h>
#include <scsi/scsi_host.h>
#include <scsi/scsi_tcq.h>

#include <target/target_core_base.h>
#include <target/target_core_backend.h>

#include "target_core_alua.h"
#include "target_core_internal.h"
#include "target_core_pscsi.h"

static inline struct pscsi_dev_virt *PSCSI_DEV(struct se_device *dev)
{
	return container_of(dev, struct pscsi_dev_virt, dev);
}

static sense_reason_t pscsi_execute_cmd(struct se_cmd *cmd);
static void pscsi_req_done(struct request *, blk_status_t);

/*	pscsi_attach_hba():
 *
 * 	pscsi_get_sh() used scsi_host_lookup() to locate struct Scsi_Host.
 *	from the passed SCSI Host ID.
 */
static int pscsi_attach_hba(struct se_hba *hba, u32 host_id)
{
	struct pscsi_hba_virt *phv;

	phv = kzalloc(sizeof(struct pscsi_hba_virt), GFP_KERNEL);
	if (!phv) {
		pr_err("Unable to allocate struct pscsi_hba_virt\n");
		return -ENOMEM;
	}
	phv->phv_host_id = host_id;
	phv->phv_mode = PHV_VIRTUAL_HOST_ID;

	hba->hba_ptr = phv;

	pr_debug("CORE_HBA[%d] - TCM SCSI HBA Driver %s on"
		" Generic Target Core Stack %s\n", hba->hba_id,
		PSCSI_VERSION, TARGET_CORE_VERSION);
	pr_debug("CORE_HBA[%d] - Attached SCSI HBA to Generic\n",
	       hba->hba_id);

	return 0;
}

static void pscsi_detach_hba(struct se_hba *hba)
{
	struct pscsi_hba_virt *phv = hba->hba_ptr;
	struct Scsi_Host *scsi_host = phv->phv_lld_host;

	if (scsi_host) {
		scsi_host_put(scsi_host);

		pr_debug("CORE_HBA[%d] - Detached SCSI HBA: %s from"
			" Generic Target Core\n", hba->hba_id,
			(scsi_host->hostt->name) ? (scsi_host->hostt->name) :
			"Unknown");
	} else
		pr_debug("CORE_HBA[%d] - Detached Virtual SCSI HBA"
			" from Generic Target Core\n", hba->hba_id);

	kfree(phv);
	hba->hba_ptr = NULL;
}

static int pscsi_pmode_enable_hba(struct se_hba *hba, unsigned long mode_flag)
{
	struct pscsi_hba_virt *phv = hba->hba_ptr;
	struct Scsi_Host *sh = phv->phv_lld_host;
	/*
	 * Release the struct Scsi_Host
	 */
	if (!mode_flag) {
		if (!sh)
			return 0;

		phv->phv_lld_host = NULL;
		phv->phv_mode = PHV_VIRTUAL_HOST_ID;

		pr_debug("CORE_HBA[%d] - Disabled pSCSI HBA Passthrough"
			" %s\n", hba->hba_id, (sh->hostt->name) ?
			(sh->hostt->name) : "Unknown");

		scsi_host_put(sh);
		return 0;
	}
	/*
	 * Otherwise, locate struct Scsi_Host from the original passed
	 * pSCSI Host ID and enable for phba mode
	 */
	sh = scsi_host_lookup(phv->phv_host_id);
	if (!sh) {
		pr_err("pSCSI: Unable to locate SCSI Host for"
			" phv_host_id: %d\n", phv->phv_host_id);
		return -EINVAL;
	}

	phv->phv_lld_host = sh;
	phv->phv_mode = PHV_LLD_SCSI_HOST_NO;

	pr_debug("CORE_HBA[%d] - Enabled pSCSI HBA Passthrough %s\n",
		hba->hba_id, (sh->hostt->name) ? (sh->hostt->name) : "Unknown");

	return 1;
}

static void pscsi_tape_read_blocksize(struct se_device *dev,
		struct scsi_device *sdev)
{
	unsigned char cdb[MAX_COMMAND_SIZE], *buf;
	int ret;

	buf = kzalloc(12, GFP_KERNEL);
	if (!buf)
		goto out_free;

	memset(cdb, 0, MAX_COMMAND_SIZE);
	cdb[0] = MODE_SENSE;
	cdb[4] = 0x0c; /* 12 bytes */

	ret = scsi_execute_req(sdev, cdb, DMA_FROM_DEVICE, buf, 12, NULL,
			HZ, 1, NULL);
	if (ret)
		goto out_free;

	/*
	 * If MODE_SENSE still returns zero, set the default value to 1024.
	 */
	sdev->sector_size = get_unaligned_be24(&buf[9]);
out_free:
	if (!sdev->sector_size)
		sdev->sector_size = 1024;

	kfree(buf);
}

static void
pscsi_set_inquiry_info(struct scsi_device *sdev, struct t10_wwn *wwn)
{
	if (sdev->inquiry_len < INQUIRY_LEN)
		return;
	/*
	 * Use sdev->inquiry data from drivers/scsi/scsi_scan.c:scsi_add_lun()
	 */
	BUILD_BUG_ON(sizeof(wwn->vendor) != INQUIRY_VENDOR_LEN + 1);
	snprintf(wwn->vendor, sizeof(wwn->vendor),
		 "%." __stringify(INQUIRY_VENDOR_LEN) "s", sdev->vendor);
	BUILD_BUG_ON(sizeof(wwn->model) != INQUIRY_MODEL_LEN + 1);
	snprintf(wwn->model, sizeof(wwn->model),
		 "%." __stringify(INQUIRY_MODEL_LEN) "s", sdev->model);
	BUILD_BUG_ON(sizeof(wwn->revision) != INQUIRY_REVISION_LEN + 1);
	snprintf(wwn->revision, sizeof(wwn->revision),
		 "%." __stringify(INQUIRY_REVISION_LEN) "s", sdev->rev);
}

static int
pscsi_get_inquiry_vpd_serial(struct scsi_device *sdev, struct t10_wwn *wwn)
{
	unsigned char cdb[MAX_COMMAND_SIZE], *buf;
	int ret;

	buf = kzalloc(INQUIRY_VPD_SERIAL_LEN, GFP_KERNEL);
	if (!buf)
		return -ENOMEM;

	memset(cdb, 0, MAX_COMMAND_SIZE);
	cdb[0] = INQUIRY;
	cdb[1] = 0x01; /* Query VPD */
	cdb[2] = 0x80; /* Unit Serial Number */
	put_unaligned_be16(INQUIRY_VPD_SERIAL_LEN, &cdb[3]);

	ret = scsi_execute_req(sdev, cdb, DMA_FROM_DEVICE, buf,
			      INQUIRY_VPD_SERIAL_LEN, NULL, HZ, 1, NULL);
	if (ret)
		goto out_free;

	snprintf(&wwn->unit_serial[0], INQUIRY_VPD_SERIAL_LEN, "%s", &buf[4]);

	wwn->t10_dev->dev_flags |= DF_FIRMWARE_VPD_UNIT_SERIAL;

	kfree(buf);
	return 0;

out_free:
	kfree(buf);
	return -EPERM;
}

static void
pscsi_get_inquiry_vpd_device_ident(struct scsi_device *sdev,
		struct t10_wwn *wwn)
{
	unsigned char cdb[MAX_COMMAND_SIZE], *buf, *page_83;
	int ident_len, page_len, off = 4, ret;
	struct t10_vpd *vpd;

	buf = kzalloc(INQUIRY_VPD_SERIAL_LEN, GFP_KERNEL);
	if (!buf)
		return;

	memset(cdb, 0, MAX_COMMAND_SIZE);
	cdb[0] = INQUIRY;
	cdb[1] = 0x01; /* Query VPD */
	cdb[2] = 0x83; /* Device Identifier */
	put_unaligned_be16(INQUIRY_VPD_DEVICE_IDENTIFIER_LEN, &cdb[3]);

	ret = scsi_execute_req(sdev, cdb, DMA_FROM_DEVICE, buf,
			      INQUIRY_VPD_DEVICE_IDENTIFIER_LEN,
			      NULL, HZ, 1, NULL);
	if (ret)
		goto out;

	page_len = get_unaligned_be16(&buf[2]);
	while (page_len > 0) {
		/* Grab a pointer to the Identification descriptor */
		page_83 = &buf[off];
		ident_len = page_83[3];
		if (!ident_len) {
			pr_err("page_83[3]: identifier"
					" length zero!\n");
			break;
		}
		pr_debug("T10 VPD Identifier Length: %d\n", ident_len);

		vpd = kzalloc(sizeof(struct t10_vpd), GFP_KERNEL);
		if (!vpd) {
			pr_err("Unable to allocate memory for"
					" struct t10_vpd\n");
			goto out;
		}
		INIT_LIST_HEAD(&vpd->vpd_list);

		transport_set_vpd_proto_id(vpd, page_83);
		transport_set_vpd_assoc(vpd, page_83);

		if (transport_set_vpd_ident_type(vpd, page_83) < 0) {
			off += (ident_len + 4);
			page_len -= (ident_len + 4);
			kfree(vpd);
			continue;
		}
		if (transport_set_vpd_ident(vpd, page_83) < 0) {
			off += (ident_len + 4);
			page_len -= (ident_len + 4);
			kfree(vpd);
			continue;
		}

		list_add_tail(&vpd->vpd_list, &wwn->t10_vpd_list);
		off += (ident_len + 4);
		page_len -= (ident_len + 4);
	}

out:
	kfree(buf);
}

static int pscsi_add_device_to_list(struct se_device *dev,
		struct scsi_device *sd)
{
	struct pscsi_dev_virt *pdv = PSCSI_DEV(dev);
	struct request_queue *q = sd->request_queue;

	pdv->pdv_sd = sd;

	if (!sd->queue_depth) {
		sd->queue_depth = PSCSI_DEFAULT_QUEUEDEPTH;

		pr_err("Set broken SCSI Device %d:%d:%llu"
			" queue_depth to %d\n", sd->channel, sd->id,
				sd->lun, sd->queue_depth);
	}

	dev->dev_attrib.hw_block_size =
		min_not_zero((int)sd->sector_size, 512);
	dev->dev_attrib.hw_max_sectors =
		min_not_zero(sd->host->max_sectors, queue_max_hw_sectors(q));
	dev->dev_attrib.hw_queue_depth = sd->queue_depth;

	/*
	 * Setup our standard INQUIRY info into se_dev->t10_wwn
	 */
	pscsi_set_inquiry_info(sd, &dev->t10_wwn);

	/*
	 * Locate VPD WWN Information used for various purposes within
	 * the Storage Engine.
	 */
	if (!pscsi_get_inquiry_vpd_serial(sd, &dev->t10_wwn)) {
		/*
		 * If VPD Unit Serial returned GOOD status, try
		 * VPD Device Identification page (0x83).
		 */
		pscsi_get_inquiry_vpd_device_ident(sd, &dev->t10_wwn);
	}

	/*
	 * For TYPE_TAPE, attempt to determine blocksize with MODE_SENSE.
	 */
	if (sd->type == TYPE_TAPE) {
		pscsi_tape_read_blocksize(dev, sd);
		dev->dev_attrib.hw_block_size = sd->sector_size;
	}
	return 0;
}

static struct se_device *pscsi_alloc_device(struct se_hba *hba,
		const char *name)
{
	struct pscsi_dev_virt *pdv;

	pdv = kzalloc(sizeof(struct pscsi_dev_virt), GFP_KERNEL);
	if (!pdv) {
		pr_err("Unable to allocate memory for struct pscsi_dev_virt\n");
		return NULL;
	}

	pr_debug("PSCSI: Allocated pdv: %p for %s\n", pdv, name);
	return &pdv->dev;
}

/*
 * Called with struct Scsi_Host->host_lock called.
 */
static int pscsi_create_type_disk(struct se_device *dev, struct scsi_device *sd)
	__releases(sh->host_lock)
{
	struct pscsi_hba_virt *phv = dev->se_hba->hba_ptr;
	struct pscsi_dev_virt *pdv = PSCSI_DEV(dev);
	struct Scsi_Host *sh = sd->host;
	struct block_device *bd;
	int ret;

	if (scsi_device_get(sd)) {
		pr_err("scsi_device_get() failed for %d:%d:%d:%llu\n",
			sh->host_no, sd->channel, sd->id, sd->lun);
		spin_unlock_irq(sh->host_lock);
		return -EIO;
	}
	spin_unlock_irq(sh->host_lock);
	/*
	 * Claim exclusive struct block_device access to struct scsi_device
	 * for TYPE_DISK and TYPE_ZBC using supplied udev_path
	 */
	bd = blkdev_get_by_path(dev->udev_path,
				FMODE_WRITE|FMODE_READ|FMODE_EXCL, pdv);
	if (IS_ERR(bd)) {
		pr_err("pSCSI: blkdev_get_by_path() failed\n");
		scsi_device_put(sd);
		return PTR_ERR(bd);
	}
	pdv->pdv_bd = bd;

	ret = pscsi_add_device_to_list(dev, sd);
	if (ret) {
		blkdev_put(pdv->pdv_bd, FMODE_WRITE|FMODE_READ|FMODE_EXCL);
		scsi_device_put(sd);
		return ret;
	}

	pr_debug("CORE_PSCSI[%d] - Added TYPE_%s for %d:%d:%d:%llu\n",
		phv->phv_host_id, sd->type == TYPE_DISK ? "DISK" : "ZBC",
		sh->host_no, sd->channel, sd->id, sd->lun);
	return 0;
}

/*
 * Called with struct Scsi_Host->host_lock called.
 */
static int pscsi_create_type_nondisk(struct se_device *dev, struct scsi_device *sd)
	__releases(sh->host_lock)
{
	struct pscsi_hba_virt *phv = dev->se_hba->hba_ptr;
	struct Scsi_Host *sh = sd->host;
	int ret;

	if (scsi_device_get(sd)) {
		pr_err("scsi_device_get() failed for %d:%d:%d:%llu\n",
			sh->host_no, sd->channel, sd->id, sd->lun);
		spin_unlock_irq(sh->host_lock);
		return -EIO;
	}
	spin_unlock_irq(sh->host_lock);

	ret = pscsi_add_device_to_list(dev, sd);
	if (ret) {
		scsi_device_put(sd);
		return ret;
	}
	pr_debug("CORE_PSCSI[%d] - Added Type: %s for %d:%d:%d:%llu\n",
		phv->phv_host_id, scsi_device_type(sd->type), sh->host_no,
		sd->channel, sd->id, sd->lun);

	return 0;
}

static int pscsi_configure_device(struct se_device *dev)
{
	struct se_hba *hba = dev->se_hba;
	struct pscsi_dev_virt *pdv = PSCSI_DEV(dev);
	struct scsi_device *sd;
	struct pscsi_hba_virt *phv = dev->se_hba->hba_ptr;
	struct Scsi_Host *sh = phv->phv_lld_host;
	int legacy_mode_enable = 0;
	int ret;

	if (!(pdv->pdv_flags & PDF_HAS_CHANNEL_ID) ||
	    !(pdv->pdv_flags & PDF_HAS_TARGET_ID) ||
	    !(pdv->pdv_flags & PDF_HAS_LUN_ID)) {
		pr_err("Missing scsi_channel_id=, scsi_target_id= and"
			" scsi_lun_id= parameters\n");
		return -EINVAL;
	}

	/*
	 * If not running in PHV_LLD_SCSI_HOST_NO mode, locate the
	 * struct Scsi_Host we will need to bring the TCM/pSCSI object online
	 */
	if (!sh) {
		if (phv->phv_mode == PHV_LLD_SCSI_HOST_NO) {
			pr_err("pSCSI: Unable to locate struct"
				" Scsi_Host for PHV_LLD_SCSI_HOST_NO\n");
			return -ENODEV;
		}
		/*
		 * For the newer PHV_VIRTUAL_HOST_ID struct scsi_device
		 * reference, we enforce that udev_path has been set
		 */
		if (!(dev->dev_flags & DF_USING_UDEV_PATH)) {
			pr_err("pSCSI: udev_path attribute has not"
				" been set before ENABLE=1\n");
			return -EINVAL;
		}
		/*
		 * If no scsi_host_id= was passed for PHV_VIRTUAL_HOST_ID,
		 * use the original TCM hba ID to reference Linux/SCSI Host No
		 * and enable for PHV_LLD_SCSI_HOST_NO mode.
		 */
		if (!(pdv->pdv_flags & PDF_HAS_VIRT_HOST_ID)) {
			if (hba->dev_count) {
				pr_err("pSCSI: Unable to set hba_mode"
					" with active devices\n");
				return -EEXIST;
			}

			if (pscsi_pmode_enable_hba(hba, 1) != 1)
				return -ENODEV;

			legacy_mode_enable = 1;
			hba->hba_flags |= HBA_FLAGS_PSCSI_MODE;
			sh = phv->phv_lld_host;
		} else {
			sh = scsi_host_lookup(pdv->pdv_host_id);
			if (!sh) {
				pr_err("pSCSI: Unable to locate"
					" pdv_host_id: %d\n", pdv->pdv_host_id);
				return -EINVAL;
			}
			pdv->pdv_lld_host = sh;
		}
	} else {
		if (phv->phv_mode == PHV_VIRTUAL_HOST_ID) {
			pr_err("pSCSI: PHV_VIRTUAL_HOST_ID set while"
				" struct Scsi_Host exists\n");
			return -EEXIST;
		}
	}

	spin_lock_irq(sh->host_lock);
	list_for_each_entry(sd, &sh->__devices, siblings) {
		if ((pdv->pdv_channel_id != sd->channel) ||
		    (pdv->pdv_target_id != sd->id) ||
		    (pdv->pdv_lun_id != sd->lun))
			continue;
		/*
		 * Functions will release the held struct scsi_host->host_lock
		 * before calling calling pscsi_add_device_to_list() to register
		 * struct scsi_device with target_core_mod.
		 */
		switch (sd->type) {
		case TYPE_DISK:
		case TYPE_ZBC:
			ret = pscsi_create_type_disk(dev, sd);
			break;
		default:
			ret = pscsi_create_type_nondisk(dev, sd);
			break;
		}

		if (ret) {
			if (phv->phv_mode == PHV_VIRTUAL_HOST_ID)
				scsi_host_put(sh);
			else if (legacy_mode_enable) {
				pscsi_pmode_enable_hba(hba, 0);
				hba->hba_flags &= ~HBA_FLAGS_PSCSI_MODE;
			}
			pdv->pdv_sd = NULL;
			return ret;
		}
		return 0;
	}
	spin_unlock_irq(sh->host_lock);

	pr_err("pSCSI: Unable to locate %d:%d:%d:%d\n", sh->host_no,
		pdv->pdv_channel_id,  pdv->pdv_target_id, pdv->pdv_lun_id);

	if (phv->phv_mode == PHV_VIRTUAL_HOST_ID)
		scsi_host_put(sh);
	else if (legacy_mode_enable) {
		pscsi_pmode_enable_hba(hba, 0);
		hba->hba_flags &= ~HBA_FLAGS_PSCSI_MODE;
	}

	return -ENODEV;
}

static void pscsi_dev_call_rcu(struct rcu_head *p)
{
	struct se_device *dev = container_of(p, struct se_device, rcu_head);
	struct pscsi_dev_virt *pdv = PSCSI_DEV(dev);

	kfree(pdv);
}

static void pscsi_free_device(struct se_device *dev)
{
	call_rcu(&dev->rcu_head, pscsi_dev_call_rcu);
}

static void pscsi_destroy_device(struct se_device *dev)
{
	struct pscsi_dev_virt *pdv = PSCSI_DEV(dev);
	struct pscsi_hba_virt *phv = dev->se_hba->hba_ptr;
	struct scsi_device *sd = pdv->pdv_sd;

	if (sd) {
		/*
		 * Release exclusive pSCSI internal struct block_device claim for
		 * struct scsi_device with TYPE_DISK or TYPE_ZBC
		 * from pscsi_create_type_disk()
		 */
		if ((sd->type == TYPE_DISK || sd->type == TYPE_ZBC) &&
		    pdv->pdv_bd) {
			blkdev_put(pdv->pdv_bd,
				   FMODE_WRITE|FMODE_READ|FMODE_EXCL);
			pdv->pdv_bd = NULL;
		}
		/*
		 * For HBA mode PHV_LLD_SCSI_HOST_NO, release the reference
		 * to struct Scsi_Host now.
		 */
		if ((phv->phv_mode == PHV_LLD_SCSI_HOST_NO) &&
		    (phv->phv_lld_host != NULL))
			scsi_host_put(phv->phv_lld_host);
		else if (pdv->pdv_lld_host)
			scsi_host_put(pdv->pdv_lld_host);

		scsi_device_put(sd);

		pdv->pdv_sd = NULL;
	}
}

static void pscsi_complete_cmd(struct se_cmd *cmd, u8 scsi_status,
			       unsigned char *req_sense)
{
	struct pscsi_dev_virt *pdv = PSCSI_DEV(cmd->se_dev);
	struct scsi_device *sd = pdv->pdv_sd;
	unsigned char *cdb = cmd->priv;

	/*
	 * Special case for REPORT_LUNs which is emulated and not passed on.
	 */
	if (!cdb)
		return;

	/*
	 * Hack to make sure that Write-Protect modepage is set if R/O mode is
	 * forced.
	 */
	if (!cmd->data_length)
		goto after_mode_sense;

	if (((cdb[0] == MODE_SENSE) || (cdb[0] == MODE_SENSE_10)) &&
	    scsi_status == SAM_STAT_GOOD) {
		bool read_only = target_lun_is_rdonly(cmd);

		if (read_only) {
			unsigned char *buf;

			buf = transport_kmap_data_sg(cmd);
			if (!buf) {
				; /* XXX: TCM_LOGICAL_UNIT_COMMUNICATION_FAILURE */
			} else {
				if (cdb[0] == MODE_SENSE_10) {
					if (!(buf[3] & 0x80))
						buf[3] |= 0x80;
				} else {
					if (!(buf[2] & 0x80))
						buf[2] |= 0x80;
				}

				transport_kunmap_data_sg(cmd);
			}
		}
	}
after_mode_sense:

	if (sd->type != TYPE_TAPE || !cmd->data_length)
		goto after_mode_select;

	/*
	 * Hack to correctly obtain the initiator requested blocksize for
	 * TYPE_TAPE.  Since this value is dependent upon each tape media,
	 * struct scsi_device->sector_size will not contain the correct value
	 * by default, so we go ahead and set it so
	 * TRANSPORT(dev)->get_blockdev() returns the correct value to the
	 * storage engine.
	 */
	if (((cdb[0] == MODE_SELECT) || (cdb[0] == MODE_SELECT_10)) &&
	     scsi_status == SAM_STAT_GOOD) {
		unsigned char *buf;
		u16 bdl;
		u32 blocksize;

		buf = sg_virt(&cmd->t_data_sg[0]);
		if (!buf) {
			pr_err("Unable to get buf for scatterlist\n");
			goto after_mode_select;
		}

		if (cdb[0] == MODE_SELECT)
			bdl = buf[3];
		else
			bdl = get_unaligned_be16(&buf[6]);

		if (!bdl)
			goto after_mode_select;

		if (cdb[0] == MODE_SELECT)
			blocksize = get_unaligned_be24(&buf[9]);
		else
			blocksize = get_unaligned_be24(&buf[13]);

		sd->sector_size = blocksize;
	}
after_mode_select:

	if (scsi_status == SAM_STAT_CHECK_CONDITION) {
		transport_copy_sense_to_cmd(cmd, req_sense);

		/*
		 * check for TAPE device reads with
		 * FM/EOM/ILI set, so that we can get data
		 * back despite framework assumption that a
		 * check condition means there is no data
		 */
		if (sd->type == TYPE_TAPE &&
		    cmd->data_direction == DMA_FROM_DEVICE) {
			/*
			 * is sense data valid, fixed format,
			 * and have FM, EOM, or ILI set?
			 */
			if (req_sense[0] == 0xf0 &&	/* valid, fixed format */
			    req_sense[2] & 0xe0 &&	/* FM, EOM, or ILI */
			    (req_sense[2] & 0xf) == 0) { /* key==NO_SENSE */
				pr_debug("Tape FM/EOM/ILI status detected. Treat as normal read.\n");
				cmd->se_cmd_flags |= SCF_TREAT_READ_AS_NORMAL;
			}
		}
	}
}

enum {
	Opt_scsi_host_id, Opt_scsi_channel_id, Opt_scsi_target_id,
	Opt_scsi_lun_id, Opt_err
};

static match_table_t tokens = {
	{Opt_scsi_host_id, "scsi_host_id=%d"},
	{Opt_scsi_channel_id, "scsi_channel_id=%d"},
	{Opt_scsi_target_id, "scsi_target_id=%d"},
	{Opt_scsi_lun_id, "scsi_lun_id=%d"},
	{Opt_err, NULL}
};

static ssize_t pscsi_set_configfs_dev_params(struct se_device *dev,
		const char *page, ssize_t count)
{
	struct pscsi_dev_virt *pdv = PSCSI_DEV(dev);
	struct pscsi_hba_virt *phv = dev->se_hba->hba_ptr;
	char *orig, *ptr, *opts;
	substring_t args[MAX_OPT_ARGS];
	int ret = 0, arg, token;

	opts = kstrdup(page, GFP_KERNEL);
	if (!opts)
		return -ENOMEM;

	orig = opts;

	while ((ptr = strsep(&opts, ",\n")) != NULL) {
		if (!*ptr)
			continue;

		token = match_token(ptr, tokens, args);
		switch (token) {
		case Opt_scsi_host_id:
			if (phv->phv_mode == PHV_LLD_SCSI_HOST_NO) {
				pr_err("PSCSI[%d]: Unable to accept"
					" scsi_host_id while phv_mode =="
					" PHV_LLD_SCSI_HOST_NO\n",
					phv->phv_host_id);
				ret = -EINVAL;
				goto out;
			}
			ret = match_int(args, &arg);
			if (ret)
				goto out;
			pdv->pdv_host_id = arg;
			pr_debug("PSCSI[%d]: Referencing SCSI Host ID:"
				" %d\n", phv->phv_host_id, pdv->pdv_host_id);
			pdv->pdv_flags |= PDF_HAS_VIRT_HOST_ID;
			break;
		case Opt_scsi_channel_id:
			ret = match_int(args, &arg);
			if (ret)
				goto out;
			pdv->pdv_channel_id = arg;
			pr_debug("PSCSI[%d]: Referencing SCSI Channel"
				" ID: %d\n",  phv->phv_host_id,
				pdv->pdv_channel_id);
			pdv->pdv_flags |= PDF_HAS_CHANNEL_ID;
			break;
		case Opt_scsi_target_id:
			ret = match_int(args, &arg);
			if (ret)
				goto out;
			pdv->pdv_target_id = arg;
			pr_debug("PSCSI[%d]: Referencing SCSI Target"
				" ID: %d\n", phv->phv_host_id,
				pdv->pdv_target_id);
			pdv->pdv_flags |= PDF_HAS_TARGET_ID;
			break;
		case Opt_scsi_lun_id:
			ret = match_int(args, &arg);
			if (ret)
				goto out;
			pdv->pdv_lun_id = arg;
			pr_debug("PSCSI[%d]: Referencing SCSI LUN ID:"
				" %d\n", phv->phv_host_id, pdv->pdv_lun_id);
			pdv->pdv_flags |= PDF_HAS_LUN_ID;
			break;
		default:
			break;
		}
	}

out:
	kfree(orig);
	return (!ret) ? count : ret;
}

static ssize_t pscsi_show_configfs_dev_params(struct se_device *dev, char *b)
{
	struct pscsi_hba_virt *phv = dev->se_hba->hba_ptr;
	struct pscsi_dev_virt *pdv = PSCSI_DEV(dev);
	struct scsi_device *sd = pdv->pdv_sd;
	unsigned char host_id[16];
	ssize_t bl;

	if (phv->phv_mode == PHV_VIRTUAL_HOST_ID)
		snprintf(host_id, 16, "%d", pdv->pdv_host_id);
	else
		snprintf(host_id, 16, "PHBA Mode");

	bl = sprintf(b, "SCSI Device Bus Location:"
		" Channel ID: %d Target ID: %d LUN: %d Host ID: %s\n",
		pdv->pdv_channel_id, pdv->pdv_target_id, pdv->pdv_lun_id,
		host_id);

	if (sd) {
		bl += sprintf(b + bl, "        Vendor: %."
			__stringify(INQUIRY_VENDOR_LEN) "s", sd->vendor);
		bl += sprintf(b + bl, " Model: %."
			__stringify(INQUIRY_MODEL_LEN) "s", sd->model);
		bl += sprintf(b + bl, " Rev: %."
			__stringify(INQUIRY_REVISION_LEN) "s\n", sd->rev);
	}
	return bl;
}

static void pscsi_bi_endio(struct bio *bio)
{
	bio_put(bio);
}

static inline struct bio *pscsi_get_bio(int nr_vecs)
{
	struct bio *bio;
	/*
	 * Use bio_malloc() following the comment in for bio -> struct request
	 * in block/blk-core.c:blk_make_request()
	 */
	bio = bio_kmalloc(GFP_KERNEL, nr_vecs);
	if (!bio) {
		pr_err("PSCSI: bio_kmalloc() failed\n");
		return NULL;
	}
	bio->bi_end_io = pscsi_bi_endio;

	return bio;
}

static sense_reason_t
pscsi_map_sg(struct se_cmd *cmd, struct scatterlist *sgl, u32 sgl_nents,
		struct request *req)
{
	struct pscsi_dev_virt *pdv = PSCSI_DEV(cmd->se_dev);
	struct bio *bio = NULL;
	struct page *page;
	struct scatterlist *sg;
	u32 data_len = cmd->data_length, i, len, bytes, off;
	int nr_pages = (cmd->data_length + sgl[0].offset +
			PAGE_SIZE - 1) >> PAGE_SHIFT;
	int nr_vecs = 0, rc;
	int rw = (cmd->data_direction == DMA_TO_DEVICE);

	BUG_ON(!cmd->data_length);

	pr_debug("PSCSI: nr_pages: %d\n", nr_pages);

	for_each_sg(sgl, sg, sgl_nents, i) {
		page = sg_page(sg);
		off = sg->offset;
		len = sg->length;

		pr_debug("PSCSI: i: %d page: %p len: %d off: %d\n", i,
			page, len, off);

		/*
		 * We only have one page of data in each sg element,
		 * we can not cross a page boundary.
		 */
		if (off + len > PAGE_SIZE)
			goto fail;

		if (len > 0 && data_len > 0) {
			bytes = min_t(unsigned int, len, PAGE_SIZE - off);
			bytes = min(bytes, data_len);

			if (!bio) {
new_bio:
				nr_vecs = bio_max_segs(nr_pages);
				/*
				 * Calls bio_kmalloc() and sets bio->bi_end_io()
				 */
				bio = pscsi_get_bio(nr_vecs);
				if (!bio)
					goto fail;

				if (rw)
					bio_set_op_attrs(bio, REQ_OP_WRITE, 0);

				pr_debug("PSCSI: Allocated bio: %p,"
					" dir: %s nr_vecs: %d\n", bio,
					(rw) ? "rw" : "r", nr_vecs);
			}

			pr_debug("PSCSI: Calling bio_add_pc_page() i: %d"
				" bio: %p page: %p len: %d off: %d\n", i, bio,
				page, len, off);

			rc = bio_add_pc_page(pdv->pdv_sd->request_queue,
					bio, page, bytes, off);
			pr_debug("PSCSI: bio->bi_vcnt: %d nr_vecs: %d\n",
				bio_segments(bio), nr_vecs);
			if (rc != bytes) {
				pr_debug("PSCSI: Reached bio->bi_vcnt max:"
					" %d i: %d bio: %p, allocating another"
					" bio\n", bio->bi_vcnt, i, bio);

				rc = blk_rq_append_bio(req, bio);
				if (rc) {
					pr_err("pSCSI: failed to append bio\n");
					goto fail;
				}

				/*
				 * Clear the pointer so that another bio will
				 * be allocated with pscsi_get_bio() above.
				 */
				bio = NULL;
				goto new_bio;
			}

			data_len -= bytes;
		}
	}

	if (bio) {
		rc = blk_rq_append_bio(req, bio);
		if (rc) {
			pr_err("pSCSI: failed to append bio\n");
			goto fail;
		}
	}

	return 0;
fail:
	if (bio)
		bio_put(bio);
	while (req->bio) {
		bio = req->bio;
		req->bio = bio->bi_next;
		bio_put(bio);
	}
	req->biotail = NULL;
	return TCM_LOGICAL_UNIT_COMMUNICATION_FAILURE;
}

static sense_reason_t
pscsi_parse_cdb(struct se_cmd *cmd)
{
	if (cmd->se_cmd_flags & SCF_BIDI)
		return TCM_UNSUPPORTED_SCSI_OPCODE;

	return passthrough_parse_cdb(cmd, pscsi_execute_cmd);
}

static sense_reason_t
pscsi_execute_cmd(struct se_cmd *cmd)
{
	struct scatterlist *sgl = cmd->t_data_sg;
	u32 sgl_nents = cmd->t_data_nents;
	struct pscsi_dev_virt *pdv = PSCSI_DEV(cmd->se_dev);
	struct scsi_cmnd *scmd;
	struct request *req;
	sense_reason_t ret;

	req = scsi_alloc_request(pdv->pdv_sd->request_queue,
			cmd->data_direction == DMA_TO_DEVICE ?
			REQ_OP_DRV_OUT : REQ_OP_DRV_IN, 0);
	if (IS_ERR(req))
		return TCM_LOGICAL_UNIT_COMMUNICATION_FAILURE;

	if (sgl) {
		ret = pscsi_map_sg(cmd, sgl, sgl_nents, req);
		if (ret)
			goto fail_put_request;
	}

	req->end_io = pscsi_req_done;
	req->end_io_data = cmd;

	scmd = blk_mq_rq_to_pdu(req);
	scmd->cmd_len = scsi_command_size(cmd->t_task_cdb);
	if (scmd->cmd_len > sizeof(scmd->cmnd)) {
		ret = TCM_LOGICAL_UNIT_COMMUNICATION_FAILURE;
		goto fail_put_request;
	}
	memcpy(scmd->cmnd, cmd->t_task_cdb, scmd->cmd_len);

	if (pdv->pdv_sd->type == TYPE_DISK ||
	    pdv->pdv_sd->type == TYPE_ZBC)
		req->timeout = PS_TIMEOUT_DISK;
	else
		req->timeout = PS_TIMEOUT_OTHER;
	scmd->allowed = PS_RETRY;

<<<<<<< HEAD
=======
	cmd->priv = scmd->cmnd;

>>>>>>> 95cd2cdc
	blk_execute_rq_nowait(req, cmd->sam_task_attr == TCM_HEAD_TAG,
			pscsi_req_done);

	return 0;

fail_put_request:
	blk_mq_free_request(req);
	return ret;
}

/*	pscsi_get_device_type():
 *
 *
 */
static u32 pscsi_get_device_type(struct se_device *dev)
{
	struct pscsi_dev_virt *pdv = PSCSI_DEV(dev);
	struct scsi_device *sd = pdv->pdv_sd;

	return (sd) ? sd->type : TYPE_NO_LUN;
}

static sector_t pscsi_get_blocks(struct se_device *dev)
{
	struct pscsi_dev_virt *pdv = PSCSI_DEV(dev);

	if (pdv->pdv_bd)
		return bdev_nr_sectors(pdv->pdv_bd);
	return 0;
}

static void pscsi_req_done(struct request *req, blk_status_t status)
{
	struct se_cmd *cmd = req->end_io_data;
	struct scsi_cmnd *scmd = blk_mq_rq_to_pdu(req);
	enum sam_status scsi_status = scmd->result & 0xff;
	u8 *cdb = cmd->priv;

	if (scsi_status != SAM_STAT_GOOD) {
		pr_debug("PSCSI Status Byte exception at cmd: %p CDB:"
			" 0x%02x Result: 0x%08x\n", cmd, cdb[0], scmd->result);
	}

	pscsi_complete_cmd(cmd, scsi_status, scmd->sense_buffer);

	switch (host_byte(scmd->result)) {
	case DID_OK:
		target_complete_cmd_with_length(cmd, scsi_status,
			cmd->data_length - scmd->resid_len);
		break;
	default:
		pr_debug("PSCSI Host Byte exception at cmd: %p CDB:"
			" 0x%02x Result: 0x%08x\n", cmd, cdb[0], scmd->result);
		target_complete_cmd(cmd, SAM_STAT_CHECK_CONDITION);
		break;
	}

	blk_mq_free_request(req);
}

static const struct target_backend_ops pscsi_ops = {
	.name			= "pscsi",
	.owner			= THIS_MODULE,
	.transport_flags_default = TRANSPORT_FLAG_PASSTHROUGH |
				   TRANSPORT_FLAG_PASSTHROUGH_ALUA |
				   TRANSPORT_FLAG_PASSTHROUGH_PGR,
	.attach_hba		= pscsi_attach_hba,
	.detach_hba		= pscsi_detach_hba,
	.pmode_enable_hba	= pscsi_pmode_enable_hba,
	.alloc_device		= pscsi_alloc_device,
	.configure_device	= pscsi_configure_device,
	.destroy_device		= pscsi_destroy_device,
	.free_device		= pscsi_free_device,
	.parse_cdb		= pscsi_parse_cdb,
	.set_configfs_dev_params = pscsi_set_configfs_dev_params,
	.show_configfs_dev_params = pscsi_show_configfs_dev_params,
	.get_device_type	= pscsi_get_device_type,
	.get_blocks		= pscsi_get_blocks,
	.tb_dev_attrib_attrs	= passthrough_attrib_attrs,
};

static int __init pscsi_module_init(void)
{
	return transport_backend_register(&pscsi_ops);
}

static void __exit pscsi_module_exit(void)
{
	target_backend_unregister(&pscsi_ops);
}

MODULE_DESCRIPTION("TCM PSCSI subsystem plugin");
MODULE_AUTHOR("nab@Linux-iSCSI.org");
MODULE_LICENSE("GPL");

module_init(pscsi_module_init);
module_exit(pscsi_module_exit);<|MERGE_RESOLUTION|>--- conflicted
+++ resolved
@@ -994,11 +994,8 @@
 		req->timeout = PS_TIMEOUT_OTHER;
 	scmd->allowed = PS_RETRY;
 
-<<<<<<< HEAD
-=======
 	cmd->priv = scmd->cmnd;
 
->>>>>>> 95cd2cdc
 	blk_execute_rq_nowait(req, cmd->sam_task_attr == TCM_HEAD_TAG,
 			pscsi_req_done);
 
